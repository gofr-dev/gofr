name: Workflow-Pipeline
permissions:
  contents: read

on:
  push:
    branches:
      - main
      - development
      - fix/test_coverage
    paths-ignore:
      - 'docs/**'
  pull_request:
    branches:
      - main
      - development
    paths-ignore:
      - 'docs/**'

jobs:
  Example-Unit-Testing:
    name: Example Unit Testing (v${{ matrix.go-version }})🛠
    runs-on: ubuntu-latest
    strategy:
      matrix:
        go-version: ['1.24','1.23', '1.22']
      fail-fast: false

    services:
      kafka:
        image: bitnami/kafka:3.4
        ports:
          - "9092:9092"
        env:
          KAFKA_ENABLE_KRAFT: yes
          KAFKA_CFG_PROCESS_ROLES: broker,controller
          KAFKA_CFG_CONTROLLER_LISTENER_NAMES: CONTROLLER
          KAFKA_CFG_LISTENERS: PLAINTEXT://:9092,CONTROLLER://:9093
          KAFKA_CFG_LISTENER_SECURITY_PROTOCOL_MAP: CONTROLLER:PLAINTEXT,PLAINTEXT:PLAINTEXT
          KAFKA_CFG_ADVERTISED_LISTENERS: PLAINTEXT://127.0.0.1:9092
          KAFKA_CFG_AUTO_CREATE_TOPICS_ENABLE: true
          KAFKA_BROKER_ID: 1
          KAFKA_CFG_CONTROLLER_QUORUM_VOTERS: 1@127.0.0.1:9093
          ALLOW_PLAINTEXT_LISTENER: yes
          KAFKA_CFG_NODE_ID: 1

      redis:
        image: redis:7.0.5
        ports:
          - "2002:6379"
        options: "--entrypoint redis-server"

      mysql:
        image: mysql:8.2.0
        ports:
          - "2001:3306"
        env:
          MYSQL_ROOT_PASSWORD: "password"
          MYSQL_DATABASE: "test"

    steps:
      - name: Checkout code
        uses: actions/checkout@v4
        with:
          fetch-depth: 0

      - name: Set up Go ${{ matrix.go-version }}
        uses: actions/setup-go@v5
        with:
          go-version: ${{ matrix.go-version }}

      - name: Get dependencies
        run: go mod download

      - name: Start Zipkin
        run: docker run -d -p 2005:9411 openzipkin/zipkin:latest

      - name: Test with Retry Logic
        id: test
        uses: nick-fields/retry@v3
        with:
          timeout_minutes: 5
          max_attempts: 2
          command: |
            export APP_ENV=test
            go test gofr.dev/examples/... -v -short -coverprofile packageWithpbgo.cov -coverpkg=gofr.dev/examples/...
<<<<<<< HEAD
            grep -vE '^gofr\.dev\/.*(\.pb\.go|hello\.proto|hello_grpc\.pb\.go|health_client\.go|hello_client\.go|hello_gofr\.go|health_gofr\.go)' packageWithpbgo.cov > profile.cov
=======
             # Filter out auto-generated files by protobuf and gofr framework from coverage report
            grep -vE '(/client/|grpc-.+-client/main\.go|_client\.go|_gofr\.go|_grpc\.pb\.go|\.pb\.go|\.proto|health_.*\.go)' packageWithpbgo.cov > profile.cov
            # Display coverage statistics
>>>>>>> 4b0adcd8
            go tool cover -func profile.cov

      - name: Upload Test Coverage
        if: ${{ matrix.go-version == '1.24'}}
        uses: actions/upload-artifact@v4
        with:
          name: Example-Coverage
          path: profile.cov
          retention-days: 1

  PKG-Unit-Testing:
    name: PKG Unit Testing (v${{ matrix.go-version }})🛠
    runs-on: ubuntu-latest
    strategy:
      matrix:
        go-version: ['1.24','1.23', '1.22']
      fail-fast: false

    steps:
      - name: Checkout code
        uses: actions/checkout@v4
        with:
          fetch-depth: 0

      - name: Set up Go ${{ matrix.go-version }}
        uses: actions/setup-go@v5
        with:
          go-version: ${{ matrix.go-version }}

      - name: Get dependencies
        run: go mod download

      - name: Test with Retry Logic
        id: test
        uses: nick-fields/retry@v3
        with:
          timeout_minutes: 5
          max_attempts: 2
          command: |
            export APP_ENV=test
<<<<<<< HEAD
            cd pkg
            go test ./... -v -short -coverprofile package.cov -coverpkg=./...
            grep -v '/mock_' package.cov > profile.cov
            mv profile.cov ../profile.cov
            go tool cover -func ../profile.cov
=======
            # Run tests with coverage for root gofr package only
            go test -v -short -covermode=atomic -coverpkg=./pkg/gofr -coverprofile=gofr_only.cov ./pkg/gofr
            # Run tests for all sub-packages under gofr
            go test -v -covermode=atomic -coverpkg=./pkg/gofr -coverprofile=submodules.cov ./pkg/gofr/...
            # Combine coverage profiles
            echo "mode: atomic" > profile.cov
            grep -h -v "mode:" gofr_only.cov submodules.cov | grep -v '/mock_' >> profile.cov
            go tool cover -func profile.cov
>>>>>>> 4b0adcd8

      - name: Upload Test Coverage
        if: ${{ matrix.go-version == '1.24'}}
        uses: actions/upload-artifact@v4
        with:
          name: PKG-Coverage
          path: profile.cov
          retention-days: 1

<<<<<<< HEAD
=======
  # Job for analyzing and reporting code coverage
  parse_coverage:
    name: Code Coverage
    runs-on: ubuntu-latest
    # This job runs after both Example and PKG testing are complete
    needs: [ Example-Unit-Testing,PKG-Unit-Testing ]
    steps:
      - name: Check out code into the Go module directory
        uses: actions/checkout@v4

      # Download coverage reports from previous jobs
      - name: Download Coverage Report
        uses: actions/download-artifact@v4
        with:
          path: artifacts

      # Merge the coverage reports from Example and PKG tests
      - name: Merge Coverage Files
        working-directory: artifacts
        run: |
          awk '!/^mode: / && FNR==1{print "mode: set"} {print}' ./Example-Test-Report/profile.cov > merged_profile.cov
          tail -n +2 ./PKG-Coverage-Report/profile.cov >> merged_profile.cov

      # Calculate and output the total code coverage percentage
      - name: Parse code-coverage value
        working-directory: artifacts
        run: |
          codeCoverage=$(go tool cover -func=merged_profile.cov | grep total | awk '{print $3}')
          codeCoverage=${codeCoverage%?}
          echo "CODE_COVERAGE=$codeCoverage" >> $GITHUB_ENV
          echo "✅ Total Code Coverage: $codeCoverage%"
  #      - name: Check if code-coverage is greater than threshold
  #        run: |
  #          codeCoverage=${{ env.CODE_COVERAGE }}
  #          codeCoverage=${codeCoverage%??}
  #          if [[ $codeCoverage -lt 92 ]]; then echo "code coverage cannot be less than 92%, currently its ${{ env.CODE_COVERAGE }}%" && exit 1; fi;

  # Job for testing submodules inside the pkg directory
>>>>>>> 4b0adcd8
  Submodule-Unit-Testing:
    name: Submodule Unit Testing (v${{ matrix.go-version }})🛠
    runs-on: ubuntu-latest
    strategy:
      matrix:
        go-version: ['1.24','1.23', '1.22']
      fail-fast: false

    steps:
      - name: Checkout code
        uses: actions/checkout@v4
        with:
          fetch-depth: 0

      - name: Set up Go ${{ matrix.go-version }}
        uses: actions/setup-go@v5
        with:
          go-version: ${{ matrix.go-version }}

      - name: Detect Submodules
        id: detect_submodules
        run: |
          SUBMODULES=$(find pkg -name "go.mod" -exec dirname {} \; | jq -R -s -c 'split("\n") | map(select(length > 0))')
          echo "submodules=$SUBMODULES" >> $GITHUB_OUTPUT

      - name: Test Submodules
        id: test_submodules
        uses: nick-fields/retry@v3
        with:
          timeout_minutes: 5
          max_attempts: 2
          command: |
            export APP_ENV=test
            mkdir -p coverage_reports
            SUBMODULES='${{ steps.detect_submodules.outputs.submodules }}'
            echo $SUBMODULES | jq -c '.[]' | xargs -I{} -P 4 bash -c '
              module={}
              cd $module
              module_name=$(echo $module | tr "/" "_")
              go mod download
              go mod tidy
              go test ./... -v -short -coverprofile=${module_name}.cov -coverpkg=./...
              cp ${module_name}.cov ../../../coverage_reports/
              cd -
            '

      - name: Upload Coverage Reports
        if: ${{ matrix.go-version == '1.24'}}
        uses: actions/upload-artifact@v4
        with:
          name: Submodule-Coverage
          path: coverage_reports/*.cov
          retention-days: 1

  coverage_report:
    name: Coverage Report📋
    runs-on: ubuntu-latest
    needs: [Example-Unit-Testing, PKG-Unit-Testing, Submodule-Unit-Testing]
    steps:
      - name: Check out code
        uses: actions/checkout@v4

      - name: Download Coverage Artifacts
        uses: actions/download-artifact@v4
        with:
          path: artifacts

      - name: Calculate Example Coverage
        id: example_coverage
        working-directory: artifacts/Example-Coverage
        run: |
          coverage=$(go tool cover -func=profile.cov | grep total | awk '{print $3}')
          echo "EXAMPLE_COVERAGE=$coverage" >> $GITHUB_ENV
          echo "Example Coverage: $coverage"

      - name: Calculate PKG Coverage
        id: pkg_coverage
        working-directory: artifacts/PKG-Coverage
        run: |
          coverage=$(go tool cover -func=profile.cov | grep total | awk '{print $3}')
          echo "PKG_COVERAGE=$coverage" >> $GITHUB_ENV
          echo "PKG Coverage: $coverage"

      - name: Calculate Submodule Coverage
        id: submodule_coverage
        working-directory: artifacts/Submodule-Coverage
        run: |
          echo "mode: set" > combined.cov
          for cov_file in *.cov; do
            tail -n +2 "$cov_file" >> combined.cov
          done
          coverage=$(go tool cover -func=combined.cov | grep total | awk '{print $3}')
          echo "SUBMODULE_COVERAGE=$coverage" >> $GITHUB_ENV
          echo "Submodule Coverage: $coverage"

      - name: Print Coverage Summary
        run: |
          echo "📊 Test Coverage Summary 📊"
          echo "=========================="
          echo "Examples:    ${{ env.EXAMPLE_COVERAGE }}"
          echo "PKG:         ${{ env.PKG_COVERAGE }}"
          echo "Submodules:  ${{ env.SUBMODULE_COVERAGE }}"
          echo "=========================="

      - name: Set Minimum Coverage Thresholds
        run: |
          if (( $(echo "${{ env.EXAMPLE_COVERAGE }}" | sed 's/%//') < 80 )); then
            echo "Examples coverage below 80% threshold!"
            exit 1
          fi
          if (( $(echo "${{ env.PKG_COVERAGE }}" | sed 's/%//') < 90 )); then
            echo "PKG coverage below 90% threshold!"
            exit 1
          fi
          if (( $(echo "${{ env.SUBMODULE_COVERAGE }}" | sed 's/%//') < 85 )); then
            echo "Submodules coverage below 85% threshold!"
            exit 1
          fi

  upload_coverage:
    name: Upload Coverage📊
    runs-on: ubuntu-latest
    needs: [Example-Unit-Testing, PKG-Unit-Testing]
    if: ${{ github.event_name == 'push' && github.ref == 'refs/heads/development'}}
    steps:
      - name: Check out code
        uses: actions/checkout@v4

      - name: Download Coverage Report
        uses: actions/download-artifact@v4
        with:
          path: artifacts

      - name: Merge Coverage Files
        working-directory: artifacts
        run: |
          echo "mode: set" > merged_profile.cov
          tail -n +2 ./Example-Coverage/profile.cov >> merged_profile.cov
          tail -n +2 ./PKG-Coverage/profile.cov >> merged_profile.cov
          go tool cover -func=merged_profile.cov | tail -n 1

      - name: Upload
        uses: paambaati/codeclimate-action@v9.0.0
        env:
          CC_TEST_REPORTER_ID: ${{ secrets.CC_TEST_REPORTER_ID }}
        with:
          coverageLocations: artifacts/merged_profile.cov:gocov
          prefix: gofr.dev

  code_quality:
    name: Code Quality🎖️
    runs-on: ubuntu-latest
    steps:
      - name: Check out code
        uses: actions/checkout@v4

      - name: Set up Go
        uses: actions/setup-go@v5
        with:
          go-version: '1.24'
          cache: false

      - name: Install golangci-lint
        run: go install github.com/golangci/golangci-lint/v2/cmd/golangci-lint@v2.1

      - name: Get dependencies
        run: go mod tidy

      - name: Lint Root Module
        run: golangci-lint run --output.text.print-issued-lines --output.text.colors=true --show-stats=false --timeout=5m

      - name: Lint Submodules
        run: |
          total_errors=0
          for module in $(find pkg -name "go.mod" -exec dirname {} \;); do
            echo "Linting submodule: $module"
            cd $module
            go mod tidy
            golangci-lint run --output.text.print-issued-lines --output.text.colors=true --show-stats=false --timeout 9m0s || total_errors=$((total_errors + 1))
            cd -
          done
          if [ $total_errors -gt 0 ]; then exit 1; fi

  linting_party:
    name: Linting Party🥳
    runs-on: ubuntu-latest
    steps:
      - name: Check out code
        uses: actions/checkout@v4

      - name: Set up Go
        uses: actions/setup-go@v5
        with:
          go-version: 1.24

      - name: Check for file names errors
        uses: ls-lint/action@v2.3.1
        with:
          config: .ls-lint.yml<|MERGE_RESOLUTION|>--- conflicted
+++ resolved
@@ -84,13 +84,7 @@
           command: |
             export APP_ENV=test
             go test gofr.dev/examples/... -v -short -coverprofile packageWithpbgo.cov -coverpkg=gofr.dev/examples/...
-<<<<<<< HEAD
             grep -vE '^gofr\.dev\/.*(\.pb\.go|hello\.proto|hello_grpc\.pb\.go|health_client\.go|hello_client\.go|hello_gofr\.go|health_gofr\.go)' packageWithpbgo.cov > profile.cov
-=======
-             # Filter out auto-generated files by protobuf and gofr framework from coverage report
-            grep -vE '(/client/|grpc-.+-client/main\.go|_client\.go|_gofr\.go|_grpc\.pb\.go|\.pb\.go|\.proto|health_.*\.go)' packageWithpbgo.cov > profile.cov
-            # Display coverage statistics
->>>>>>> 4b0adcd8
             go tool cover -func profile.cov
 
       - name: Upload Test Coverage
@@ -131,22 +125,11 @@
           max_attempts: 2
           command: |
             export APP_ENV=test
-<<<<<<< HEAD
             cd pkg
             go test ./... -v -short -coverprofile package.cov -coverpkg=./...
             grep -v '/mock_' package.cov > profile.cov
             mv profile.cov ../profile.cov
             go tool cover -func ../profile.cov
-=======
-            # Run tests with coverage for root gofr package only
-            go test -v -short -covermode=atomic -coverpkg=./pkg/gofr -coverprofile=gofr_only.cov ./pkg/gofr
-            # Run tests for all sub-packages under gofr
-            go test -v -covermode=atomic -coverpkg=./pkg/gofr -coverprofile=submodules.cov ./pkg/gofr/...
-            # Combine coverage profiles
-            echo "mode: atomic" > profile.cov
-            grep -h -v "mode:" gofr_only.cov submodules.cov | grep -v '/mock_' >> profile.cov
-            go tool cover -func profile.cov
->>>>>>> 4b0adcd8
 
       - name: Upload Test Coverage
         if: ${{ matrix.go-version == '1.24'}}
@@ -156,47 +139,6 @@
           path: profile.cov
           retention-days: 1
 
-<<<<<<< HEAD
-=======
-  # Job for analyzing and reporting code coverage
-  parse_coverage:
-    name: Code Coverage
-    runs-on: ubuntu-latest
-    # This job runs after both Example and PKG testing are complete
-    needs: [ Example-Unit-Testing,PKG-Unit-Testing ]
-    steps:
-      - name: Check out code into the Go module directory
-        uses: actions/checkout@v4
-
-      # Download coverage reports from previous jobs
-      - name: Download Coverage Report
-        uses: actions/download-artifact@v4
-        with:
-          path: artifacts
-
-      # Merge the coverage reports from Example and PKG tests
-      - name: Merge Coverage Files
-        working-directory: artifacts
-        run: |
-          awk '!/^mode: / && FNR==1{print "mode: set"} {print}' ./Example-Test-Report/profile.cov > merged_profile.cov
-          tail -n +2 ./PKG-Coverage-Report/profile.cov >> merged_profile.cov
-
-      # Calculate and output the total code coverage percentage
-      - name: Parse code-coverage value
-        working-directory: artifacts
-        run: |
-          codeCoverage=$(go tool cover -func=merged_profile.cov | grep total | awk '{print $3}')
-          codeCoverage=${codeCoverage%?}
-          echo "CODE_COVERAGE=$codeCoverage" >> $GITHUB_ENV
-          echo "✅ Total Code Coverage: $codeCoverage%"
-  #      - name: Check if code-coverage is greater than threshold
-  #        run: |
-  #          codeCoverage=${{ env.CODE_COVERAGE }}
-  #          codeCoverage=${codeCoverage%??}
-  #          if [[ $codeCoverage -lt 92 ]]; then echo "code coverage cannot be less than 92%, currently its ${{ env.CODE_COVERAGE }}%" && exit 1; fi;
-
-  # Job for testing submodules inside the pkg directory
->>>>>>> 4b0adcd8
   Submodule-Unit-Testing:
     name: Submodule Unit Testing (v${{ matrix.go-version }})🛠
     runs-on: ubuntu-latest
