name: Workflow-Pipeline

on:
  push:
    branches:
      - main
      - development
      - fix/mysql-integration
    tags:
      - "*"
  pull_request:
    branches:
      - main
      - development

jobs:
  Unit-Testing:
    name: Unit Testing🛠
    runs-on: ubuntu-latest
    services:
      mysql:
        image: mysql:8.0.30
        ports:
          - "3306:3306"
        env:
          MYSQL_ROOT_PASSWORD: "password"

#      redis:
#        image: redis:7.0.5
#        ports:
#          - "6379:6379"
#        options: "--entrypoint redis-server"
#
#      zipkin:
#        image: openzipkin/zipkin:2
#        ports:
#          - "9411:9411"
#
#      elasticsearch:
#        image: elasticsearch:6.8.6
#        ports:
#          - 2012:9200
#          - 2013:9300
#          - 9200:9200
#        env:
#          discovery type: "single-node"
#
#      kafka:
#        image: krisgeus/docker-kafka
#        ports:
#          - 2008:2008
#          - 2009:2009
#        env:
#          ADVERTISED_LISTENERS: 'PLAINTEXT://localhost:2008,INTERNAL://localhost:2009'
#          LISTENERS: 'PLAINTEXT://0.0.0.0:2008,INTERNAL://0.0.0.0:2009'
#          SECURITY_PROTOCOL_MAP: 'PLAINTEXT:PLAINTEXT,INTERNAL:PLAINTEXT'
#          INTER_BROKER: 'INTERNAL'
#          KAFKA_CREATE_TOPICS: 'test-topic'
#          KAFKA_HOSTS: 'localhost:2008,localhost:2009'
#          KAFKA_TOPIC: 'test-topic'
#
#      mongo:
#        image: mongo:6.0.2
#        ports:
#          - "27017:27017"
#        env:
#          MONGO_INITDB_ROOT_USERNAME: admin
#          MONGO_INITDB_ROOT_PASSWORD: admin123
#
#      mssql:
#        image: mcr.microsoft.com/mssql/server:2022-latest
#        ports:
#          - "1433:1433"
#        env:
#          ACCEPT_EULA: Y
#          SA_PASSWORD: reallyStrongPwd123
#
#      dynamodb:
#        image: amazon/dynamodb-local:1.22.0
#        ports:
#          - "2021:8000"
#
#      postgres:
#        image: postgres:15.1
#        ports:
#          - 5432:5432
#        env:
#          POSTGRES_PASSWORD: password
#          POSTGRES_USER: postgres
#          POSTGRES_DB: test
#
#      cassandra:
#        image: cassandra:4.1
#        ports:
#          - 9041:9042
#        options: --health-cmd "cqlsh --debug"

    steps:
      - name: Checkout code into go module directory
        uses: actions/checkout@v2
        with:
          fetch-depth: 0

      - name: Set up  Go 1.21
        uses: actions/setup-go@v4
        with:
          go-version: 1.21
        id: Go

#      - name: Set up AWS-SNS
#        run: |
#          chmod +x examples/using-awssns/init.sh
#          ./examples/using-awssns/init.sh
#
#      - name: Load Schema of Cassandra
#        run: |
#          docker exec -i ${{ job.services.cassandra.id }} cqlsh --debug  < .github/setups/keyspace.cql
#
#      - name: Yugabyte setup
#        uses: yugabyte/yugabyte-db-action@master
#        with:
#          yb_image_tag: 2.14.5.0-b18
#          yb_master_ui_port: 7000
#          yb_tserver_ui_port: 6000
#          ysql_port: 5433
#          ycql_port: 9042

      - name: Set up MySQL
        run: |
          docker exec -i ${{ job.services.mysql.id }} mysql -uroot -ppassword -e 'CREATE DATABASE test;'
          docker exec -i ${{ job.services.mysql.id }} mysql -uroot -ppassword < ${{ github.workspace }}/.github/setups/setup.sql

      - name: Set up SSL Enabled MySQL
        run: |
          docker run --name gofr-ssl-mysql -e MYSQL_ROOT_PASSWORD=password -p 2001:3306 -d mysql:8.0.31
          docker cp ${{ github.workspace }}/.github/setups/certFiles gofr-ssl-mysql:/usr/certFiles
          docker cp ${{ github.workspace }}/.github/setups/my.cnf gofr-ssl-mysql:/etc/my.cnf
          docker exec -i gofr-ssl-mysql chown -Rf mysql. /usr/certFiles
          docker restart gofr-ssl-mysql

#      - name: Load Schema of YCQL
#        run: |
#          temp=$(sudo docker ps | grep yugabyte | awk '{print $1}');
#          docker exec -i $temp /home/yugabyte/bin/ycqlsh < .github/setups/keyspace.ycql;

      - name: Get dependencies
        run: |
          go mod download
#
#      - name: Load Schema of Solr
#        run: |
#          docker run -d --name solr -p 8983:8983 solr:8 -DzkRun;
#          sleep 10s;
#          docker exec -i solr sh < .github/setups/solrSchema.sh;
#
#      - name: Setup SFTP Server
#        run: |
#          mkdir $HOME/sftpData
#          chmod -R 777 $HOME/sftpData
#          docker run --name gofr-sftp -v $HOME/upload:/home/myuser -p 2222:22 -d atmoz/sftp myuser:mypass:1001
#
#      - name: Setup FTP Server
#        run: |
#          mkdir $HOME/ftpData
#          chmod -R 777 $HOME/ftpData
#          docker run -d --name gofr-ftp -v $HOME/ftpData:/home/vsftpd -p 20:20 -p 21:21 -p 21100-21110:21100-21110 -e FTP_USER=myuser \
#          -e FTP_PASS=mypass -e PASV_ADDRESS=127.0.0.1 -e PASV_MIN_PORT=21100 -e PASV_MAX_PORT=21110 fauria/vsftpd
#
#      - name: Setup Google PubSub
#        run: |
#          docker pull gcr.io/google.com/cloudsdktool/google-cloud-cli:emulators
#          docker run --name=gcloud-emulator -d -p 8086:8086 \
#          gcr.io/google.com/cloudsdktool/google-cloud-cli:emulators gcloud beta emulators pubsub start --project=test123 \
#          --host-port=0.0.0.0:8086

      - name: Test
        run: |
          export GOFR_ENV=test
<<<<<<< HEAD
          cd pkg/file
=======
          cd examples/using-mysql
>>>>>>> 63ad2d3c
          go test ./... -v -short -coverprofile profile.cov -coverpkg=./...
          go tool cover -func profile.cov

      - name: Upload Test Coverage to Code Climate
        if: ${{ always() }}
        uses: paambaati/codeclimate-action@v5.0.0
        env:
          CC_TEST_REPORTER_ID: ${{ secrets.CC_TEST_REPORTER_ID }}
        with:
          debug: true
          coverageLocations: profile.cov:gocov
          prefix: gofr.dev

  code_quality:
    name: Code Quality🎖️
    runs-on: ubuntu-latest
    container: "golangci/golangci-lint:v1.52.2"
    steps:
      - name: Check out code into the Go module directory
        uses: actions/checkout@v2
      - name: Get dependencies
        run: go get -v -t -d ./...
      - name: GolangCI-Lint
        run: |
          golangci-lint run --timeout 9m0s<|MERGE_RESOLUTION|>--- conflicted
+++ resolved
@@ -5,7 +5,6 @@
     branches:
       - main
       - development
-      - fix/mysql-integration
     tags:
       - "*"
   pull_request:
@@ -25,75 +24,75 @@
         env:
           MYSQL_ROOT_PASSWORD: "password"
 
-#      redis:
-#        image: redis:7.0.5
-#        ports:
-#          - "6379:6379"
-#        options: "--entrypoint redis-server"
-#
-#      zipkin:
-#        image: openzipkin/zipkin:2
-#        ports:
-#          - "9411:9411"
-#
-#      elasticsearch:
-#        image: elasticsearch:6.8.6
-#        ports:
-#          - 2012:9200
-#          - 2013:9300
-#          - 9200:9200
-#        env:
-#          discovery type: "single-node"
-#
-#      kafka:
-#        image: krisgeus/docker-kafka
-#        ports:
-#          - 2008:2008
-#          - 2009:2009
-#        env:
-#          ADVERTISED_LISTENERS: 'PLAINTEXT://localhost:2008,INTERNAL://localhost:2009'
-#          LISTENERS: 'PLAINTEXT://0.0.0.0:2008,INTERNAL://0.0.0.0:2009'
-#          SECURITY_PROTOCOL_MAP: 'PLAINTEXT:PLAINTEXT,INTERNAL:PLAINTEXT'
-#          INTER_BROKER: 'INTERNAL'
-#          KAFKA_CREATE_TOPICS: 'test-topic'
-#          KAFKA_HOSTS: 'localhost:2008,localhost:2009'
-#          KAFKA_TOPIC: 'test-topic'
-#
-#      mongo:
-#        image: mongo:6.0.2
-#        ports:
-#          - "27017:27017"
-#        env:
-#          MONGO_INITDB_ROOT_USERNAME: admin
-#          MONGO_INITDB_ROOT_PASSWORD: admin123
-#
-#      mssql:
-#        image: mcr.microsoft.com/mssql/server:2022-latest
-#        ports:
-#          - "1433:1433"
-#        env:
-#          ACCEPT_EULA: Y
-#          SA_PASSWORD: reallyStrongPwd123
-#
-#      dynamodb:
-#        image: amazon/dynamodb-local:1.22.0
-#        ports:
-#          - "2021:8000"
-#
-#      postgres:
-#        image: postgres:15.1
-#        ports:
-#          - 5432:5432
-#        env:
-#          POSTGRES_PASSWORD: password
-#          POSTGRES_USER: postgres
-#          POSTGRES_DB: test
-#
-#      cassandra:
-#        image: cassandra:4.1
-#        ports:
-#          - 9041:9042
-#        options: --health-cmd "cqlsh --debug"
+      redis:
+        image: redis:7.0.5
+        ports:
+          - "6379:6379"
+        options: "--entrypoint redis-server"
+
+      zipkin:
+        image: openzipkin/zipkin:2
+        ports:
+          - "9411:9411"
+
+      elasticsearch:
+        image: elasticsearch:6.8.6
+        ports:
+          - 2012:9200
+          - 2013:9300
+          - 9200:9200
+        env:
+          discovery type: "single-node"
+
+      kafka:
+        image: krisgeus/docker-kafka
+        ports:
+          - 2008:2008
+          - 2009:2009
+        env:
+          ADVERTISED_LISTENERS: 'PLAINTEXT://localhost:2008,INTERNAL://localhost:2009'
+          LISTENERS: 'PLAINTEXT://0.0.0.0:2008,INTERNAL://0.0.0.0:2009'
+          SECURITY_PROTOCOL_MAP: 'PLAINTEXT:PLAINTEXT,INTERNAL:PLAINTEXT'
+          INTER_BROKER: 'INTERNAL'
+          KAFKA_CREATE_TOPICS: 'test-topic'
+          KAFKA_HOSTS: 'localhost:2008,localhost:2009'
+          KAFKA_TOPIC: 'test-topic'
+
+      mongo:
+        image: mongo:6.0.2
+        ports:
+          - "27017:27017"
+        env:
+          MONGO_INITDB_ROOT_USERNAME: admin
+          MONGO_INITDB_ROOT_PASSWORD: admin123
+
+      mssql:
+        image: mcr.microsoft.com/mssql/server:2022-latest
+        ports:
+          - "1433:1433"
+        env:
+          ACCEPT_EULA: Y
+          SA_PASSWORD: reallyStrongPwd123
+
+      dynamodb:
+        image: amazon/dynamodb-local:1.22.0
+        ports:
+          - "2021:8000"
+
+      postgres:
+        image: postgres:15.1
+        ports:
+          - 5432:5432
+        env:
+          POSTGRES_PASSWORD: password
+          POSTGRES_USER: postgres
+          POSTGRES_DB: test
+
+      cassandra:
+        image: cassandra:4.1
+        ports:
+          - 9041:9042
+        options: --health-cmd "cqlsh --debug"
 
     steps:
       - name: Checkout code into go module directory
@@ -107,23 +106,23 @@
           go-version: 1.21
         id: Go
 
-#      - name: Set up AWS-SNS
-#        run: |
-#          chmod +x examples/using-awssns/init.sh
-#          ./examples/using-awssns/init.sh
-#
-#      - name: Load Schema of Cassandra
-#        run: |
-#          docker exec -i ${{ job.services.cassandra.id }} cqlsh --debug  < .github/setups/keyspace.cql
-#
-#      - name: Yugabyte setup
-#        uses: yugabyte/yugabyte-db-action@master
-#        with:
-#          yb_image_tag: 2.14.5.0-b18
-#          yb_master_ui_port: 7000
-#          yb_tserver_ui_port: 6000
-#          ysql_port: 5433
-#          ycql_port: 9042
+      - name: Set up AWS-SNS
+        run: |
+          chmod +x examples/using-awssns/init.sh
+          ./examples/using-awssns/init.sh
+
+      - name: Load Schema of Cassandra
+        run: |
+          docker exec -i ${{ job.services.cassandra.id }} cqlsh --debug  < .github/setups/keyspace.cql
+
+      - name: Yugabyte setup
+        uses: yugabyte/yugabyte-db-action@master
+        with:
+          yb_image_tag: 2.14.5.0-b18
+          yb_master_ui_port: 7000
+          yb_tserver_ui_port: 6000
+          ysql_port: 5433
+          ycql_port: 9042
 
       - name: Set up MySQL
         run: |
@@ -138,49 +137,44 @@
           docker exec -i gofr-ssl-mysql chown -Rf mysql. /usr/certFiles
           docker restart gofr-ssl-mysql
 
-#      - name: Load Schema of YCQL
-#        run: |
-#          temp=$(sudo docker ps | grep yugabyte | awk '{print $1}');
-#          docker exec -i $temp /home/yugabyte/bin/ycqlsh < .github/setups/keyspace.ycql;
+      - name: Load Schema of YCQL
+        run: |
+          temp=$(sudo docker ps | grep yugabyte | awk '{print $1}');
+          docker exec -i $temp /home/yugabyte/bin/ycqlsh < .github/setups/keyspace.ycql;
 
       - name: Get dependencies
         run: |
           go mod download
-#
-#      - name: Load Schema of Solr
-#        run: |
-#          docker run -d --name solr -p 8983:8983 solr:8 -DzkRun;
-#          sleep 10s;
-#          docker exec -i solr sh < .github/setups/solrSchema.sh;
-#
-#      - name: Setup SFTP Server
-#        run: |
-#          mkdir $HOME/sftpData
-#          chmod -R 777 $HOME/sftpData
-#          docker run --name gofr-sftp -v $HOME/upload:/home/myuser -p 2222:22 -d atmoz/sftp myuser:mypass:1001
-#
-#      - name: Setup FTP Server
-#        run: |
-#          mkdir $HOME/ftpData
-#          chmod -R 777 $HOME/ftpData
-#          docker run -d --name gofr-ftp -v $HOME/ftpData:/home/vsftpd -p 20:20 -p 21:21 -p 21100-21110:21100-21110 -e FTP_USER=myuser \
-#          -e FTP_PASS=mypass -e PASV_ADDRESS=127.0.0.1 -e PASV_MIN_PORT=21100 -e PASV_MAX_PORT=21110 fauria/vsftpd
-#
-#      - name: Setup Google PubSub
-#        run: |
-#          docker pull gcr.io/google.com/cloudsdktool/google-cloud-cli:emulators
-#          docker run --name=gcloud-emulator -d -p 8086:8086 \
-#          gcr.io/google.com/cloudsdktool/google-cloud-cli:emulators gcloud beta emulators pubsub start --project=test123 \
-#          --host-port=0.0.0.0:8086
+
+      - name: Load Schema of Solr
+        run: |
+          docker run -d --name solr -p 8983:8983 solr:8 -DzkRun;
+          sleep 10s;
+          docker exec -i solr sh < .github/setups/solrSchema.sh;
+
+      - name: Setup SFTP Server
+        run: |
+          mkdir $HOME/sftpData
+          chmod -R 777 $HOME/sftpData
+          docker run --name gofr-sftp -v $HOME/upload:/home/myuser -p 2222:22 -d atmoz/sftp myuser:mypass:1001
+
+      - name: Setup FTP Server
+        run: |
+          mkdir $HOME/ftpData
+          chmod -R 777 $HOME/ftpData
+          docker run -d --name gofr-ftp -v $HOME/ftpData:/home/vsftpd -p 20:20 -p 21:21 -p 21100-21110:21100-21110 -e FTP_USER=myuser \
+          -e FTP_PASS=mypass -e PASV_ADDRESS=127.0.0.1 -e PASV_MIN_PORT=21100 -e PASV_MAX_PORT=21110 fauria/vsftpd
+
+      - name: Setup Google PubSub
+        run: |
+          docker pull gcr.io/google.com/cloudsdktool/google-cloud-cli:emulators
+          docker run --name=gcloud-emulator -d -p 8086:8086 \
+          gcr.io/google.com/cloudsdktool/google-cloud-cli:emulators gcloud beta emulators pubsub start --project=test123 \
+          --host-port=0.0.0.0:8086
 
       - name: Test
         run: |
           export GOFR_ENV=test
-<<<<<<< HEAD
-          cd pkg/file
-=======
-          cd examples/using-mysql
->>>>>>> 63ad2d3c
           go test ./... -v -short -coverprofile profile.cov -coverpkg=./...
           go tool cover -func profile.cov
 
