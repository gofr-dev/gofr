---
name: Workflow-Pipeline
permissions:
  contents: read

# Define when this workflow should run
on:
  # Run on push events to main or development branches
  push:
    branches:
      - main
      - development
    paths-ignore:
      - 'docs/**'  # Ignore changes to docs folder
      - '**/*.md'
  # Run on pull requests to main or development branches
  pull_request:
    branches:
      - main
      - development
    paths-ignore:
      - 'docs/**'# Ignore changes to docs folder
      - '**/*.md'

# Define the jobs that this workflow will run
jobs:
  # Job for testing the examples directory
  Example-Unit-Testing:
    name: Example Unit Testing (v${{ matrix.go-version }})🛠
    runs-on: ubuntu-latest
    # Define a matrix strategy to test against multiple Go versions
    strategy:
      matrix:
        go-version: ['1.25','1.24', '1.23']
      # Continue with other jobs if one version fails
      fail-fast: false

    # Define service containers that tests depend on
    services:
      # Kafka service
      kafka:
        image: bitnamilegacy/kafka:3.4.1
        ports:
          - "1092:9092"
        env:
          KAFKA_ENABLE_KRAFT: yes
          KAFKA_CFG_PROCESS_ROLES: broker,controller
          KAFKA_CFG_CONTROLLER_LISTENER_NAMES: CONTROLLER
          KAFKA_CFG_LISTENERS: PLAINTEXT://:9092,CONTROLLER://:9093
          KAFKA_CFG_LISTENER_SECURITY_PROTOCOL_MAP: CONTROLLER:PLAINTEXT,PLAINTEXT:PLAINTEXT
          KAFKA_CFG_ADVERTISED_LISTENERS: PLAINTEXT://127.0.0.1:1092
          KAFKA_CFG_AUTO_CREATE_TOPICS_ENABLE: true
          KAFKA_BROKER_ID: 1
          KAFKA_CFG_CONTROLLER_QUORUM_VOTERS: 1@127.0.0.1:9093
          ALLOW_PLAINTEXT_LISTENER: yes
          KAFKA_CFG_NODE_ID: 1

      # Redis service
      redis:
        image: redis:7.0.5
        ports:
          - "2001:6379"
        options: "--entrypoint redis-server"

      # MySQL service
      mysql:
        image: mysql:8.2.0
        ports:
          - "2002:3306"
        env:
          MYSQL_ROOT_PASSWORD: "password"
          MYSQL_DATABASE: "test"

    # Steps to execute for this job
    steps:
      - name: Checkout code into go module directory
        uses: actions/checkout@v5
        with:
          fetch-depth: 0  # Full git history for accurate testing

      # Set up the Go environment with the specified version
      - name: Set up Go ${{ matrix.go-version }}
        uses: actions/setup-go@v5
        with:
          go-version: ${{ matrix.go-version }}
        id: Go

      - name: Get dependencies
        run: |
          go mod download

      - name: Start Zipkin
        run: docker run -d -p 2005:9411 openzipkin/zipkin:latest

      # Run tests with automatic retry on failures
<<<<<<< HEAD
      
      - name: Wait for services to be ready
        run: |
          set -e
          echo "Waiting for Redis (localhost:2001), Kafka (localhost:1092) and MySQL (localhost:2002)..."
          attempts=0
          max=60
          while : ; do
            nc -z 127.0.0.1 2001 >/dev/null 2>&1 && nc -z 127.0.0.1 1092 >/dev/null 2>&1 && nc -z 127.0.0.1 2002 >/dev/null 2>&1 && break
            attempts=$((attempts+1))
            if [ $attempts -ge $max ]; then
              echo "Timeout waiting for services"
              exit 1
            fi
            sleep 1
          done
          echo "Services ready."
=======
      - name: Test with Retry Logic
        id: test
        uses: nick-fields/retry@v3
        with:
          timeout_minutes: 5
          max_attempts: 2
          retry_on: error 
          shell: bash
          command: |
            set -e  
            export APP_ENV=test
            go test ./examples/... -v -short -covermode=atomic -coverprofile packageWithpbgo.cov -coverpkg=./examples/...
            grep -vE '(/client/|grpc-.+-client/main\.go|_client\.go|_gofr\.go|_grpc\.pb\.go|\.pb\.go|\.proto|health_.*\.go)' packageWithpbgo.cov > profile.cov
            go tool cover -func profile.cov
>>>>>>> b881dc1a
      # Upload coverage report for the 1.24 Go version only
      - name: Upload Test Coverage
        if: ${{ matrix.go-version == '1.24'}}
        uses: actions/upload-artifact@v4
        with:
          name: Example-Test-Report
          path: profile.cov

  # Job for testing the pkg directory
  PKG-Unit-Testing:
    name: PKG Unit Testing (v${{ matrix.go-version }})🛠
    runs-on: ubuntu-latest
    strategy:
      matrix:
        go-version: ['1.25','1.24', '1.23']
      fail-fast: false

    steps:
      - name: Checkout code into go module directory
        uses: actions/checkout@v5
        with:
          fetch-depth: 0

      - name: Set up Go ${{ matrix.go-version }}
        uses: actions/setup-go@v5
        with:
          go-version: ${{ matrix.go-version }}
        id: Go

      - name: Get dependencies
        run: |
          go mod download

      # Run pkg tests with automatic retry logic
      - name: Test with Retry Logic
        id: test
        uses: nick-fields/retry@v3
        with:
          timeout_minutes: 5
          max_attempts: 2
          retry_on: error
          command: |
            export APP_ENV=test

            # Run tests for root gofr package
            go test -v -short -covermode=atomic \
              -coverpkg=./pkg/gofr -coverprofile=gofr_only.cov ./pkg/gofr
            exit_code=$?
            if [ $exit_code -eq 2 ]; then
              echo "::error::Panic detected in root gofr package tests"
              exit 2
            elif [ $exit_code -ne 0 ]; then
              echo "::error::Root gofr package tests failed"
              exit $exit_code
            fi

            # Run tests for sub-packages
            go test -v -covermode=atomic \
              -coverpkg=./pkg/gofr -coverprofile=submodules.cov ./pkg/gofr/...
            exit_code=$?
            if [ $exit_code -eq 2 ]; then
              echo "::error::Panic detected in gofr sub-packages tests"
              exit 2
            elif [ $exit_code -ne 0 ]; then
              echo "::error::Gofr sub-packages tests failed"
              exit $exit_code
            fi

            # Combine coverage profiles
            echo "mode: atomic" > profile.cov
            grep -h -v "mode:" gofr_only.cov submodules.cov | grep -v '/mock_' >> profile.cov

            # Show coverage summary
            go tool cover -func profile.cov

      # Upload coverage report for the 1.24 Go version only
      - name: Upload Test Coverage
        if: ${{ matrix.go-version == '1.24'}}
        uses: actions/upload-artifact@v4
        with:
          name: PKG-Coverage-Report
          path: profile.cov

  # Job for analyzing and reporting code coverage
  parse_coverage:
    name: Code Coverage
    runs-on: ubuntu-latest
    # This job runs after both Example and PKG testing are complete
    needs: [ Example-Unit-Testing,PKG-Unit-Testing ]
    steps:
      - name: Check out code into the Go module directory
        uses: actions/checkout@v5

      # Download coverage reports from previous jobs
      - name: Download Coverage Report
        uses: actions/download-artifact@v5
        with:
          path: artifacts

      # Merge the coverage reports from Example and PKG tests
      - name: Merge Coverage Files
        working-directory: artifacts
        run: |
          echo "mode: atomic" > merged_profile.cov
          grep -h -v "mode:" ./Example-Test-Report/profile.cov ./PKG-Coverage-Report/profile.cov >> merged_profile.cov

      # Calculate and output the total code coverage percentage
      - name: Parse code-coverage value
        working-directory: artifacts
        run: |
          codeCoverage=$(go tool cover -func=merged_profile.cov | grep total | awk '{print $3}')
          codeCoverage=${codeCoverage%?}
          echo "CODE_COVERAGE=$codeCoverage" >> $GITHUB_ENV
          echo "✅ Total Code Coverage: $codeCoverage%"

  #      - name: Check if code-coverage is greater than threshold
  #        run: |
  #          codeCoverage=${{ env.CODE_COVERAGE }}
  #          codeCoverage=${codeCoverage%??}
  #          if [[ $codeCoverage -lt 92 ]]; then echo "code coverage cannot be less than 92%, currently its ${{ env.CODE_COVERAGE }}%" && exit 1; fi;

  # Job for testing submodules inside the pkg directory
  Submodule-Unit-Testing:
    name: Submodule Unit Testing (v${{ matrix.go-version }})🛠
    runs-on: ubuntu-latest
    strategy:
      matrix:
        go-version:  ['1.25','1.24', '1.23']
      fail-fast: false

    steps:
      - name: Checkout code into go module directory
        uses: actions/checkout@v5
        with:
          fetch-depth: 0

      - name: Set up Go ${{ matrix.go-version }}
        uses: actions/setup-go@v5
        with:
          go-version: ${{ matrix.go-version }}
        id: Go

      # Find all submodules (directories with go.mod files) in the pkg directory
      - name: Detect Submodules
        id: detect_submodules
        run: |
          # Find all directories containing a go.mod file within 'pkg'
          SUBMODULES=$(find pkg -name "go.mod" -exec dirname {} \; | jq -R -s -c 'split("\n") | map(select(length > 0))')
          echo "submodules=$SUBMODULES" >> $GITHUB_OUTPUT

      # Test all submodules in parallel with retry logic
      - name: Test Submodules with Retry and Parallelism
        id: test_submodules
        uses: nick-fields/retry@v3
        with:
          timeout_minutes: 5
          max_attempts: 2
          command: |
            export APP_ENV=test
            # Create a directory for coverage reports
            mkdir -p coverage_reports
            
            # Get the list of submodules
            SUBMODULES='${{ steps.detect_submodules.outputs.submodules }}'
            
            # Process each submodule in parallel with a maximum of 4 parallel jobs
            echo $SUBMODULES | jq -c '.[]' | xargs -I{} -P 4 bash -c '
              module={}
              echo "Testing module: $module"
              cd $module
            
              # Extract module name (replace / with _)
              module_name=$(echo $module | tr "/" "_")
            
              # Download dependencies for the submodule
              go mod download
              go mod tidy
            
              # Run tests with a focus on failed tests first
              go test ./... -v -short -coverprofile=${module_name}.cov -coverpkg=./...
            
              # Copy coverage file to the coverage_reports directory
              cp ${module_name}.cov ../../../coverage_reports/
            
              cd -
            '

      # Upload submodule coverage reports as an artifact
      - name: Upload Coverage Reports
        uses: actions/upload-artifact@v4
        with:
          name: submodule-coverage-reports
          path: coverage_reports/*.cov

  # Job for uploading coverage to external services (qlty.sh)
  upload_coverage:
    name: Upload Coverage📊
    runs-on: ubuntu-latest
    env:
      QLTY_TOKEN: ${{ secrets.QLTY_TOKEN }}
      QLTY_COVERAGE_TOKEN: ${{ secrets.QLTY_TOKEN }}

    # This job only needs example and pkg test results, not submodules
    needs: [Example-Unit-Testing, PKG-Unit-Testing]
    # Only run this job on pushes to the development branch
    if: ${{ github.event_name == 'push' && github.ref == 'refs/heads/development'}}
    steps:
      - name: Check out code into the Go module directory
        uses: actions/checkout@v5

      - name: Install qlty CLI
        run: |
          curl https://qlty.sh | sh
          echo "$HOME/.qlty/bin" >> $GITHUB_PATH

      # Download coverage artifacts
      - name: Download Coverage Report
        uses: actions/download-artifact@v5
        with:
          path: artifacts

      # Merge coverage from example and pkg tests only
      - name: Merge Coverage Files
        working-directory: artifacts
        run: |
          echo "mode: atomic" > merged_profile.cov
          grep -h -v "mode:" ./Example-Test-Report/profile.cov ./PKG-Coverage-Report/profile.cov >> merged_profile.cov

          # Generate and print total coverage percentage
          echo "Total Coverage:"
          go tool cover -func=merged_profile.cov | tail -n 1
        shell: bash

      # Upload merged coverage to CodeClimate for analysis
      - name: Upload
        working-directory: artifacts
        run: qlty coverage publish merged_profile.cov --format=coverprofile --strip-prefix="gofr.dev/" --add-prefix="${GITHUB_WORKSPACE}/"
        env:
          QLTY_TOKEN: ${{ secrets.QLTY_TOKEN }}

  # Job for code quality checks
  code_quality:
    name: Code Quality🎖️
    runs-on: ubuntu-latest
    steps:
      - name: Check out code into the Go module directory
        uses: actions/checkout@v5

      - name: Set up Go environment
        uses: actions/setup-go@v5
        with:
          go-version: '1.25'
          cache: false

      # Install the linting tool
      - name: Install golangci-lint
        run: |
          go install github.com/golangci/golangci-lint/v2/cmd/golangci-lint@v2.4.0

      - name: Get dependencies
        run: |
          go mod tidy

      # Run linter on the root module
      - name: Lint Root Module
        run: |
          golangci-lint run --output.text.print-issued-lines --output.text.colors=true --show-stats=false --timeout=5m

      # Run linter on each submodule
      - name: Lint Submodules
        run: |
          echo "Searching for submodules..."
          total_errors=0  # Initialize error counter
          for module in $(find pkg -name "go.mod" -exec dirname {} \;); do
            echo "Linting submodule: $module"
            # Change directory to the submodule and run golangci-lint
            cd $module
            go mod tidy
            golangci-lint run --output.text.print-issued-lines --output.text.colors=true --show-stats=false --timeout 9m0s || total_errors=$((total_errors + 1))
            cd -  # Return to the root directory
          done
          echo "Total submodule lint errors: $total_errors"
          if [ $total_errors -gt 0 ]; then
            echo "Linting failed for $total_errors submodule(s)."
            exit 1  # Fail the job if there are linting errors in submodules
          fi

  # Job for checking filename conventions
  linting_party:
    name: Linting Party🥳
    runs-on: ubuntu-latest
    steps:
      - name: Check out code
        uses: actions/checkout@v5

      - name: Set up Go environment
        uses: actions/setup-go@v5
        with:
          go-version: 1.25

      # Check file naming conventions using ls-lint
      - name: Check for file names errors
        uses: ls-lint/action@v2.3.1
        with:
          config: .ls-lint.yml<|MERGE_RESOLUTION|>--- conflicted
+++ resolved
@@ -93,7 +93,6 @@
         run: docker run -d -p 2005:9411 openzipkin/zipkin:latest
 
       # Run tests with automatic retry on failures
-<<<<<<< HEAD
       
       - name: Wait for services to be ready
         run: |
@@ -111,7 +110,6 @@
             sleep 1
           done
           echo "Services ready."
-=======
       - name: Test with Retry Logic
         id: test
         uses: nick-fields/retry@v3
@@ -126,7 +124,6 @@
             go test ./examples/... -v -short -covermode=atomic -coverprofile packageWithpbgo.cov -coverpkg=./examples/...
             grep -vE '(/client/|grpc-.+-client/main\.go|_client\.go|_gofr\.go|_grpc\.pb\.go|\.pb\.go|\.proto|health_.*\.go)' packageWithpbgo.cov > profile.cov
             go tool cover -func profile.cov
->>>>>>> b881dc1a
       # Upload coverage report for the 1.24 Go version only
       - name: Upload Test Coverage
         if: ${{ matrix.go-version == '1.24'}}
