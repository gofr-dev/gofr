name: Workflow-Pipeline

on:
  push:
    branches:
      - main
      - development
  pull_request:
    branches:
      - main
      - development

jobs:
  Example-Unit-Testing:
    name: Example Unit Testing🛠
    runs-on: ubuntu-latest
    services:
      mysql:
        image: mysql:8.0.30
        ports:
          - "3306:3306"
        env:
          MYSQL_ROOT_PASSWORD: "password"

    steps:
      - name: Checkout code into go module directory
        uses: actions/checkout@v4
        with:
          fetch-depth: 0

      - name: Set up  Go 1.21
        uses: actions/setup-go@v4
        with:
          go-version: 1.21
        id: Go

      - name: Get dependencies
        run: |
          go mod download

      - name: Test
        run: |
          export GOFR_ENV=test
          go test gofr.dev/examples/... -v -short -coverprofile profile.cov -coverpkg=gofr.dev/examples/...
          go tool cover -func profile.cov

      - name: Upload Test Coverage
        uses: actions/upload-artifact@v3
        with:
          name: Example-Test-Report
          path: profile.cov

  PKG-Unit-Testing:
    name: PKG Unit Testing🛠
    runs-on: ubuntu-latest
    services:
      mysql:
        image: mysql:8.0.30
        ports:
          - "3306:3306"
        env:
          MYSQL_ROOT_PASSWORD: "password"

      redis:
        image: redis:7.0.5
        ports:
          - "6379:6379"
        options: "--entrypoint redis-server"

    steps:
      - name: Checkout code into go module directory
        uses: actions/checkout@v4
        with:
          fetch-depth: 0

      - name: Set up  Go 1.21
        uses: actions/setup-go@v4
        with:
          go-version: 1.21
        id: Go

      - name: Get dependencies
        run: |
          go mod download

      - name: Test
        run: |
          export GOFR_ENV=test
          go test gofr.dev/pkg/... -v -short -coverprofile profile.cov -coverpkg=gofr.dev/pkg/...
          go test gofr.dev/web/... -v -short -coverprofile web_profile.cov -coverpkg=gofr.dev/web/...
          tail -n +2 web_profile.cov >> profile.cov
          go tool cover -func profile.cov

      - name: Upload Test Coverage
        uses: actions/upload-artifact@v3
        with:
          name: PKG-Coverage-Report
          path: profile.cov

  parse_coverage:
    name: Code Coverage
    runs-on: ubuntu-latest
<<<<<<< HEAD
    container: golangci/golangci-lint:v1.55.2
=======
    needs: [Example-Unit-Testing,PKG-Unit-Testing]
>>>>>>> d28ec124
    steps:
      - name: Check out code into the Go module directory
        uses: actions/checkout@v4

      - name: Download Coverage Report
        uses: actions/download-artifact@v3
        with:
          path: artifacts

      - name: Merge Coverage Files
        working-directory: artifacts
        run: |
          awk '!/^mode: / && FNR==1{print "mode: set"} {print}' ./CMD-Test-Report/profile.cov > merged_profile.cov
          tail -n +2 ./Example-Test-Report/profile.cov >> merged_profile.cov
          tail -n +2 ./PKG-Coverage-Report/profile.cov >> merged_profile.cov
          
      - name: Parse code-coverage value
        working-directory: artifacts
        run: |
          codeCoverage=$(go tool cover -func=merged_profile.cov | grep total | awk '{print $3}')
          codeCoverage=${codeCoverage%?}
          echo "CODE_COVERAGE=$codeCoverage" >> $GITHUB_ENV
          
      - name: Check if code-coverage is greater than threshold
        run: |
          codeCoverage=${{ env.CODE_COVERAGE }}
          codeCoverage=${codeCoverage%??}
          if [[ $codeCoverage -lt 92 ]]; then echo "code coverage cannot be less than 92%, currently its ${{ env.CODE_COVERAGE }}%" && exit 1; fi;

  upload_coverage:
    name: Upload Coverage📊
    runs-on: ubuntu-latest
    needs: [Example-Unit-Testing,PKG-Unit-Testing]
    if: ${{ github.event_name == 'push' && github.ref == 'refs/heads/development' }}
    steps:
      - name: Check out code into the Go module directory
        uses: actions/checkout@v4

      - name: Download Coverage Report
        uses: actions/download-artifact@v3
        with:
          path: artifacts

      - name: Merge Coverage Files
        working-directory: artifacts
        run: |
          awk '!/^mode: / && FNR==1{print "mode: set"} {print}' ./CMD-Test-Report/profile.cov > merged_profile.cov
          tail -n +2 ./Example-Test-Report/profile.cov >> merged_profile.cov
          tail -n +2 ./PKG-Coverage-Report/profile.cov >> merged_profile.cov


      - name: Upload
        uses: paambaati/codeclimate-action@v5.0.0
        env:
          CC_TEST_REPORTER_ID: ${{ secrets.CC_TEST_REPORTER_ID }}
        with:
          coverageLocations: artifacts/merged_profile.cov:gocov
          prefix: gofr.dev

  code_quality:
    name: Code Quality🎖️
    runs-on: ubuntu-latest
    container: "golangci/golangci-lint:v1.55.2"
    steps:
      - name: Check out code into the Go module directory
        uses: actions/checkout@v4
      - name: Get dependencies
        run: go get -v -t -d ./...
      - name: GolangCI-Lint
        run: |
          golangci-lint run --timeout 9m0s<|MERGE_RESOLUTION|>--- conflicted
+++ resolved
@@ -100,11 +100,7 @@
   parse_coverage:
     name: Code Coverage
     runs-on: ubuntu-latest
-<<<<<<< HEAD
-    container: golangci/golangci-lint:v1.55.2
-=======
     needs: [Example-Unit-Testing,PKG-Unit-Testing]
->>>>>>> d28ec124
     steps:
       - name: Check out code into the Go module directory
         uses: actions/checkout@v4
