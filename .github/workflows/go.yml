name: Workflow-Pipeline

on:
  push:
    branches:
      - main
      - development
    paths-ignore:
      - 'docs/**'
  pull_request:
    branches:
      - main
      - development
    paths-ignore:
      - 'docs/**'

jobs:
<<<<<<< HEAD
  MIGRATION-Unit-Testing:
    name: Migration Unit Testing (v${{ matrix.go-version }})🛠
    runs-on: ubuntu-latest
    strategy:
      matrix:
        go-version: ['1.22', '1.21']

    steps:
      - name: Checkout code into go module directory
        uses: actions/checkout@v4
        with:
          fetch-depth: 0

      - name: Set up Go ${{ matrix.go-version }}
        uses: actions/setup-go@v4
        with:
          go-version: ${{ matrix.go-version }}
        id: Go

      - name: Get dependencies
        run: |
          go mod download

      - name: Test
        run: |
          export APP_ENV=test
          go test gofr.dev/pkg/gofr/migration... -v -short -coverprofile profile.cov -coverpkg=gofr.dev/pkg/gofr/migration...

          go tool cover -func profile.cov

      - name: Upload Test Coverage
        if: ${{ matrix.go-version == '1.22'}}
        uses: actions/upload-artifact@v3
        with:
          name: MIGRATION-Coverage-Report
          path: profile.cov

=======
>>>>>>> 9b47b947
  Example-Unit-Testing:
    name: Example Unit Testing (v${{ matrix.go-version }})🛠
    runs-on: ubuntu-latest
    strategy:
      matrix:
        go-version: ['1.22', '1.21']

    services:
      kafka:
        image: bitnami/kafka:3.4
        ports:
          - "9092:9092"
        env:
          KAFKA_ENABLE_KRAFT: yes
          KAFKA_CFG_PROCESS_ROLES: broker,controller
          KAFKA_CFG_CONTROLLER_LISTENER_NAMES: CONTROLLER
          KAFKA_CFG_LISTENERS: PLAINTEXT://:9092,CONTROLLER://:9093
          KAFKA_CFG_LISTENER_SECURITY_PROTOCOL_MAP: CONTROLLER:PLAINTEXT,PLAINTEXT:PLAINTEXT
          KAFKA_CFG_ADVERTISED_LISTENERS: PLAINTEXT://127.0.0.1:9092
          KAFKA_CFG_AUTO_CREATE_TOPICS_ENABLE: true
          KAFKA_BROKER_ID: 1
          KAFKA_CFG_CONTROLLER_QUORUM_VOTERS: 1@127.0.0.1:9093
          ALLOW_PLAINTEXT_LISTENER: yes
          KAFKA_CFG_NODE_ID: 1

      redis:
        image: redis:7.0.5
        ports:
          - "2002:6379"
        options: "--entrypoint redis-server"

      mysql:
        image: mysql:8.2.0
        ports:
          - "2001:3306"
        env:
          MYSQL_ROOT_PASSWORD: "password"
          MYSQL_DATABASE: "test"

    steps:
      - name: Checkout code into go module directory
        uses: actions/checkout@v4
        with:
          fetch-depth: 0

      - name: Set up Go ${{ matrix.go-version }}
        uses: actions/setup-go@v4
        with:
          go-version: ${{ matrix.go-version }}
        id: Go

      - name: Get dependencies
        run: |
          go mod download

      - name: Start Zipkin
        run: docker run -d -p 2005:9411 openzipkin/zipkin:latest

      - name: Test
        run: |
          export APP_ENV=test
          go test gofr.dev/examples/... -v -short -coverprofile packageWithpbgo.cov -coverpkg=gofr.dev/examples/...
          grep -vE '^gofr\.dev\/.*\.pb\.go' packageWithpbgo.cov > profile.cov
          go tool cover -func profile.cov

      - name: Upload Test Coverage
        if: ${{ matrix.go-version == '1.22'}}
        uses: actions/upload-artifact@v3
        with:
          name: Example-Test-Report
          path: profile.cov

  PKG-Unit-Testing:
    name: PKG Unit Testing (v${{ matrix.go-version }})🛠
    runs-on: ubuntu-latest
    strategy:
      matrix:
        go-version: ['1.22', '1.21']

    steps:
      - name: Checkout code into go module directory
        uses: actions/checkout@v4
        with:
          fetch-depth: 0

      - name: Set up Go ${{ matrix.go-version }}
        uses: actions/setup-go@v4
        with:
          go-version: ${{ matrix.go-version }}
        id: Go

      - name: Get dependencies
        run: |
          go mod download

      - name: Test
        run: |
          export APP_ENV=test
          go test gofr.dev/pkg/... -tags migration -v -short -coverprofile package.cov -coverpkg=gofr.dev/pkg/...
          grep -v 'gofr.dev/pkg/gofr/migration/mock_datasources.go' package.cov > packageWithoutMockMigrationDatasource.cov
          grep -v 'gofr.dev/pkg/gofr/container/mock_datasources.go' packageWithoutMockMigrationDatasource.cov > packageWithoutMockDatasource.cov
          grep -v 'google/mock_interfaces\.go' packageWithoutMockDatasource.cov > profile.cov
          go tool cover -func profile.cov

      - name: Upload Test Coverage
        if: ${{ matrix.go-version == '1.22'}}
        uses: actions/upload-artifact@v3
        with:
          name: PKG-Coverage-Report
          path: profile.cov

  parse_coverage:
    name: Code Coverage
    runs-on: ubuntu-latest
    needs: [ Example-Unit-Testing,PKG-Unit-Testing]
    steps:
      - name: Check out code into the Go module directory
        uses: actions/checkout@v4

      - name: Download Coverage Report
        uses: actions/download-artifact@v3
        with:
          path: artifacts


      - name: Merge Coverage Files
        working-directory: artifacts
        run: |
          awk '!/^mode: / && FNR==1{print "mode: set"} {print}' ./Example-Test-Report/profile.cov > merged_profile.cov
          tail -n +2 ./PKG-Coverage-Report/profile.cov >> merged_profile.cov

      - name: Parse code-coverage value
        working-directory: artifacts
        run: |
          codeCoverage=$(go tool cover -func=merged_profile.cov | grep total | awk '{print $3}')
          codeCoverage=${codeCoverage%?}
          echo "CODE_COVERAGE=$codeCoverage" >> $GITHUB_ENV

#      - name: Check if code-coverage is greater than threshold
#        run: |
#          codeCoverage=${{ env.CODE_COVERAGE }}
#          codeCoverage=${codeCoverage%??}
#          if [[ $codeCoverage -lt 92 ]]; then echo "code coverage cannot be less than 92%, currently its ${{ env.CODE_COVERAGE }}%" && exit 1; fi;

  upload_coverage:
    name: Upload Coverage📊
    runs-on: ubuntu-latest
    needs: [Example-Unit-Testing,PKG-Unit-Testing]
    if: ${{ github.event_name == 'push' && github.ref == 'refs/heads/development'}}
    steps:
      - name: Check out code into the Go module directory
        uses: actions/checkout@v4

      - name: Download Coverage Report
        uses: actions/download-artifact@v3
        with:
          path: artifacts

      - name: Merge Coverage Files
        working-directory: artifacts
        run: |
          awk '!/^mode: / && FNR==1{print "mode: set"} {print}' ./Example-Test-Report/profile.cov > merged_profile.cov
          tail -n +2 ./PKG-Coverage-Report/profile.cov >> merged_profile.cov

      - name: Upload
        uses: paambaati/codeclimate-action@v5.0.0
        env:
          CC_TEST_REPORTER_ID: ${{ secrets.CC_TEST_REPORTER_ID }}
        with:
          coverageLocations: artifacts/merged_profile.cov:gocov
          prefix: gofr.dev

  code_quality:
    name: Code Quality🎖️
    runs-on: ubuntu-latest
    container: "golangci/golangci-lint:v1.57.2"
    steps:
      - name: Check out code into the Go module directory
        uses: actions/checkout@v4
      - name: Get dependencies
        run: go get -v -t -d ./...
      - name: GolangCI-Lint
        run: |
          golangci-lint run --timeout 9m0s<|MERGE_RESOLUTION|>--- conflicted
+++ resolved
@@ -15,46 +15,6 @@
       - 'docs/**'
 
 jobs:
-<<<<<<< HEAD
-  MIGRATION-Unit-Testing:
-    name: Migration Unit Testing (v${{ matrix.go-version }})🛠
-    runs-on: ubuntu-latest
-    strategy:
-      matrix:
-        go-version: ['1.22', '1.21']
-
-    steps:
-      - name: Checkout code into go module directory
-        uses: actions/checkout@v4
-        with:
-          fetch-depth: 0
-
-      - name: Set up Go ${{ matrix.go-version }}
-        uses: actions/setup-go@v4
-        with:
-          go-version: ${{ matrix.go-version }}
-        id: Go
-
-      - name: Get dependencies
-        run: |
-          go mod download
-
-      - name: Test
-        run: |
-          export APP_ENV=test
-          go test gofr.dev/pkg/gofr/migration... -v -short -coverprofile profile.cov -coverpkg=gofr.dev/pkg/gofr/migration...
-
-          go tool cover -func profile.cov
-
-      - name: Upload Test Coverage
-        if: ${{ matrix.go-version == '1.22'}}
-        uses: actions/upload-artifact@v3
-        with:
-          name: MIGRATION-Coverage-Report
-          path: profile.cov
-
-=======
->>>>>>> 9b47b947
   Example-Unit-Testing:
     name: Example Unit Testing (v${{ matrix.go-version }})🛠
     runs-on: ubuntu-latest
