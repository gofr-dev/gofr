--- conflicted
+++ resolved
@@ -81,14 +81,10 @@
 
 	app := New()
 
-<<<<<<< HEAD
-	app.WebSocket("/ws", func(ctx *Context) (interface{}, error) {
-=======
 	server := httptest.NewServer(app.httpServer.router)
 	defer server.Close()
 
 	app.WebSocket("/ws", func(ctx *Context) (any, error) {
->>>>>>> cd4179c7
 		socketErr := ctx.WriteMessageToSocket("Hello! GoFr")
 		if socketErr != nil {
 			return nil, socketErr
