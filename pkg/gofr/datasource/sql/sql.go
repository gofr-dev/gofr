--- conflicted
+++ resolved
@@ -142,14 +142,10 @@
 		if db != nil {
 			stats := db.Stats()
 
-<<<<<<< HEAD
-		time.Sleep(frequency * time.Second)
-=======
 			metrics.SetGauge("app_sql_open_connections", float64(stats.OpenConnections))
 			metrics.SetGauge("app_sql_inUse_connections", float64(stats.InUse))
 
 			time.Sleep(frequency * time.Second)
 		}
->>>>>>> afb862c7
 	}
 }