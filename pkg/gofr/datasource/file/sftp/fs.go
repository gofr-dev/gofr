--- conflicted
+++ resolved
@@ -261,15 +261,10 @@
 	return name, err
 }
 
-<<<<<<< HEAD
 // TODO : Implement metrics.
-func (f *FileSystem) sendOperationStats(fl *FileLog, startTime time.Time) {
-	duration := time.Since(startTime).Milliseconds()
-=======
 func (f *fileSystem) sendOperationStats(fl *FileLog, startTime time.Time) {
 	duration := time.Since(startTime).Microseconds()
->>>>>>> 26fb8de5
-
+  
 	fl.Duration = duration
 
 	f.logger.Debug(fl)
