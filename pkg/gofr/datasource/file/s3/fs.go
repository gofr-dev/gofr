package s3

import (
	"bytes"
	"context"
	"errors"
	"fmt"
	"mime"
	"os"
	"path"
	"path/filepath"
	"strings"
	"time"

	"github.com/aws/aws-sdk-go-v2/aws"
	awsConfig "github.com/aws/aws-sdk-go-v2/config"
	"github.com/aws/aws-sdk-go-v2/credentials"
	"github.com/aws/aws-sdk-go-v2/service/s3"

	file "gofr.dev/pkg/gofr/datasource/file"
)

const (
	TypeFile      = "file"
	TypeDirectory = "directory"
)

var (
	ErrIncorrectFileType = errors.New("incorrect file type")
)

// Conn struct embeds the *ftp.ServerConn returned by ftp server on successful connection.
type conn struct {
	*s3.Client
}

type fileSystem struct {
	s3file
	conn    s3conn
	config  *Config
	logger  Logger
	metrics Metrics
}

// Config represents the s3 configuration.
type Config struct {
	EndPoint        string // AWS S3 base endpoint
	BucketName      string // AWS Bucket name
	Region          string // AWS Region
	AccessKeyID     string // Aws configs
	SecretAccessKey string // Aws configs
}

// New initializes a new instance of FTP fileSystem with provided configuration.
func New(config *Config) file.FileSystemProvider {
	return &fileSystem{config: config}
}

// UseLogger sets the Logger interface for the FTP file system.
func (f *fileSystem) UseLogger(logger interface{}) {
	if l, ok := logger.(Logger); ok {
		f.logger = l
	}
}

// UseMetrics sets the Metrics interface.
func (f *fileSystem) UseMetrics(metrics interface{}) {
	if m, ok := metrics.(Metrics); ok {
		f.metrics = m
	}
}

// getBucketName returns the currentS3Bucket.
func getBucketName(filePath string) string {
	return strings.Split(filePath, string(filepath.Separator))[0]
}

// getLocation returns the absolute path of the S3 bucket.
func getLocation(bucket string) string {
	return path.Join(string(filepath.Separator), bucket)
}

// Connect initializes and validates the connection to the S3 service.
//
// This method sets up the S3 client using the provided configuration, including access key, secret key, region, and base endpoint.
// It loads the AWS configuration and creates an S3 client, which is then assigns it to the `fileSystem` struct.
// This method also logs the outcome of the connection attempt.
func (f *fileSystem) Connect() {
	var msg string

	st := statusErr

	defer f.sendOperationStats(&FileLog{
		Operation: "CONNECT",
		Location:  getLocation(f.config.BucketName),
		Status:    &st,
		Message:   &msg,
	}, time.Now())

	f.logger.Debugf("connecting to S3 bucket: %s", f.config.BucketName)

	// Load the AWS configuration
	cfg, err := awsConfig.LoadDefaultConfig(context.TODO(),
		awsConfig.WithRegion(f.config.Region),
		awsConfig.WithCredentialsProvider(
			credentials.NewStaticCredentialsProvider(
				f.config.AccessKeyID,
				f.config.SecretAccessKey,
				"")), // "" is the session token. Currently, we do not handle connections through session token.
	)

	if err != nil {
<<<<<<< HEAD
		f.logger.Errorf("failed to load configuration: %v", err)
=======
		f.logger.Errorf("Failed to load configuration: %v", err)
		return
>>>>>>> 26fb8de5
	}

	// Create the S3 client from config
	s3Client := s3.NewFromConfig(cfg,
		func(o *s3.Options) {
			o.UsePathStyle = true
			o.BaseEndpoint = &f.config.EndPoint
		},
	)

	f.conn = conn{s3Client}
	st = statusSuccess
	msg = "S3 Client connected."

	f.logger.Logf("connected to S3 bucket %s", f.config.BucketName)
}

// Create creates a new file in the S3 bucket.
//
// This method creates an empty file at the specified path in the S3 bucket. It first checks if the parent directory exists;
// if the parent directory does not exist, it returns an error. After creating the file, it retrieves the file metadata
// and returns a `file` object representing the newly created file.
func (f *fileSystem) Create(name string) (file.File, error) {
	var msg string

	st := statusErr

	defer f.sendOperationStats(&FileLog{
		Operation: "CREATE FILE",
		Location:  getLocation(f.config.BucketName),
		Status:    &st,
		Message:   &msg,
	}, time.Now())

	parentPath := path.Dir(name)

	// if parentPath is not empty, we check if it exists or not.
	if parentPath != "." {
		res2, err := f.conn.ListObjectsV2(context.TODO(), &s3.ListObjectsV2Input{
			Bucket: aws.String(f.config.BucketName),
			Prefix: aws.String(parentPath + "/"),
		})

		if err != nil {
			return nil, err
		}

		if len(res2.Contents) == 0 {
			f.logger.Errorf("Parentpath %q does not exist", parentPath)
			return nil, fmt.Errorf("%w: create parent path before creating a file", ErrOperationNotPermitted)
		}
	}

	_, err := f.conn.PutObject(context.TODO(), &s3.PutObjectInput{
		Bucket:      aws.String(f.config.BucketName),
		Key:         aws.String(name),
		Body:        bytes.NewReader(make([]byte, 0)),
		ContentType: aws.String(mime.TypeByExtension(path.Ext(name))),
		// this specifies the file must be downloaded before being opened
		ContentDisposition: aws.String("attachment"),
	})

	if err != nil {
		f.logger.Errorf("Failed to create the file: %v", err)
		return nil, err
	}

	res, err := f.conn.GetObject(context.TODO(), &s3.GetObjectInput{
		Bucket: aws.String(f.config.BucketName),
		Key:    aws.String(name),
	})

	if err != nil {
		f.logger.Errorf("Failed to retrieve %q: %v", name, err)
		return nil, err
	}

	st = statusSuccess
	msg = "File creation on S3 successful."

	f.logger.Logf("File with name %s created.", name)

	return &s3file{
		conn:         f.conn,
		name:         path.Join(f.config.BucketName, name),
		logger:       f.logger,
		metrics:      f.metrics,
		body:         res.Body,
		contentType:  *res.ContentType,
		lastModified: *res.LastModified,
		size:         *res.ContentLength,
	}, nil
}

// Remove deletes a file from the S3 bucket.
//
// This method deletes the specified file from the S3 bucket. Currently, it supports the deletion of unversioned files
// from general-purpose buckets only. Directory buckets and versioned files are not supported for deletion by this method.
func (f *fileSystem) Remove(name string) error {
	var msg string

	st := statusErr

	defer f.sendOperationStats(&FileLog{
		Operation: "REMOVE FILE",
		Location:  getLocation(f.config.BucketName),
		Status:    &st,
		Message:   &msg,
	}, time.Now())

	_, err := f.conn.DeleteObject(context.TODO(), &s3.DeleteObjectInput{
		Bucket: aws.String(f.config.BucketName),
		Key:    aws.String(name),
	})

	if err != nil {
		f.logger.Errorf("Error while deleting file: %v", err)
		return err
	}

	st = statusSuccess
	msg = "File deletion on S3 successful"

	f.logger.Logf("File with path %q deleted", name)

	return nil
}

// Open retrieves a file from the S3 bucket and returns a `file` object representing it.
//
// This method fetches the specified file from the S3 bucket and returns a `file` object with its content and metadata.
// If the file cannot be retrieved, it returns an error.
func (f *fileSystem) Open(name string) (file.File, error) {
	var msg string

	st := statusErr

	defer f.sendOperationStats(&FileLog{
		Operation: "OPEN FILE",
		Location:  getLocation(f.config.BucketName),
		Status:    &st,
		Message:   &msg,
	}, time.Now())

	res, err := f.conn.GetObject(context.TODO(), &s3.GetObjectInput{
		Bucket: aws.String(f.config.BucketName),
		Key:    aws.String(name),
	})

	if err != nil {
		f.logger.Errorf("failed to retrieve %q: %v", name, err)
		return nil, err
	}

	st = statusSuccess
	msg = fmt.Sprintf("File with path %q retrieved successfully", name)

	return &s3file{
		conn:         f.conn,
		name:         path.Join(f.config.BucketName, name),
		logger:       f.logger,
		metrics:      f.metrics,
		body:         res.Body,
		contentType:  *res.ContentType,
		lastModified: *res.LastModified,
		size:         *res.ContentLength,
	}, nil
}

// OpenFile is a wrapper for the Open method to comply with the generic FileSystem interface.
//
// This method calls the `Open` method of the `fileSystem` struct to retrieve a file. It is provided to align with the
// FileSystem interface requirements in the GoFr framework.
func (f *fileSystem) OpenFile(name string, _ int, _ os.FileMode) (file.File, error) {
	return f.Open(name)
}

// Rename changes the name of a file or directory within the S3 bucket.
//
// This method handles both files and directories. It ensures that:
// - The new name does not move the file to a different directory.
// - The file types of the old and new names match.
//
// If the old and new names are the same, no operation is performed.
func (f *fileSystem) Rename(oldname, newname string) error {
	var msg string

	st := statusErr

	defer f.sendOperationStats(&FileLog{
		Operation: "RENAME",
		Location:  getLocation(f.config.BucketName),
		Status:    &st,
		Message:   &msg,
	}, time.Now())

	// check if they have the same name or not
	if oldname == newname {
		f.logger.Logf("%q & %q are same", oldname, newname)
		return nil
	}

	// check if both exist at same location or not
	if path.Dir(oldname) != path.Dir(newname) {
		f.logger.Errorf("%q & %q are not in same location", oldname, newname)
		return fmt.Errorf("%w: renaming as well as moving file to different location is not allowed", ErrOperationNotPermitted)
	}

	// check if it is a directory
	if path.Ext(oldname) == "" {
		return f.renameDirectory(&st, &msg, oldname, newname)
	}

	// check if they are of the same type or not
	if path.Ext(oldname) != path.Ext(newname) {
		f.logger.Errorf("new file must be same as the old file type")
		return fmt.Errorf("%w: new filename must match the old file's type", ErrIncorrectFileType)
	}

	_, err := f.conn.CopyObject(context.TODO(), &s3.CopyObjectInput{
		Bucket: aws.String(f.config.BucketName),
		// The source object can be up to 5 GB.
		// If the source object is an object that was uploaded by using a multipart upload, the object copy
		// will be a single part object after the source object is copied to the destination bucket.
		CopySource:         aws.String(f.config.BucketName + "/" + oldname),
		Key:                aws.String(newname),
		ContentType:        aws.String(mime.TypeByExtension(path.Ext(newname))),
		ContentDisposition: aws.String("attachment"),
	})

	if err != nil {
		msg = fmt.Sprintf("Error while copying file: %v", err)
		return err
	}

	err = f.Remove(oldname)
	if err != nil {
		msg = fmt.Sprintf("failed to remove old file %s", oldname)
		return err
	}

	st = statusSuccess
	msg = "File renamed successfully"

	f.logger.Logf("File with path %q renamed to %q", oldname, newname)

	return nil
}

// Stat retrieves the FileInfo for the specified file or directory in the S3 bucket.
//
// If the provided name has no file extension, it is treated as a directory by default. If the name starts with "0",
// it is interpreted as a binary file rather than a directory, with the "0" prefix removed.
//
// For directories, the method aggregates the sizes of all objects within the directory and returns the latest modified
// time among them. For files, it returns the file's size and last modified time.
func (f *fileSystem) Stat(name string) (file.FileInfo, error) {
	var msg string

	st := statusErr

	defer f.sendOperationStats(&FileLog{
		Operation: "STAT",
		Location:  getLocation(f.config.BucketName),
		Status:    &st,
		Message:   &msg,
	}, time.Now())

	filetype := TypeFile

	// Here we assume the user passes "0filePath" in case it wants to get fileinfo about a binary file instead of a directory
	if path.Ext(name) == "" {
		filetype = TypeDirectory

		if name[0] == '0' {
			name = name[1:]
			filetype = TypeFile
		}
	}

	res, err := f.conn.ListObjectsV2(context.TODO(), &s3.ListObjectsV2Input{
		Bucket: aws.String(f.config.BucketName),
		Prefix: aws.String(name),
	})

	if err != nil {
		f.logger.Errorf("Error returning file info: %v", err)
		return nil, err
	}

	if filetype == TypeDirectory {
		var size int64

		var lastModified time.Time

		for i := range res.Contents {
			size += *res.Contents[i].Size

			if res.Contents[i].LastModified.After(lastModified) {
				lastModified = *res.Contents[i].LastModified
			}
		}

		// directory exist and first value gives information about the directory
		st = statusSuccess
		msg = fmt.Sprintf("Directory with path %q info retrieved successfully", name)

		if res.Contents != nil {
			return &s3file{
				conn:         f.conn,
				logger:       f.logger,
				metrics:      f.metrics,
				size:         size,
				contentType:  filetype,
				name:         f.config.BucketName + string(filepath.Separator) + *res.Contents[0].Key,
				lastModified: lastModified,
			}, nil
		}

		return nil, nil
	}

	return &s3file{
		conn:         f.conn,
		logger:       f.logger,
		metrics:      f.metrics,
		size:         *res.Contents[0].Size,
		name:         f.config.BucketName + string(filepath.Separator) + *res.Contents[0].Key,
		contentType:  filetype,
		lastModified: *res.Contents[0].LastModified,
	}, nil
}<|MERGE_RESOLUTION|>--- conflicted
+++ resolved
@@ -110,12 +110,8 @@
 	)
 
 	if err != nil {
-<<<<<<< HEAD
 		f.logger.Errorf("failed to load configuration: %v", err)
-=======
-		f.logger.Errorf("Failed to load configuration: %v", err)
 		return
->>>>>>> 26fb8de5
 	}
 
 	// Create the S3 client from config
