--- conflicted
+++ resolved
@@ -69,26 +69,6 @@
 
 ## Supported Datasources
 
-| Datasource       | Health-Check | Logs | Metrics | Traces | As Driver |
-|------------------|:------------:|:----:|:-------:|:------:|:---------:|
-<<<<<<< HEAD
-| MySQL            |      ✅       |  ✅   |    ✅    |   ✅    |           |
-| REDIS            |      ✅       |  ✅   |    ✅    |   ✅    |           |
-| PostgreSQL       |      ✅       |  ✅   |    ✅    |   ✅    |           |
-| MongoDB          |      ✅       |  ✅   |    ✅    |   ✅    |     ✅     |
-| SQLite           |      ✅       |  ✅   |    ✅    |   ✅    |           |
-| BadgerDB         |      ✅       |  ✅   |    ✅    |   ✅    |     ✅     |
-| Cassandra        |      ✅       |  ✅   |    ✅    |   ✅    |     ✅     |
-| ClickHouse       |              |  ✅   |    ✅    |   ✅    |     ✅     |
-| FTP              |              |  ✅   |         |        |     ✅     |
-| SFTP             |              |  ✅   |         |        |     ✅     |
-| Solr             |              |  ✅   |    ✅    |   ✅    |     ✅     |
-| DGraph           |      ✅       |  ✅   |    ✅    |   ✅    |           |
-| Azure Event Hubs |              |  ✅   |    ✅    |        |     ✅     |
-| OpenTSDB         |      ✅       |  ✅   |         |   ✅    |     ✅     |
-| SurrealDB        |      ✅       |  ✅   |         |   ✅    |     ✅     |
-| NATS-KV          |      ✅       |  ✅   |    ✅    |   ✅    |     ✅     |
-=======
 | MySQL            | ✅          |  ✅   | ✅    |   ✅    |           |
 | REDIS            | ✅          |  ✅   | ✅    |   ✅    |           |
 | PostgreSQL       | ✅          |  ✅   | ✅    |   ✅    |           |
@@ -105,4 +85,4 @@
 | OpenTSDB         | ✅         |  ✅   |       |   ✅    |   ✅     |
 | SurrealDB        | ✅         |  ✅   |       |    ✅   |   ✅     |
 | ArangoDB         | ✅|   ✅   | ✅| ✅|✅|
->>>>>>> 980cfaee
+| NATS-KV         |      ✅       |  ✅   |    ✅    |   ✅    |     ✅     |