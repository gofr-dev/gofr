--- conflicted
+++ resolved
@@ -21,13 +21,10 @@
 	github.com/oapi-codegen/runtime v1.0.0 // indirect
 	github.com/pmezard/go-difflib v1.0.0 // indirect
 	go.opentelemetry.io/auto/sdk v1.1.0 // indirect
-<<<<<<< HEAD
 	go.opentelemetry.io/otel/metric v1.38.0 // indirect
 	go.opentelemetry.io/otel/trace v1.38.0 // indirect
-=======
 	go.opentelemetry.io/otel/metric v1.37.0 // indirect
 	go.opentelemetry.io/otel/trace v1.37.0 // indirect
->>>>>>> f600b138
 	golang.org/x/net v0.41.0 // indirect
 	gopkg.in/yaml.v3 v3.0.1 // indirect
 )