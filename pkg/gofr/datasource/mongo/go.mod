--- conflicted
+++ resolved
@@ -21,18 +21,10 @@
 	github.com/xdg-go/pbkdf2 v1.0.0 // indirect
 	github.com/xdg-go/scram v1.1.2 // indirect
 	github.com/xdg-go/stringprep v1.0.4 // indirect
-<<<<<<< HEAD
-	github.com/youmark/pkcs8 v0.0.0-20240726163527-a2c0da244d78 // indirect
-	go.opentelemetry.io/otel/metric v1.31.0 // indirect
-	golang.org/x/crypto v0.28.0 // indirect
-	golang.org/x/sync v0.8.0 // indirect
-	golang.org/x/text v0.19.0 // indirect
-=======
 	github.com/youmark/pkcs8 v0.0.0-20240424034433-3c2c7870ae76 // indirect
 	go.opentelemetry.io/otel/metric v1.30.0 // indirect
 	golang.org/x/crypto v0.31.0 // indirect
 	golang.org/x/sync v0.10.0 // indirect
 	golang.org/x/text v0.21.0 // indirect
->>>>>>> 97297359
 	gopkg.in/yaml.v3 v3.0.1 // indirect
 )