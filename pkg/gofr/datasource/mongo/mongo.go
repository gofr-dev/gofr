package mongo

import (
	"context"
	"time"

	"go.mongodb.org/mongo-driver/bson"
	"go.mongodb.org/mongo-driver/mongo"
	"go.mongodb.org/mongo-driver/mongo/options"
	"go.mongodb.org/mongo-driver/mongo/readpref"
)

type Client struct {
	*mongo.Database

	uri      string
	database string
	logger   Logger
	metrics  Metrics
	config   Config
}

type Config struct {
	URI      string
	Database string
}

<<<<<<< HEAD
func New(c Config) *Client {
	return &Client{config: c}
}
=======
	logger.Debugf("connecting with mongo database '%v' at '%v'", mongoDatabase, mongoURI)
>>>>>>> d9214ad4

func (c *Client) UseLogger(logger interface{}) {
	c.logger = logger.(Logger)
}

func (c *Client) UseMetrics(metrics interface{}) {
	c.metrics = metrics.(Metrics)
}

func (c *Client) Connect() {
	c.logger.Logf("connecting to mongoDB at %v to database %v", c.config.URI, c.config.Database)

	m, err := mongo.Connect(context.Background(), options.Client().ApplyURI(c.config.URI))
	if err != nil {
<<<<<<< HEAD
		c.logger.Errorf("error connecting to mongoDB, err:%v", err)
=======
		logger.Errorf("could not connect to mongoDB, error: %v", err)
>>>>>>> d9214ad4

		return
	}

	mongoBuckets := []float64{.05, .075, .1, .125, .15, .2, .3, .5, .75, 1, 2, 3, 4, 5, 7.5, 10}
<<<<<<< HEAD
	c.metrics.NewHistogram("app_mongo_stats", "Response time of MONGO queries in milliseconds.", mongoBuckets...)

	c.Database = m.Database(c.config.Database)
=======
	metrics.NewHistogram("app_mongo_stats", "Response time of MONGO queries in milliseconds.", mongoBuckets...)

	logger.Logf("connected with mongo database '%v' at '%v", mongoDatabase, mongoURI)

	return &Client{
		Database: m.Database(mongoDatabase),
		logger:   logger,
		metrics:  metrics,
		uri:      mongoURI,
		database: mongoDatabase,
	}
>>>>>>> d9214ad4
}

func (c *Client) InsertOne(ctx context.Context, collection string, document interface{}) (interface{}, error) {
	defer c.postProcess(&QueryLog{Query: "insertOne", Collection: collection, Filter: document}, time.Now())

	return c.Database.Collection(collection).InsertOne(ctx, document)
}

func (c *Client) InsertMany(ctx context.Context, collection string, documents []interface{}) ([]interface{}, error) {
	defer c.postProcess(&QueryLog{Query: "insertMany", Collection: collection, Filter: documents}, time.Now())

	res, err := c.Database.Collection(collection).InsertMany(ctx, documents)
	if err != nil {
		return nil, err
	}

	return res.InsertedIDs, nil
}

func (c *Client) Find(ctx context.Context, collection string, filter, results interface{}) error {
	defer c.postProcess(&QueryLog{Query: "find", Collection: collection, Filter: filter}, time.Now())

	cur, err := c.Database.Collection(collection).Find(ctx, filter)
	if err != nil {
		return err
	}

	defer cur.Close(ctx)

	if err := cur.All(ctx, results); err != nil {
		return err
	}

	return nil
}

func (c *Client) FindOne(ctx context.Context, collection string, filter, result interface{}) error {
	defer c.postProcess(&QueryLog{Query: "findOne", Collection: collection, Filter: filter}, time.Now())

	b, err := c.Database.Collection(collection).FindOne(ctx, filter).Raw()
	if err != nil {
		return err
	}

	return bson.Unmarshal(b, result)
}

func (c *Client) UpdateByID(ctx context.Context, collection string, id, update interface{}) (int64, error) {
	defer c.postProcess(&QueryLog{Query: "updateByID", Collection: collection, ID: id, Update: update}, time.Now())

	res, err := c.Database.Collection(collection).UpdateByID(ctx, id, update)

	return res.ModifiedCount, err
}

func (c *Client) UpdateOne(ctx context.Context, collection string, filter, update interface{}) error {
	defer c.postProcess(&QueryLog{Query: "updateOne", Collection: collection, Filter: filter, Update: update}, time.Now())

	_, err := c.Database.Collection(collection).UpdateOne(ctx, filter, update)

	return err
}

func (c *Client) UpdateMany(ctx context.Context, collection string, filter, update interface{}) (int64, error) {
	defer c.postProcess(&QueryLog{Query: "updateMany", Collection: collection, Filter: filter, Update: update}, time.Now())

	res, err := c.Database.Collection(collection).UpdateMany(ctx, filter, update)

	return res.ModifiedCount, err
}

func (c *Client) CountDocuments(ctx context.Context, collection string, filter interface{}) (int64, error) {
	defer c.postProcess(&QueryLog{Query: "countDocuments", Collection: collection, Filter: filter}, time.Now())

	return c.Database.Collection(collection).CountDocuments(ctx, filter)
}

func (c *Client) DeleteOne(ctx context.Context, collection string, filter interface{}) (int64, error) {
	defer c.postProcess(&QueryLog{Query: "deleteOne", Collection: collection, Filter: filter}, time.Now())

	res, err := c.Database.Collection(collection).DeleteOne(ctx, filter)
	if err != nil {
		return 0, err
	}

	return res.DeletedCount, nil
}

func (c *Client) DeleteMany(ctx context.Context, collection string, filter interface{}) (int64, error) {
	defer c.postProcess(&QueryLog{Query: "deleteMany", Collection: collection, Filter: filter}, time.Now())

	res, err := c.Database.Collection(collection).DeleteMany(ctx, filter)
	if err != nil {
		return 0, err
	}

	return res.DeletedCount, nil
}

func (c *Client) Drop(ctx context.Context, collection string) error {
	defer c.postProcess(&QueryLog{Query: "drop", Collection: collection}, time.Now())

	return c.Database.Collection(collection).Drop(ctx)
}

func (c *Client) postProcess(ql *QueryLog, startTime time.Time) {
	duration := time.Since(startTime).Milliseconds()

	ql.Duration = duration

	c.logger.Debugf("%v", ql)

	c.metrics.RecordHistogram(context.Background(), "app_mongo_stats", float64(duration), "hostname", c.uri,
		"database", c.database, "type", ql.Query)
}

type Health struct {
	Status  string                 `json:"status,omitempty"`
	Details map[string]interface{} `json:"details,omitempty"`
}

func (c *Client) HealthCheck() interface{} {
	h := Health{
		Details: make(map[string]interface{}),
	}

	h.Details["host"] = c.uri
	h.Details["database"] = c.database

	ctx, cancel := context.WithTimeout(context.Background(), time.Second)
	defer cancel()

	err := c.Database.Client().Ping(ctx, readpref.Primary())
	if err != nil {
		h.Status = "DOWN"

		return &h
	}

	h.Status = "UP"

	return &h
}<|MERGE_RESOLUTION|>--- conflicted
+++ resolved
@@ -25,13 +25,9 @@
 	Database string
 }
 
-<<<<<<< HEAD
 func New(c Config) *Client {
 	return &Client{config: c}
 }
-=======
-	logger.Debugf("connecting with mongo database '%v' at '%v'", mongoDatabase, mongoURI)
->>>>>>> d9214ad4
 
 func (c *Client) UseLogger(logger interface{}) {
 	c.logger = logger.(Logger)
@@ -46,33 +42,15 @@
 
 	m, err := mongo.Connect(context.Background(), options.Client().ApplyURI(c.config.URI))
 	if err != nil {
-<<<<<<< HEAD
 		c.logger.Errorf("error connecting to mongoDB, err:%v", err)
-=======
-		logger.Errorf("could not connect to mongoDB, error: %v", err)
->>>>>>> d9214ad4
 
 		return
 	}
 
 	mongoBuckets := []float64{.05, .075, .1, .125, .15, .2, .3, .5, .75, 1, 2, 3, 4, 5, 7.5, 10}
-<<<<<<< HEAD
 	c.metrics.NewHistogram("app_mongo_stats", "Response time of MONGO queries in milliseconds.", mongoBuckets...)
 
 	c.Database = m.Database(c.config.Database)
-=======
-	metrics.NewHistogram("app_mongo_stats", "Response time of MONGO queries in milliseconds.", mongoBuckets...)
-
-	logger.Logf("connected with mongo database '%v' at '%v", mongoDatabase, mongoURI)
-
-	return &Client{
-		Database: m.Database(mongoDatabase),
-		logger:   logger,
-		metrics:  metrics,
-		uri:      mongoURI,
-		database: mongoDatabase,
-	}
->>>>>>> d9214ad4
 }
 
 func (c *Client) InsertOne(ctx context.Context, collection string, document interface{}) (interface{}, error) {
