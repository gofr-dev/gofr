--- conflicted
+++ resolved
@@ -55,15 +55,9 @@
 // client.UseLogger(loggerInstance)
 // client.UseMetrics(metricsInstance)
 // client.Connect().
-<<<<<<< HEAD
+//nolint:gocritic // Configs do not need to be passed by reference
 func New(c *Config) *Client {
 	return &Client{config: *c}
-=======
-
-//nolint:gocritic // Configs do not need to be passed by reference
-func New(c Config) *Client {
-	return &Client{config: &c}
->>>>>>> 90de6c23
 }
 
 // UseLogger sets the logger for the MongoDB client which asserts the Logger interface.
@@ -88,13 +82,8 @@
 }
 
 // Connect establishes a connection to MongoDB and registers metrics using the provided configuration when the client was Created.
-<<<<<<< HEAD
 func (c *Client) Connect(ctx context.Context) error {
 	c.logger.Logf("connecting to mongoDB at %v to database %v", c.config.URI, c.config.Database)
-=======
-func (c *Client) Connect() {
-	c.logger.Debugf("connecting to MongoDB at %v to database %v", c.config.URI, c.config.Database)
->>>>>>> 90de6c23
 
 	uri := c.getURI()
 
@@ -103,7 +92,7 @@
 		return err
 	}
 
-<<<<<<< HEAD
+
 	if err := c.pingDatabase(ctx, client); err != nil {
 		return err
 	}
@@ -150,19 +139,7 @@
 func (*Client) isTimeoutError(err error) bool {
 	return strings.Contains(err.Error(), "connection timeout") || mongo.IsTimeout(err)
 }
-=======
-	timeout := c.config.ConnectionTimeout
-	if timeout == 0 {
-		timeout = defaultTimeout
-	}
-
-	ctx, cancel := context.WithTimeout(context.Background(), timeout)
-	defer cancel()
-
-	m, err := mongo.Connect(ctx, options.Client().ApplyURI(uri))
-	if err != nil {
-		c.logger.Errorf("error while connecting to MongoDB, err:%v", err)
->>>>>>> 90de6c23
+
 
 func (*Client) isAuthenticationError(err error) bool {
 	return strings.Contains(err.Error(), "authentication failed") ||
@@ -182,7 +159,7 @@
 		return fmt.Errorf("%w: connection timeout", ErrGenericConnection)
 	}
 
-<<<<<<< HEAD
+
 	if errors.Is(err, mongo.ErrClientDisconnected) {
 		return fmt.Errorf("%w: client disconnected", ErrGenericConnection)
 	}
@@ -195,7 +172,6 @@
 }
 
 func (c *Client) setupMetrics() {
-=======
 	if err = m.Ping(ctx, nil); err != nil {
 		c.logger.Errorf("could not connect to mongoDB at %v due to err: %v", c.config.URI, err)
 		return
@@ -203,7 +179,6 @@
 
 	c.logger.Logf("connected to mongoDB successfully at %v to database %v", c.config.URI, c.config.Database)
 
->>>>>>> 90de6c23
 	mongoBuckets := []float64{.05, .075, .1, .125, .15, .2, .3, .5, .75, 1, 2, 3, 4, 5, 7.5, 10}
 	c.metrics.NewHistogram("app_mongo_stats", "Response time of MONGO queries in milliseconds.", mongoBuckets...)
 }
@@ -213,13 +188,9 @@
 		return fmt.Errorf("%w: %w", ErrDatabaseConnection, err)
 	}
 
-<<<<<<< HEAD
-	return nil
-=======
 	c.Database = m.Database(c.config.Database)
 
 	c.logger.Logf("connected to MongoDB at %v to database %v", uri, c.Database)
->>>>>>> 90de6c23
 }
 
 // InsertOne inserts a single document into the specified collection.
@@ -399,13 +370,8 @@
 	return err
 }
 
-<<<<<<< HEAD
 func (c *Client) sendOperationStats(ctx context.Context, ql *QueryLog, startTime time.Time, method string, span trace.Span) {
 	duration := time.Since(startTime).Milliseconds()
-=======
-func (c *Client) sendOperationStats(ql *QueryLog, startTime time.Time, method string, span trace.Span) {
-	duration := time.Since(startTime).Microseconds()
->>>>>>> 90de6c23
 
 	ql.Duration = duration
 
