package pubsub

import (
	"context"

	"gofr.dev/pkg/gofr/datasource"
)

type Publisher interface {
	Publish(ctx context.Context, topic string, message []byte) error
}

type Subscriber interface {
	Subscribe(ctx context.Context, topic string) (*Message, error)
}

type Client interface {
	Publisher
	Subscriber
<<<<<<< HEAD

	CreateTopic(name string) error
=======
	Health() datasource.Health
>>>>>>> a54ddda0
}

type Committer interface {
	Commit()
}

type Logger interface {
	Debugf(format string, args ...interface{})
	Debug(args ...interface{})
	Logf(format string, args ...interface{})
	Log(args ...interface{})
	Errorf(format string, args ...interface{})
	Error(args ...interface{})
}<|MERGE_RESOLUTION|>--- conflicted
+++ resolved
@@ -17,12 +17,9 @@
 type Client interface {
 	Publisher
 	Subscriber
-<<<<<<< HEAD
+	Health() datasource.Health
 
 	CreateTopic(name string) error
-=======
-	Health() datasource.Health
->>>>>>> a54ddda0
 }
 
 type Committer interface {
