package kafka

import (
	"errors"
	"net"
	"sync"
	"testing"

	"github.com/segmentio/kafka-go"
	"github.com/stretchr/testify/assert"
	"github.com/stretchr/testify/require"
	"go.uber.org/mock/gomock"

	"gofr.dev/pkg/gofr/datasource/pubsub"
	"gofr.dev/pkg/gofr/logging"
	"gofr.dev/pkg/gofr/testutil"
)

func TestValidateConfigs_ValidCases(t *testing.T) {
	testCases := []struct {
		name     string
		config   Config
		expected error
	}{
		{
			name: "Valid Config",
			config: Config{
				Broker:           []string{"kafkabroker"},
				BatchSize:        1,
				BatchBytes:       1,
				BatchTimeout:     1,
				SASLMechanism:    "PLAIN",
				SASLUser:         "user",
				SASLPassword:     "password",
				SecurityProtocol: "SASL_PLAINTEXT",
			},
			expected: nil,
		},
		{
			name: "Valid PLAINTEXT Protocol",
			config: Config{
				Broker:           []string{"kafkabroker"},
				BatchSize:        1,
				BatchBytes:       1,
				BatchTimeout:     1,
				SecurityProtocol: protocolPlainText,
			},
			expected: nil,
		},
		{
			name: "Valid SSL Protocol with TLS Configs",
			config: Config{
				Broker:           []string{"kafkabroker"},
				BatchSize:        1,
				BatchBytes:       1,
				BatchTimeout:     1,
				SecurityProtocol: "SSL",
				TLS: TLSConfig{
					CACertFile: "ca.pem",
					CertFile:   "cert.pem",
					KeyFile:    "key.pem",
				},
			},
			expected: nil,
		},
		{
			name: "Valid SASL_SSL Protocol with TLS and SASL Configs",
			config: Config{
				Broker:           []string{"kafkabroker"},
				BatchSize:        1,
				BatchBytes:       1,
				BatchTimeout:     1,
				SecurityProtocol: "SASL_SSL",
				SASLMechanism:    "PLAIN",
				SASLUser:         "user",
				SASLPassword:     "password",
				TLS: TLSConfig{
					CACertFile: "ca.pem",
					CertFile:   "cert.pem",
					KeyFile:    "key.pem",
				},
			},
			expected: nil,
		},
		{
			name: "Valid SSL Protocol with InsecureSkipVerify",
			config: Config{
				Broker:           []string{"kafkabroker"},
				BatchSize:        1,
				BatchBytes:       1,
				BatchTimeout:     1,
				SecurityProtocol: "SSL",
				TLS: TLSConfig{
					InsecureSkipVerify: true,
				},
			},
			expected: nil,
		},
	}

	for _, tc := range testCases {
		t.Run(tc.name, func(t *testing.T) {
			err := validateConfigs(&tc.config)
			if !errors.Is(err, tc.expected) {
				t.Errorf("Expected error %v, but got %v", tc.expected, err)
			}
		})
	}
}

func TestValidateConfigs_InvalidCases(t *testing.T) {
	testCases := []struct {
		name     string
		config   Config
		expected error
	}{
		{
			name: "Empty Broker",
			config: Config{
				BatchSize:    1,
				BatchBytes:   1,
				BatchTimeout: 1,
			},
			expected: errBrokerNotProvided,
		},
		{
			name: "Zero BatchSize",
			config: Config{
				Broker:       []string{"kafkabroker"},
				BatchSize:    0,
				BatchBytes:   1,
				BatchTimeout: 1,
			},
			expected: errBatchSize,
		},
		{
			name: "Zero BatchBytes",
			config: Config{
				Broker:       []string{"kafkabroker"},
				BatchSize:    1,
				BatchBytes:   0,
				BatchTimeout: 1,
			},
			expected: errBatchBytes,
		},
		{
			name: "Zero BatchTimeout",
			config: Config{
				Broker:       []string{"kafkabroker"},
				BatchSize:    1,
				BatchBytes:   1,
				BatchTimeout: 0,
			},
			expected: errBatchTimeout,
		},
		{
			name: "SASL_PLAINTEXT with Missing SASLMechanism",
			config: Config{
				Broker:           []string{"kafkabroker"},
				BatchSize:        1,
				BatchBytes:       1,
				BatchTimeout:     1,
				SecurityProtocol: "SASL_PLAINTEXT",
				SASLUser:         "user",
				SASLPassword:     "password",
			},
			expected: errSASLCredentialsMissing,
		},
		{
			name: "Unsupported Security Protocol",
			config: Config{
				Broker:           []string{"kafkabroker"},
				BatchSize:        1,
				BatchBytes:       1,
				BatchTimeout:     1,
				SecurityProtocol: "Invalid",
			},
			expected: errUnsupportedSecurityProtocol,
		},
	}

	for _, tc := range testCases {
		t.Run(tc.name, func(t *testing.T) {
			err := validateConfigs(&tc.config)
			if !errors.Is(err, tc.expected) {
				t.Errorf("Expected error %v, but got %v", tc.expected, err)
			}
		})
	}
}

func TestKafkaClient_PublishError(t *testing.T) {
	var (
		err        error
		errPublish = testutil.CustomError{ErrorMessage: "publishing error"}
	)

	ctrl := gomock.NewController(t)
	defer ctrl.Finish()

	mockWriter := NewMockWriter(ctrl)
	mockMetrics := NewMockMetrics(ctrl)
	k := &kafkaClient{writer: mockWriter, metrics: mockMetrics}
	ctx := t.Context()

	testCases := []struct {
		desc      string
		client    *kafkaClient
		mockCalls *gomock.Call
		topic     string
		msg       []byte
		expErr    error
		expLog    string
	}{
		{
			desc:   "error writer is nil",
			client: &kafkaClient{metrics: mockMetrics},
			topic:  "test",
			expErr: errPublisherNotConfigured,
		},
		{
			desc:   "error topic is not provided",
			client: k,
			expErr: errPublisherNotConfigured,
		},
		{
			desc:      "error while publishing message",
			client:    k,
			topic:     "test",
			mockCalls: mockWriter.EXPECT().WriteMessages(gomock.Any(), gomock.Any()).Return(errPublish),
			expErr:    errPublish,
			expLog:    "failed to publish message to kafka broker",
		},
	}

	for _, tc := range testCases {
		testFunc := func() {
			logger := logging.NewMockLogger(logging.DEBUG)
			k.logger = logger

			mockMetrics.EXPECT().IncrementCounter(gomock.Any(), "app_pubsub_publish_total_count", "topic", tc.topic)

			err = tc.client.Publish(ctx, tc.topic, tc.msg)
		}

		logs := testutil.StderrOutputForFunc(testFunc)

		assert.Equal(t, tc.expErr, err)
		assert.Contains(t, logs, tc.expLog)
	}
}

func TestKafkaClient_Publish(t *testing.T) {
	var err error

	ctrl := gomock.NewController(t)
	defer ctrl.Finish()

	mockWriter := NewMockWriter(ctrl)
	mockMetrics := NewMockMetrics(ctrl)

	logs := testutil.StdoutOutputForFunc(func() {
		ctx := t.Context()
		logger := logging.NewMockLogger(logging.DEBUG)
		k := &kafkaClient{
			writer:  mockWriter,
			logger:  logger,
			metrics: mockMetrics,
			config: Config{
				Broker: []string{"localhost:9092"}, // Make sure Broker is not empty
			},
		}

		mockWriter.EXPECT().WriteMessages(gomock.Any(), gomock.Any()).Return(nil)
		mockMetrics.EXPECT().IncrementCounter(gomock.Any(), "app_pubsub_publish_total_count", "topic", "test")
		mockMetrics.EXPECT().IncrementCounter(gomock.Any(), "app_pubsub_publish_success_count", "topic", "test")

		err = k.Publish(ctx, "test", []byte(`hello`))
	})

	require.NoError(t, err)
	assert.Contains(t, logs, "KAFKA")
	assert.Contains(t, logs, "PUB")
	assert.Contains(t, logs, "hello")
	assert.Contains(t, logs, "test")
}

func TestKafkaClient_SubscribeSuccess(t *testing.T) {
	var (
		msg *pubsub.Message
		err error
	)

	ctrl := gomock.NewController(t)
	defer ctrl.Finish()

	ctx := t.Context()
	mockReader := NewMockReader(ctrl)
	mockMetrics := NewMockMetrics(ctrl)
	mockConnection := NewMockConnection(ctrl)

	k := &kafkaClient{
		dialer: &kafka.Dialer{},
		writer: nil,
		reader: map[string]Reader{
			"test": mockReader,
		},
		conn: &multiConn{
			conns: []Connection{
				mockConnection,
			},
		},
		logger: nil,
		config: Config{
			ConsumerGroupID: "consumer",
			Broker:          []string{"kafkabroker"},
			OffSet:          -1,
		},
		mu:      &sync.RWMutex{},
		metrics: mockMetrics,
	}

	expMessage := pubsub.Message{
		Value: []byte(`hello`),
		Topic: "test",
	}

	mockConnection.EXPECT().Controller().Return(kafka.Broker{}, nil)
	mockReader.EXPECT().FetchMessage(gomock.Any()).
		Return(kafka.Message{Value: []byte(`hello`), Topic: "test"}, nil)
	mockMetrics.EXPECT().IncrementCounter(gomock.Any(), "app_pubsub_subscribe_total_count", "topic", "test",
		"consumer_group", gomock.Any())
	mockMetrics.EXPECT().IncrementCounter(gomock.Any(), "app_pubsub_subscribe_success_count", "topic", "test",
		"consumer_group", gomock.Any())

	logs := testutil.StdoutOutputForFunc(func() {
		logger := logging.NewMockLogger(logging.DEBUG)
		k.logger = logger

		msg, err = k.Subscribe(ctx, "test")
	})

	require.NoError(t, err)
	assert.NotNil(t, msg.Context())
	assert.Equal(t, expMessage.Value, msg.Value)
	assert.Equal(t, expMessage.Topic, msg.Topic)
	assert.Contains(t, logs, "KAFKA")
	assert.Contains(t, logs, "hello")
	assert.Contains(t, logs, "kafkabroker")
	assert.Contains(t, logs, "test")
}

func TestKafkaClient_Subscribe_ErrConsumerGroupID(t *testing.T) {
	ctrl := gomock.NewController(t)
	defer ctrl.Finish()

	mockConnection := NewMockConnection(ctrl)

	m := &multiConn{
		conns: []Connection{
			mockConnection,
		},
	}

	k := &kafkaClient{
		dialer: &kafka.Dialer{},
		config: Config{
			Broker: []string{"kafkabroker"},
			OffSet: -1,
		},
		conn:   m,
		logger: logging.NewMockLogger(logging.INFO),
	}

	mockConnection.EXPECT().Controller().Return(kafka.Broker{}, nil)

	msg, err := k.Subscribe(t.Context(), "test")
	assert.NotNil(t, msg)
	assert.Equal(t, ErrConsumerGroupNotProvided, err)
}

func TestKafkaClient_SubscribeError(t *testing.T) {
	var (
		msg    *pubsub.Message
		err    error
		errSub = testutil.CustomError{ErrorMessage: "error while subscribing"}
	)

	ctrl := gomock.NewController(t)
	defer ctrl.Finish()

	ctx := t.Context()
	mockReader := NewMockReader(ctrl)
	mockMetrics := NewMockMetrics(ctrl)
	mockConnection := NewMockConnection(ctrl)

	m := &multiConn{
		conns: []Connection{
			mockConnection,
		},
	}

	k := &kafkaClient{
		dialer: &kafka.Dialer{},
		writer: nil,
		reader: map[string]Reader{
			"test": mockReader,
		},
		conn:   m,
		logger: logging.NewMockLogger(logging.INFO),
		config: Config{
			ConsumerGroupID: "consumer",
			Broker:          []string{"kafkabroker"},
			OffSet:          -1,
		},
		mu:      &sync.RWMutex{},
		metrics: mockMetrics,
	}

	mockConnection.EXPECT().Controller().Return(kafka.Broker{}, nil)
	mockReader.EXPECT().FetchMessage(gomock.Any()).
		Return(kafka.Message{}, errSub)
	mockMetrics.EXPECT().IncrementCounter(gomock.Any(), "app_pubsub_subscribe_total_count",
		"topic", "test", "consumer_group", k.config.ConsumerGroupID)

	logs := testutil.StderrOutputForFunc(func() {
		logger := logging.NewMockLogger(logging.DEBUG)
		k.logger = logger

		msg, err = k.Subscribe(ctx, "test")
	})

	require.Error(t, err)
	assert.Equal(t, errSub, err)
	assert.Nil(t, msg)
	assert.Contains(t, logs, "failed to read message from kafka topic test: error while subscribing")
}

func TestKafkaClient_Close(t *testing.T) {
	ctrl := gomock.NewController(t)
	defer ctrl.Finish()

	mockWriter := NewMockWriter(ctrl)
	mockReader := NewMockReader(ctrl)
	mockConn := NewMockConnection(ctrl)

	k := kafkaClient{reader: map[string]Reader{"test-topic": mockReader}, writer: mockWriter, conn: &multiConn{
		conns: []Connection{
			mockConn,
		},
	}}

	mockWriter.EXPECT().Close().Return(nil)
	mockReader.EXPECT().Close().Return(nil)
	mockConn.EXPECT().Close().Return(nil)

	err := k.Close()

	require.NoError(t, err)
}

func TestKafkaClient_CloseError(t *testing.T) {
	var (
		err      error
		errClose = testutil.CustomError{ErrorMessage: "close error"}
	)

	ctrl := gomock.NewController(t)
	defer ctrl.Finish()

	mockWriter := NewMockWriter(ctrl)
	k := kafkaClient{writer: mockWriter}

	mockWriter.EXPECT().Close().Return(errClose)

	logger := logging.NewMockLogger(logging.ERROR)
	k.logger = logger

	err = k.Close()

	require.Error(t, err)
	assert.ErrorIs(t, err, errClose)
}

func TestKafkaClient_getNewReader(t *testing.T) {
	k := &kafkaClient{
		dialer: &kafka.Dialer{},
		config: Config{
			Broker:          []string{"kafka-broker"},
			ConsumerGroupID: "consumer",
			OffSet:          -1,
		},
	}

	reader := k.getNewReader("test")

	assert.NotNil(t, reader)
}

func TestNewKafkaClient(t *testing.T) {
	ctrl := gomock.NewController(t)
	defer ctrl.Finish()

	testCases := []struct {
		desc      string
		config    Config
		expectNil bool
	}{
		{
			desc: "validation of configs fail (Empty Broker)",
			config: Config{
				Broker: []string{""},
			},
			expectNil: true,
		},
		{
			desc: "validation of configs fail (Zero Batch Bytes)",
			config: Config{
				Broker:     []string{"kafka-broker"},
				BatchBytes: 0,
			},
			expectNil: true,
		},
		{
			desc: "validation of configs fail (Zero Batch Size)",
			config: Config{
				Broker:     []string{"kafka-broker"},
				BatchBytes: 1,
				BatchSize:  0,
			},
			expectNil: true,
		},
		{
			desc: "validation of configs fail (Zero Batch Timeout)",
			config: Config{
				Broker:       []string{"kafka-broker"},
				BatchBytes:   1,
				BatchSize:    1,
				BatchTimeout: 0,
			},
			expectNil: true,
		},
		{
			desc: "successful initialization",
			config: Config{
				Broker:           []string{"kafka-broker"},
				ConsumerGroupID:  "consumer",
				BatchBytes:       1,
				BatchSize:        1,
				BatchTimeout:     1,
				SecurityProtocol: "SASL_PLAINTEXT",
				SASLMechanism:    "PLAIN",
				SASLUser:         "user",
				SASLPassword:     "password",
			},
			expectNil: false,
		},
	}

	for _, tc := range testCases {
		t.Run(tc.desc, func(t *testing.T) {
			k := New(&tc.config, logging.NewMockLogger(logging.ERROR), NewMockMetrics(ctrl))
			if tc.expectNil {
				assert.Nil(t, k)
			} else {
				assert.NotNil(t, k)
			}
		})
	}
}

func TestKafkaClient_Controller(t *testing.T) {
	ctrl := gomock.NewController(t)

	mockClient := NewMockConnection(ctrl)

	client := kafkaClient{
		conn: &multiConn{
			conns: []Connection{
				mockClient,
			},
		},
	}

	mockClient.EXPECT().Controller().Return(kafka.Broker{}, nil)

	broker, err := client.Controller()

	assert.NotNil(t, broker)
	require.NoError(t, err)
}

func TestKafkaClient_DeleteTopic(t *testing.T) {
	ctrl := gomock.NewController(t)

	mockClient := NewMockConnection(ctrl)

	client := kafkaClient{
		conn: &multiConn{
			conns: []Connection{
				mockClient,
			},
			dialer: &kafka.Dialer{}, // Needed if fallback dialing is triggered
		},
	}

	mockClient.EXPECT().Controller().Return(kafka.Broker{
		Host: "localhost",
		Port: 9092,
	}, nil).AnyTimes()

	mockClient.EXPECT().RemoteAddr().Return(&net.TCPAddr{
		IP:   net.ParseIP("127.0.0.1"),
		Port: 9092,
	}).AnyTimes()

	mockClient.EXPECT().DeleteTopics("test").Return(nil)

	err := client.DeleteTopic(t.Context(), "test")

	require.NoError(t, err)
}

func TestKafkaClient_CreateTopic(t *testing.T) {
	ctrl := gomock.NewController(t)
	defer ctrl.Finish()

	mockConn := NewMockConnection(ctrl)

	// IP: 127.0.0.1 Port: 9092 -> controller's resolved address
	controllerHost := "localhost"
	controllerPort := 9092

	client := kafkaClient{
		conn: &multiConn{
			conns: []Connection{
				mockConn,
			},
			dialer: &kafka.Dialer{}, // Only used if fallback occurs
		},
	}

	t.Run("successfully creates topic", func(t *testing.T) {
		mockConn.EXPECT().Controller().Return(kafka.Broker{
			Host: controllerHost,
			Port: controllerPort,
		}, nil)

		// RemoteAddr should return IP resolved version of controller
		mockConn.EXPECT().RemoteAddr().Return(&net.TCPAddr{
			IP:   net.ParseIP("127.0.0.1"),
			Port: 9092,
		})

		mockConn.EXPECT().CreateTopics([]kafka.TopicConfig{
			{
				Topic:             "test",
				NumPartitions:     1,
				ReplicationFactor: 1,
			},
		}).Return(nil)

<<<<<<< HEAD
		err := client.CreateTopic(context.Background(), "test")
		require.NoError(t, err)
	})
=======
		err := client.CreateTopic(t.Context(), "test")
>>>>>>> 281788f9

	t.Run("controller returns error", func(t *testing.T) {
		mockConn.EXPECT().Controller().Return(kafka.Broker{}, errNoActiveConnections)

		err := client.CreateTopic(context.Background(), "test")
		require.EqualError(t, err, errNoActiveConnections.Error())
	})
}

func TestKafkaClient_Subscribe_NotConnected(t *testing.T) {
	var (
		msg *pubsub.Message
		err error
	)

	ctrl := gomock.NewController(t)
	defer ctrl.Finish()

	ctx := t.Context()
	mockConnection := NewMockConnection(ctrl)

	k := &kafkaClient{
		dialer: &kafka.Dialer{},
		conn: &multiConn{
			conns: []Connection{
				mockConnection,
			},
		},
		logger: logging.NewMockLogger(logging.DEBUG),
	}

	mockConnection.EXPECT().Controller().Return(kafka.Broker{}, errClientNotConnected)

	msg, err = k.Subscribe(ctx, "test")

	require.Error(t, err)
	assert.Nil(t, msg)
	assert.Equal(t, errClientNotConnected, err)
}<|MERGE_RESOLUTION|>--- conflicted
+++ resolved
@@ -660,18 +660,14 @@
 			},
 		}).Return(nil)
 
-<<<<<<< HEAD
 		err := client.CreateTopic(context.Background(), "test")
 		require.NoError(t, err)
 	})
-=======
-		err := client.CreateTopic(t.Context(), "test")
->>>>>>> 281788f9
 
 	t.Run("controller returns error", func(t *testing.T) {
 		mockConn.EXPECT().Controller().Return(kafka.Broker{}, errNoActiveConnections)
 
-		err := client.CreateTopic(context.Background(), "test")
+		err := client.CreateTopic(t.Context(), "test")
 		require.EqualError(t, err, errNoActiveConnections.Error())
 	})
 }
