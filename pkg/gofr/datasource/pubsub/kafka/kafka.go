package kafka

import (
	"context"
	"errors"
	"sync"
	"time"

	"github.com/segmentio/kafka-go"
	"gofr.dev/pkg/gofr/datasource/pubsub"
)

var (
	errBrokerNotProvided        = errors.New("kafka broker address not provided")
	errConsumerGroupNotProvided = errors.New("consumer group id not provided")
	errPublisherNotConfigured   = errors.New("can't publish message. Publisher not configured or topic is empty")
)

type Config struct {
	Broker          string
	Partition       int
	ConsumerGroupID string
	OffSet          int
}

type kafkaClient struct {
	dialer *kafka.Dialer
	conn   Connection

	writer Writer
	reader map[string]Reader

	mu *sync.RWMutex

	logger  pubsub.Logger
	config  Config
	metrics Metrics
}

func (k *kafkaClient) DeleteTopic(_ context.Context, name string) error {
	return k.conn.DeleteTopics(name)
}

//nolint:revive // We do not want anyone using the client without initialization steps.
func New(conf Config, logger pubsub.Logger, metrics Metrics) *kafkaClient {
	err := validateConfigs(conf)
	if err != nil {
		logger.Errorf("could not initialize kafka, err : %v", err)

		return nil
	}

	conn, err := kafka.Dial("tcp", conf.Broker)
	if err != nil {
		logger.Errorf("Failed to connect to KAFKA at %v", conf.Broker)
	}

	dialer := &kafka.Dialer{
		Timeout:   10 * time.Second,
		DualStack: true,
	}

	writer := kafka.NewWriter(kafka.WriterConfig{
		Brokers: []string{conf.Broker},
		Dialer:  dialer,
	})

	reader := make(map[string]Reader)

	return &kafkaClient{
		config:  conf,
		dialer:  dialer,
		reader:  reader,
		conn:    conn,
		logger:  logger,
		writer:  writer,
		mu:      &sync.RWMutex{},
		metrics: metrics,
	}
}

func validateConfigs(conf Config) error {
	if conf.Broker == "" {
		return errBrokerNotProvided
	}

	if conf.ConsumerGroupID == "" {
		return errConsumerGroupNotProvided
	}

	return nil
}

func (k *kafkaClient) Publish(ctx context.Context, topic string, message []byte) error {
	k.metrics.IncrementCounter(ctx, "app_pubsub_publish_total_count", "topic", topic)

	if k.writer == nil || topic == "" {
		return errPublisherNotConfigured
	}

	err := k.writer.WriteMessages(ctx,
		kafka.Message{
			Topic: topic,
			Value: message,
			Time:  time.Now(),
		},
	)

	if err != nil {
		k.logger.Error("failed to publish message to kafka broker")
		return err
	}

	k.logger.Debugf("published kafka message %v on topic %v", string(message), topic)

	k.metrics.IncrementCounter(ctx, "app_pubsub_publish_success_count", "topic", topic)

	return nil
}

func (k *kafkaClient) Subscribe(ctx context.Context, topic string) (*pubsub.Message, error) {
	k.metrics.IncrementCounter(ctx, "app_pubsub_subscribe_total_count", "topic", topic)

	var reader Reader
	// Lock the reader map to ensure only one subscriber access the reader at a time
	k.mu.Lock()

	if k.reader[topic] == nil {
		k.reader[topic] = k.getNewReader(topic)
	}

	// Release the lock on the reader map after update
	k.mu.Unlock()

	// Read a single message from the topic
	reader = k.reader[topic]
	msg, err := reader.ReadMessage(ctx)

	if err != nil {
		k.logger.Errorf("failed to read message from Kafka topic %s: %v", topic, err)

		return nil, err
	}

	m := &pubsub.Message{
		Value: msg.Value,
		Topic: topic,

		Committer: newKafkaMessage(&msg, k.reader[topic], k.logger),
	}

	k.logger.Debugf("received kafka message %v on topic %v", string(msg.Value), msg.Topic)

	k.metrics.IncrementCounter(ctx, "app_pubsub_subscribe_success_count", "topic", topic)

	return m, err
}

func (k *kafkaClient) Close() error {
	err := k.writer.Close()
	if err != nil {
		k.logger.Errorf("failed to close Kafka writer: %v", err)

		return err
	}

	return nil
}

func (k *kafkaClient) getNewReader(topic string) Reader {
	reader := kafka.NewReader(kafka.ReaderConfig{
		GroupID:     k.config.ConsumerGroupID,
		Brokers:     []string{k.config.Broker},
		Topic:       topic,
		MinBytes:    10e3,
		MaxBytes:    10e6,
		Dialer:      k.dialer,
		StartOffset: int64(k.config.OffSet),
	})

	return reader
}

func (k *kafkaClient) Controller() (broker kafka.Broker, err error) {
	return k.conn.Controller()
<<<<<<< HEAD
}

func (k *kafkaClient) CreateTopic(_ context.Context, name string) error {
	topics := kafka.TopicConfig{Topic: name, NumPartitions: 1, ReplicationFactor: 1}

	err := k.conn.CreateTopics(topics)
	if err != nil {
		return err
	}

	return nil
=======
>>>>>>> 03376226
}<|MERGE_RESOLUTION|>--- conflicted
+++ resolved
@@ -37,9 +37,6 @@
 	metrics Metrics
 }
 
-func (k *kafkaClient) DeleteTopic(_ context.Context, name string) error {
-	return k.conn.DeleteTopics(name)
-}
 
 //nolint:revive // We do not want anyone using the client without initialization steps.
 func New(conf Config, logger pubsub.Logger, metrics Metrics) *kafkaClient {
@@ -181,9 +178,12 @@
 	return reader
 }
 
+func (k *kafkaClient) DeleteTopic(_ context.Context, name string) error {
+	return k.conn.DeleteTopics(name)
+}
+
 func (k *kafkaClient) Controller() (broker kafka.Broker, err error) {
 	return k.conn.Controller()
-<<<<<<< HEAD
 }
 
 func (k *kafkaClient) CreateTopic(_ context.Context, name string) error {
@@ -195,6 +195,4 @@
 	}
 
 	return nil
-=======
->>>>>>> 03376226
 }