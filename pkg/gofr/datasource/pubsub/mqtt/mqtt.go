--- conflicted
+++ resolved
@@ -297,7 +297,7 @@
 
 // SubscribeWithFunction subscribe with a subscribing function, called whenever broker publishes a message.
 func (m *MQTT) SubscribeWithFunction(topic string, subscribeFunc SubscribeFunc) error {
-	token := m.Client.Subscribe(topic, 1, getHandler(subscribeFunc))
+	token := m.Client.Subscribe(topic, 1, m.getHandler(subscribeFunc))
 
 	if token.Wait() && token.Error() != nil {
 		return token.Error()
@@ -306,7 +306,7 @@
 	return nil
 }
 
-func getHandler(subscribeFunc SubscribeFunc) func(client mqtt.Client, msg mqtt.Message) {
+func (m *MQTT) getHandler(subscribeFunc SubscribeFunc) func(client mqtt.Client, msg mqtt.Message) {
 	return func(_ mqtt.Client, msg mqtt.Message) {
 		pubsubMsg := &pubsub.Message{
 			Topic: msg.Topic(),
@@ -319,7 +319,6 @@
 		}
 
 		// call the user defined function
-<<<<<<< HEAD
 		err := subscribeFunc(pubsubMsg)
 		if err != nil {
 			m.logger.Errorf("error subscribing to message, err : %v", err)
@@ -329,15 +328,6 @@
 
 		// acknowledge messge if subscription is successful
 		msg.Ack()
-	}
-
-	token := m.Client.Subscribe(topic, 1, handler)
-
-	if token.Wait() && token.Error() != nil {
-		return token.Error()
-=======
-		_ = subscribeFunc(pubsubMsg)
->>>>>>> 63ebe9e9
 	}
 }
 
