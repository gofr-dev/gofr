package mqtt

import (
	"context"
	"errors"
	"net/url"
	"sync"
	"testing"
	"time"

	mqtt "github.com/eclipse/paho.mqtt.golang"
	"github.com/stretchr/testify/assert"
	"github.com/stretchr/testify/require"
	"go.uber.org/mock/gomock"

	"gofr.dev/pkg/gofr/datasource"
	"gofr.dev/pkg/gofr/datasource/pubsub"
	"gofr.dev/pkg/gofr/logging"
	"gofr.dev/pkg/gofr/testutil"
)

var (
	errToken = errors.New("connection error with MQTT")
	errTest  = errors.New("test error")
)

var (
	//nolint:gochecknoglobals //used for testing purposes only
	mockConfigs = &Config{
		Protocol:         "tcp",
		Hostname:         "localhost",
		Port:             1883,
		Username:         "admin",
		Password:         "admin",
		ClientID:         "abc2222",
		QoS:              1,
		Order:            false,
		RetrieveRetained: false,
		KeepAlive:        0,
	}
	//nolint:gochecknoglobals //used for testing purposes only
	msg = []byte(`hello world`)
)

func TestMQTT_New(t *testing.T) {
	var client *MQTT

	conf := Config{
		Protocol:         "tcp",
		Hostname:         "localhost",
		Port:             1883,
		QoS:              0,
		Order:            false,
		RetrieveRetained: false,
	}

	out := testutil.StderrOutputForFunc(func() {
		mockLogger := logging.NewMockLogger(logging.ERROR)
		client = New(&conf, mockLogger, nil)
	})

	assert.NotNil(t, client.Client)
	assert.Contains(t, out, "could not connect to MQTT")
}

// TestMQTT_EmptyConfigs test the scenario where configs are not provided and
// a client tries to connect to the public broker.
func TestMQTT_EmptyConfigs(t *testing.T) {
	var client *MQTT

	out := testutil.StdoutOutputForFunc(func() {
		mockLogger := logging.NewMockLogger(logging.DEBUG)
		client = New(&Config{}, mockLogger, nil)
	})

	assert.NotNil(t, client)
	assert.Contains(t, out, "connected to MQTT")
}

func TestMQTT_getMQTTClientOptions(t *testing.T) {
	conf := Config{
		Protocol: "tcp",
		Hostname: "localhost",
		Port:     1883,
		QoS:      0,
		Username: "user",
		Password: "pass",
		ClientID: "test",
		Order:    false,
	}

	expectedURL, _ := url.Parse("tcp://localhost:1883")
	options := getMQTTClientOptions(&conf)

	assert.Contains(t, options.ClientID, conf.ClientID)
	assert.ElementsMatch(t, options.Servers, []*url.URL{expectedURL})
	assert.Equal(t, conf.Username, options.Username)
	assert.Equal(t, conf.Password, options.Password)
	assert.Equal(t, conf.Order, options.Order)
}

func TestMQTT_Ping(t *testing.T) {
	ctrl, mq, mockClient, _, _ := getMockMQTT(t, nil)
	defer ctrl.Finish()

	mockClient.EXPECT().IsConnected().Return(true)
	// Success Case
	err := mq.Ping()
	require.NoError(t, err)

	mockClient.EXPECT().Disconnect(uint(1))

	// Disconnect the client
	_ = mq.Disconnect(1)

	mockClient.EXPECT().IsConnected().Return(false)
	// Failure Case
	err = mq.Ping()
	require.Error(t, err)
	assert.Equal(t, errClientNotConnected, err)
}

func TestMQTT_Disconnect(t *testing.T) {
	ctrl, client, mockClient, mockMetrics, mockToken := getMockMQTT(t, mockConfigs)
	defer ctrl.Finish()

	ctx := context.Background()

	mockMetrics.EXPECT().
		IncrementCounter(ctx, "app_pubsub_publish_total_count", "topic", "test")

	mockClient.EXPECT().Disconnect(uint(1))

	mockClient.EXPECT().Publish("test", mockConfigs.QoS, mockConfigs.RetrieveRetained, msg).Return(mockToken)

	mockToken.EXPECT().Wait().Return(true)
	mockToken.EXPECT().Error().Return(errToken).Times(3)

	// Disconnect the broker and then try to publish
	_ = client.Disconnect(1)

	err := client.Publish(ctx, "test", msg)
	require.Error(t, err)
	require.ErrorIs(t, err, errToken)
}

func TestMQTT_DisconnectWithSubscriptions(t *testing.T) {
	subs := make(map[string]subscription)
	subs["test/topic"] = subscription{
		msgs:    make(chan *pubsub.Message),
		handler: func(_ mqtt.Client, _ mqtt.Message) {},
	}

	ctrl, client, mockClient, _, mockToken := getMockMQTT(t, mockConfigs)
	defer ctrl.Finish()

	client.subscriptions = subs

	mockClient.EXPECT().Disconnect(uint(1))
	mockClient.EXPECT().Unsubscribe("test/topic").Return(mockToken)
	mockToken.EXPECT().Wait().Return(true)
	mockToken.EXPECT().Error().Return(nil)

	_ = client.Disconnect(1)

	// we assert that on unsubscribing the subscription gets deleted
	_, ok := client.subscriptions["test/topic"]
	assert.False(t, ok)
}

func TestMQTT_PublishSuccess(t *testing.T) {
	out := testutil.StdoutOutputForFunc(func() {
		ctrl, client, mockClient, mockMetrics, mockToken := getMockMQTT(t, mockConfigs)
		defer ctrl.Finish()

		ctx := context.Background()

		mockMetrics.EXPECT().
			IncrementCounter(ctx, "app_pubsub_publish_total_count", "topic", "test/topic")
		mockMetrics.EXPECT().
			IncrementCounter(ctx, "app_pubsub_publish_success_count", "topic", "test/topic")

		mockClient.EXPECT().Publish("test/topic", mockConfigs.QoS, mockConfigs.RetrieveRetained, msg).
			Return(mockToken)

		mockToken.EXPECT().Wait().Return(true)
		mockToken.EXPECT().Error().Return(nil)

		err := client.Publish(ctx, "test/topic", msg)

		require.NoError(t, err)
	})

	assert.Contains(t, out, "PUB")
	assert.Contains(t, out, "MQTT")
	assert.Contains(t, out, "hello world")
	assert.Contains(t, out, "test/topic")
}

func TestMQTT_PublishFailure(t *testing.T) {
	ctrl, client, mockClient, mockMetrics, mockToken := getMockMQTT(t, mockConfigs)
	defer ctrl.Finish()

	ctx := context.Background()
	// case where the client has been disconnected, resulting in a Publishing failure
	mockMetrics.EXPECT().
		IncrementCounter(ctx, "app_pubsub_publish_total_count", "topic", "test/topic")

	mockClient.EXPECT().Disconnect(uint(1))
	// Disconnect the client
	_ = client.Disconnect(1)

	mockClient.EXPECT().Publish("test/topic", mockConfigs.QoS, mockConfigs.RetrieveRetained, msg).Return(mockToken)
	mockToken.EXPECT().Wait().Return(true)
	mockToken.EXPECT().Error().Return(errToken).Times(3)

	err := client.Publish(ctx, "test/topic", []byte(`hello world`))

	require.Error(t, err)
	require.ErrorIs(t, err, errToken)
}

func TestMQTT_SubscribeSuccess(t *testing.T) {
	ctrl, client, mockClient, mockMetrics, mockToken := getMockMQTT(t, mockConfigs)
	defer ctrl.Finish()

	ctx := context.Background()

	mockMetrics.EXPECT().
		IncrementCounter(gomock.Any(), "app_pubsub_subscribe_success_count", "topic", "test/topic")

	mockClient.EXPECT().Subscribe("test/topic", mockConfigs.QoS, gomock.Any()).Return(mockToken)

	mockToken.EXPECT().Wait().Return(true)
	mockToken.EXPECT().Error().Return(nil)

	go func() {
		client.subscriptions["test/topic"].msgs <- &pubsub.Message{
			Topic:     "test/topic",
			Value:     msg,
			MetaData:  nil,
			Committer: &message{msg: mockMessage{}},
		}
	}()

	m, err := client.Subscribe(ctx, "test/topic")

	assert.Equal(t, msg, m.Value)
	require.NoError(t, err)
}

func TestMQTT_SubscribeFailure(t *testing.T) {
	ctrl, client, mockClient, _, mockToken := getMockMQTT(t, mockConfigs)
	defer ctrl.Finish()

	ctx := context.Background()

	mockClient.EXPECT().Subscribe("test/topic", mockConfigs.QoS, gomock.Any()).Return(mockToken)

	mockToken.EXPECT().Wait().Return(true)
	mockToken.EXPECT().Error().Return(errToken).Times(3)

	m, err := client.Subscribe(ctx, "test/topic")

	assert.Nil(t, m)
	require.Error(t, err)
	require.ErrorIs(t, err, errToken)
}

func TestMQTT_SubscribeWithFunc(t *testing.T) {
	ctrl, client, mockClient, _, mockToken := getMockMQTT(t, mockConfigs)
	defer ctrl.Finish()

	subscriptionFunc := func(msg *pubsub.Message) error {
		assert.Equal(t, "test/topic", msg.Topic)

		return nil
	}

	subscriptionFuncErr := func(*pubsub.Message) error {
		return errTest
	}

	// Success case
	mockClient.EXPECT().Subscribe("test/topic", mockConfigs.QoS, gomock.Any()).Return(mockToken)
	mockToken.EXPECT().Wait().Return(true)
	mockToken.EXPECT().Error().Return(nil)

	err := client.SubscribeWithFunction("test/topic", subscriptionFunc)
	require.NoError(t, err)

	// Error case where error is returned from subscription function
	mockClient.EXPECT().Subscribe("test/topic", mockConfigs.QoS, gomock.Any()).Return(mockToken)
	mockToken.EXPECT().Wait().Return(true)
	mockToken.EXPECT().Error().Return(nil)

	err = client.SubscribeWithFunction("test/topic", subscriptionFuncErr)
	require.NoError(t, err)

	// Unsubscribe from the topic
	mockClient.EXPECT().Unsubscribe("test/topic").Return(mockToken)
	mockToken.EXPECT().Wait().Return(true)
	mockToken.EXPECT().Error().Return(nil)

	_ = client.Unsubscribe("test/topic")

	// Error case where the client cannot connect
	mockClient.EXPECT().Disconnect(uint(1))
	_ = client.Disconnect(1)

	mockClient.EXPECT().Subscribe("test/topic", mockConfigs.QoS, gomock.Any()).Return(mockToken)
	mockToken.EXPECT().Wait().Return(true)
	mockToken.EXPECT().Error().Return(errToken).Times(2)

	err = client.SubscribeWithFunction("test/topic", subscriptionFunc)
	require.Error(t, err)
	require.ErrorIs(t, err, errToken)
}

func Test_getHandler(t *testing.T) {
	subscriptionFunc := func(msg *pubsub.Message) error {
		assert.Equal(t, []byte("hello from sub func"), msg.Value)
		assert.Equal(t, map[string]string{"qos": string(byte(1)), "retained": "false", "messageID": "123"}, msg.MetaData)
		assert.Equal(t, "test/topic", msg.Topic)

		return nil
	}

	h := getHandler(subscriptionFunc)

	h(nil, mockMessage{
		duplicate: false,
		qos:       1,
		retained:  false,
		topic:     "test/topic",
		messageID: 123,
		pyload:    "hello from sub func",
	})
}

func TestMQTT_Unsubscribe(t *testing.T) {
	out := testutil.StderrOutputForFunc(func() {
		ctrl, client, mockClient, _, mockToken := getMockMQTT(t, mockConfigs)
		defer ctrl.Finish()

		// Success case
		mockClient.EXPECT().Unsubscribe("test/topic").Return(mockToken)
		mockToken.EXPECT().Wait().Return(true)
		mockToken.EXPECT().Error().Return(nil)

		err := client.Unsubscribe("test/topic")
		require.NoError(t, err)

		// Failure case
		mockClient.EXPECT().Disconnect(uint(1))
		_ = client.Disconnect(1)

		mockClient.EXPECT().Unsubscribe("test/topic").Return(mockToken)
		mockToken.EXPECT().Wait().Return(true)
		mockToken.EXPECT().Error().Return(errToken).Times(3)

		err = client.Unsubscribe("test/topic")
		require.Error(t, err)
	})

	assert.Contains(t, out, "error while unsubscribing from topic 'test/topic'")
}

func TestMQTT_CreateTopic(t *testing.T) {
	out := testutil.StderrOutputForFunc(func() {
		ctrl, client, mockClient, _, mockToken := getMockMQTT(t, mockConfigs)
		defer ctrl.Finish()

		// Success case
		mockClient.EXPECT().
			Publish("test/topic", mockConfigs.QoS, mockConfigs.RetrieveRetained, []byte("topic creation")).
			Return(mockToken)
		mockToken.EXPECT().Wait().Return(true)
		mockToken.EXPECT().Error().Return(nil)

<<<<<<< HEAD
		err := client.CreateTopic(context.TODO(), "test/topic")
		require.NoError(t, err)
=======
		err := client.CreateTopic(context.Background(), "test/topic")
		assert.NoError(t, err)
>>>>>>> 36b82601

		// Failure case
		mockClient.EXPECT().Disconnect(uint(1))
		client.Client.Disconnect(1)

		mockClient.EXPECT().
			Publish("test/topic", mockConfigs.QoS, mockConfigs.RetrieveRetained, []byte("topic creation")).
			Return(mockToken)
		mockToken.EXPECT().Wait().Return(true)
		mockToken.EXPECT().Error().Return(errToken).Times(3)

<<<<<<< HEAD
		err = client.CreateTopic(context.TODO(), "test/topic")
		require.Error(t, err)
=======
		err = client.CreateTopic(context.Background(), "test/topic")
		assert.Error(t, err)
>>>>>>> 36b82601
	})

	assert.Contains(t, out, "unable to create topic 'test/topic'")
}

func TestMQTT_Health(t *testing.T) {
	// The Client is not configured(nil)
	out := testutil.StderrOutputForFunc(func() {
		m := &MQTT{config: &Config{}, logger: logging.NewMockLogger(logging.ERROR)}
		res := m.Health()
		assert.Equal(t, datasource.Health{
			Status:  "DOWN",
			Details: map[string]interface{}{"backend": "MQTT", "host": ""},
		}, res)
	})

	assert.Contains(t, out, "datasource not initialized")

	// The client ping fails
	out = testutil.StderrOutputForFunc(func() {
		ctrl, client, mockClient, _, _ := getMockMQTT(t, mockConfigs)
		defer ctrl.Finish()

		mockClient.EXPECT().IsConnected().Return(false)

		res := client.Health()
		assert.Equal(t, datasource.Health{
			Status:  "DOWN",
			Details: map[string]interface{}{"backend": "MQTT", "host": "localhost"},
		}, res)
	})

	assert.Contains(t, out, "health check failed")

	// Success Case - Status UP
	_ = testutil.StderrOutputForFunc(func() {
		ctrl, client, mockClient, _, _ := getMockMQTT(t, mockConfigs)
		defer ctrl.Finish()

		mockClient.EXPECT().IsConnected().Return(true)

		res := client.Health()
		assert.Equal(t, datasource.Health{
			Status:  "UP",
			Details: map[string]interface{}{"backend": "MQTT", "host": "localhost"},
		}, res)
	})
}

func TestMQTT_DeleteTopic(t *testing.T) {
	m := &MQTT{}

<<<<<<< HEAD
	err := m.DeleteTopic(context.TODO(), "test/topic")
	require.NoError(t, err)
=======
	err := m.DeleteTopic(context.Background(), "test/topic")
	assert.NoError(t, err)
>>>>>>> 36b82601
}

func TestReconnectingHandler(t *testing.T) {
	ctrl := gomock.NewController(t)
	defer ctrl.Finish()

	mockLogger := NewMockLogger(ctrl)
	mockLogger.EXPECT().Infof("reconnecting to MQTT at '%v:%v' with clientID '%v'", "any", 1234, "gopher")

	handler := createReconnectingHandler(mockLogger, &Config{
		Hostname: "any",
		Port:     1234,
		ClientID: "gopher",
	})
	assert.NotNil(t, handler)

	handler(NewMockClient(ctrl), &mqtt.ClientOptions{})
}

func TestConnectionLostHandler(t *testing.T) {
	ctrl := gomock.NewController(t)
	defer ctrl.Finish()

	mockLogger := NewMockLogger(ctrl)
	mockLogger.EXPECT().Errorf("mqtt connection lost, error: %v", gomock.Any()).
		DoAndReturn(func(_ string, args ...interface{}) {
			assert.Len(t, args, 1)
			require.Error(t, mqtt.ErrNotConnected, args[0])
		})

	connectionLostHandler := createConnectionLostHandler(mockLogger)
	connectionLostHandler(NewMockClient(ctrl), mqtt.ErrNotConnected)
}

func TestReconnectHandler(t *testing.T) {
	ctrl := gomock.NewController(t)
	defer ctrl.Finish()

	qos := byte(1)

	clientMock := NewMockClient(ctrl)
	clientMock.EXPECT().Subscribe("topic1", qos, gomock.Any()).Return(nil)

	msgsChan := make(chan *pubsub.Message)

	defer close(msgsChan)

	subs := map[string]subscription{
		"topic1": {
			msgs:    msgsChan,
			handler: func(_ mqtt.Client, _ mqtt.Message) {},
		},
	}

	reconnectHandler := createReconnectHandler(&sync.RWMutex{}, &Config{
		Hostname: "any",
		Port:     1234,
		ClientID: "gopher",
		QoS:      qos,
	}, subs)

	assert.NotNil(t, reconnectHandler)

	reconnectHandler(clientMock)
}

func TestMQTT_createMqttHandler(t *testing.T) {
	var (
		out  string
		msgs = make(chan *pubsub.Message)
		wg   = sync.WaitGroup{}
	)

	wg.Add(1)

	go func() {
		defer wg.Done()

		out = testutil.StdoutOutputForFunc(func() {
			ctrl, client, _, mockMetrics, _ := getMockMQTT(t, mockConfigs)
			defer ctrl.Finish()

			mockMetrics.EXPECT().IncrementCounter(gomock.Any(), "app_pubsub_subscribe_total_count", "topic", "test/topic")

			handler := client.createMqttHandler(context.Background(), "test/topic", msgs)

			handler(nil, mockMessage{false, 1, false, "test/topic", 123, "hello world"})
		})
	}()

	m := <-msgs
	close(msgs)

	assert.NotNil(t, m)
	assert.Equal(t, m.Value, msg)

	// wait for the goroutine test to finish writing log to out
	wg.Wait()
	assert.Contains(t, out, "SUB")
	assert.Contains(t, out, "hello world")
	assert.Contains(t, out, "test/topic")
	assert.Contains(t, out, "MQTT")
}

func getMockMQTT(t *testing.T, conf *Config) (*gomock.Controller, *MQTT, *MockClient, *MockMetrics, *MockToken) {
	t.Helper()

	ctrl := gomock.NewController(t)
	mockClient := NewMockClient(ctrl)
	mockToken := NewMockToken(ctrl)
	mockLogger := logging.NewMockLogger(logging.DEBUG)
	mockMetrics := NewMockMetrics(ctrl)

	mq := &MQTT{mockClient, mockLogger, mockMetrics, conf, make(map[string]subscription), &sync.RWMutex{}}

	return ctrl, mq, mockClient, mockMetrics, mockToken
}

func TestMQTT_Close(t *testing.T) {
	ctrl := gomock.NewController(t)
	defer ctrl.Finish()

	ctrl, client, mockMQTT, _, _ := getMockMQTT(t, mockConfigs)
	defer ctrl.Finish()

	mockMQTT.EXPECT().Disconnect(uint(0 * time.Millisecond))

	// Close the client
	err := client.Close()

	assert.NoError(t, err)
}<|MERGE_RESOLUTION|>--- conflicted
+++ resolved
@@ -378,13 +378,8 @@
 		mockToken.EXPECT().Wait().Return(true)
 		mockToken.EXPECT().Error().Return(nil)
 
-<<<<<<< HEAD
-		err := client.CreateTopic(context.TODO(), "test/topic")
+		err := client.CreateTopic(context.Background(), "test/topic")
 		require.NoError(t, err)
-=======
-		err := client.CreateTopic(context.Background(), "test/topic")
-		assert.NoError(t, err)
->>>>>>> 36b82601
 
 		// Failure case
 		mockClient.EXPECT().Disconnect(uint(1))
@@ -396,13 +391,8 @@
 		mockToken.EXPECT().Wait().Return(true)
 		mockToken.EXPECT().Error().Return(errToken).Times(3)
 
-<<<<<<< HEAD
-		err = client.CreateTopic(context.TODO(), "test/topic")
+		err = client.CreateTopic(context.Background(), "test/topic")
 		require.Error(t, err)
-=======
-		err = client.CreateTopic(context.Background(), "test/topic")
-		assert.Error(t, err)
->>>>>>> 36b82601
 	})
 
 	assert.Contains(t, out, "unable to create topic 'test/topic'")
@@ -455,13 +445,8 @@
 func TestMQTT_DeleteTopic(t *testing.T) {
 	m := &MQTT{}
 
-<<<<<<< HEAD
-	err := m.DeleteTopic(context.TODO(), "test/topic")
+	err := m.DeleteTopic(context.Background(), "test/topic")
 	require.NoError(t, err)
-=======
-	err := m.DeleteTopic(context.Background(), "test/topic")
-	assert.NoError(t, err)
->>>>>>> 36b82601
 }
 
 func TestReconnectingHandler(t *testing.T) {
