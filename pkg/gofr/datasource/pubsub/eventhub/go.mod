module gofr.dev/pkg/gofr/datasource/pubsub/eventhub

go 1.25

require (
	github.com/Azure/azure-sdk-for-go/sdk/azcore v1.17.0
	github.com/Azure/azure-sdk-for-go/sdk/messaging/azeventhubs v1.2.3
	github.com/Azure/azure-sdk-for-go/sdk/storage/azblob v1.5.0
	github.com/stretchr/testify v1.11.1
	go.opentelemetry.io/otel v1.38.0
	go.opentelemetry.io/otel/trace v1.38.0
	go.uber.org/mock v0.6.0
	gofr.dev v1.48.0
	nhooyr.io/websocket v1.8.11
)

require (
	github.com/Azure/azure-sdk-for-go/sdk/internal v1.10.0 // indirect
	github.com/Azure/go-amqp v1.3.0 // indirect
	github.com/davecgh/go-spew v1.1.2-0.20180830191138-d8f796af33cc // indirect
	github.com/go-logr/logr v1.4.3 // indirect
	github.com/go-logr/stdr v1.2.2 // indirect
	github.com/joho/godotenv v1.5.1 // indirect
	github.com/pkg/errors v0.9.1 // indirect
	github.com/pmezard/go-difflib v1.0.1-0.20181226105442-5d4384ee4fb2 // indirect
	go.opentelemetry.io/auto/sdk v1.1.0 // indirect
	go.opentelemetry.io/otel/metric v1.38.0 // indirect
<<<<<<< HEAD
	golang.org/x/crypto v0.45.0 // indirect
=======
>>>>>>> 68b1a9bb
	golang.org/x/net v0.47.0 // indirect
	golang.org/x/text v0.31.0 // indirect
	gopkg.in/yaml.v3 v3.0.1 // indirect
)<|MERGE_RESOLUTION|>--- conflicted
+++ resolved
@@ -25,10 +25,6 @@
 	github.com/pmezard/go-difflib v1.0.1-0.20181226105442-5d4384ee4fb2 // indirect
 	go.opentelemetry.io/auto/sdk v1.1.0 // indirect
 	go.opentelemetry.io/otel/metric v1.38.0 // indirect
-<<<<<<< HEAD
-	golang.org/x/crypto v0.45.0 // indirect
-=======
->>>>>>> 68b1a9bb
 	golang.org/x/net v0.47.0 // indirect
 	golang.org/x/text v0.31.0 // indirect
 	gopkg.in/yaml.v3 v3.0.1 // indirect
