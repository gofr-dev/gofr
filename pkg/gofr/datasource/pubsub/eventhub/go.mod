module gofr.dev/pkg/gofr/datasource/pubsub/eventhub

go 1.25

require (
	github.com/Azure/azure-sdk-for-go/sdk/messaging/azeventhubs v1.2.3
	github.com/Azure/azure-sdk-for-go/sdk/storage/azblob v1.5.0
	github.com/stretchr/testify v1.11.1
	go.opentelemetry.io/otel v1.38.0
	go.opentelemetry.io/otel/trace v1.38.0
<<<<<<< HEAD
	go.uber.org/mock v0.5.2
	gofr.dev v1.43.0
=======
	go.uber.org/mock v0.6.0
	gofr.dev v1.45.0
>>>>>>> 3f038431
	nhooyr.io/websocket v1.8.11
)

require (
	github.com/Azure/azure-sdk-for-go/sdk/azcore v1.17.0 // indirect
	github.com/Azure/azure-sdk-for-go/sdk/internal v1.10.0 // indirect
	github.com/Azure/go-amqp v1.3.0 // indirect
	github.com/davecgh/go-spew v1.1.1 // indirect
	github.com/go-logr/logr v1.4.3 // indirect
	github.com/go-logr/stdr v1.2.2 // indirect
	github.com/joho/godotenv v1.5.1 // indirect
	github.com/pkg/errors v0.9.1 // indirect
	github.com/pmezard/go-difflib v1.0.0 // indirect
	go.opentelemetry.io/auto/sdk v1.1.0 // indirect
	go.opentelemetry.io/otel/metric v1.38.0 // indirect
<<<<<<< HEAD
	golang.org/x/net v0.42.0 // indirect
	golang.org/x/text v0.27.0 // indirect
=======
	golang.org/x/net v0.43.0 // indirect
	golang.org/x/text v0.29.0 // indirect
>>>>>>> 3f038431
	gopkg.in/yaml.v3 v3.0.1 // indirect
)<|MERGE_RESOLUTION|>--- conflicted
+++ resolved
@@ -8,13 +8,8 @@
 	github.com/stretchr/testify v1.11.1
 	go.opentelemetry.io/otel v1.38.0
 	go.opentelemetry.io/otel/trace v1.38.0
-<<<<<<< HEAD
-	go.uber.org/mock v0.5.2
-	gofr.dev v1.43.0
-=======
 	go.uber.org/mock v0.6.0
 	gofr.dev v1.45.0
->>>>>>> 3f038431
 	nhooyr.io/websocket v1.8.11
 )
 
@@ -30,12 +25,7 @@
 	github.com/pmezard/go-difflib v1.0.0 // indirect
 	go.opentelemetry.io/auto/sdk v1.1.0 // indirect
 	go.opentelemetry.io/otel/metric v1.38.0 // indirect
-<<<<<<< HEAD
-	golang.org/x/net v0.42.0 // indirect
-	golang.org/x/text v0.27.0 // indirect
-=======
 	golang.org/x/net v0.43.0 // indirect
 	golang.org/x/text v0.29.0 // indirect
->>>>>>> 3f038431
 	gopkg.in/yaml.v3 v3.0.1 // indirect
 )