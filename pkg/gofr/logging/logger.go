--- conflicted
+++ resolved
@@ -3,20 +3,13 @@
 import (
 	"encoding/json"
 	"fmt"
+	"golang.org/x/term"
 	"io"
 	"os"
 	"time"
 
-<<<<<<< HEAD
 	"gofr.dev/pkg/gofr/datasource/redis"
-=======
 	"gofr.dev/pkg/gofr/datasource/sql"
-	"gofr.dev/pkg/gofr/http/middleware"
->>>>>>> 7a55aee9
-
-	"golang.org/x/term"
-
-	"gofr.dev/pkg/gofr/datasource"
 	"gofr.dev/pkg/gofr/http/middleware"
 )
 
