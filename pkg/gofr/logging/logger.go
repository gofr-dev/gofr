package logging

import (
	"encoding/json"
	"fmt"
	"io"
	"os"
	"reflect"
	"strings"
	"time"

	"golang.org/x/term"

	"gofr.dev/pkg/gofr/version"
)

const (
	fileMode       = 0644
	passwordLength = 10
)
<<<<<<< HEAD

var (
	maskingEnabled bool
	maskingFields  []string
)
=======
>>>>>>> 55eb0a48

type PrettyPrint interface {
	PrettyPrint(writer io.Writer)
}

// Logger represents a logging interface.
type Logger interface {
	Debug(args ...interface{})
	Debugf(format string, args ...interface{})
	Log(args ...interface{})
	Logf(format string, args ...interface{})
	Info(args ...interface{})
	Infof(format string, args ...interface{})
	Notice(args ...interface{})
	Noticef(format string, args ...interface{})
	Warn(args ...interface{})
	Warnf(format string, args ...interface{})
	Error(args ...interface{})
	Errorf(format string, args ...interface{})
	Fatal(args ...interface{})
	Fatalf(format string, args ...interface{})
	changeLevel(level Level)
}

// Filterer represents an interface to filter log messages.
type Filterer interface {
	Filter(message interface{}) interface{}
}

<<<<<<< HEAD
// MaskingFilter is an implementation of the Filterer interface that masks sensitive fields.
type MaskingFilter struct {
	// MaskFields is a slice of fields to mask, e.g. ["password", "credit_card_number"]
	MaskFields []string
}

func (f *MaskingFilter) Filter(message interface{}) interface{} {
	// Get the value of the message using reflection
	val := reflect.ValueOf(message)

	// If the message is not a struct, return the original message
	if val.Kind() != reflect.Struct {
=======
// DefaultFilter is the default implementation of the Filterer interface.
type DefaultFilter struct {
	// MaskFields is a slice of fields to mask, e.g. ["password", "credit_card_number"]
	MaskFields []string
	// EnableMasking is a flag to enable or disable masking
	EnableMasking bool
}

func (f *DefaultFilter) Filter(message interface{}) interface{} {
	// Get the value of the message using reflection
	val := reflect.ValueOf(message)

	// If the message is a pointer, get the underlying value
	if val.Kind() == reflect.Ptr {
		val = val.Elem()
	}

	// If masking is disabled or the message is not a struct, return the original message
	if !f.EnableMasking || val.Kind() != reflect.Struct {
>>>>>>> 55eb0a48
		return message
	}

	// Create a new copy of the struct value
	newVal := reflect.New(val.Type()).Elem()
	newVal.Set(val)

	// Recursively filter the struct fields
	f.filterFields(newVal)

<<<<<<< HEAD
	return newVal.Interface()
}

func (f *MaskingFilter) filterFields(val reflect.Value) {
=======
	// If the original message was a pointer, return a pointer to the new value
	if message != nil && reflect.TypeOf(message).Kind() == reflect.Ptr {
		return newVal.Addr().Interface()
	}

	return newVal.Interface()
}

func (f *DefaultFilter) filterFields(val reflect.Value) {
>>>>>>> 55eb0a48
	for i := 0; i < val.NumField(); i++ {
		field := val.Field(i)
		fieldType := val.Type().Field(i)

<<<<<<< HEAD
=======
		// If the field is a pointer, get the underlying value
		if field.Kind() == reflect.Ptr {
			field = field.Elem()
		}

>>>>>>> 55eb0a48
		// Check if the field name matches any of the mask fields (case-insensitive)
		fieldName := fieldType.Name
		if contains(f.MaskFields, fieldName) {
			// Mask the field value
			f.maskField(field, fieldName)
		} else if field.Kind() == reflect.Struct {
			// If the field is a struct, recursively filter its fields
			f.filterFields(field)
		}
	}
}

<<<<<<< HEAD
func (f *MaskingFilter) maskField(field reflect.Value, fieldName string) {
=======
func (f *DefaultFilter) maskField(field reflect.Value, fieldName string) {
>>>>>>> 55eb0a48
	//nolint:exhaustive // Only handling specific types needed for masking
	switch field.Kind() {
	case reflect.String:
		if fieldName == "Password" {
			field.SetString(maskString(field.String(), passwordLength))
		} else {
			field.SetString(maskString(field.String()))
		}
	case reflect.Int, reflect.Int8, reflect.Int16, reflect.Int32, reflect.Int64:
		field.SetInt(0)
	case reflect.Uint, reflect.Uint8, reflect.Uint16, reflect.Uint32, reflect.Uint64:
		field.SetUint(0)
	case reflect.Float32, reflect.Float64:
		field.SetFloat(0)
	}
}

func contains(maskFields []string, fieldName string) bool {
	for _, field := range maskFields {
		if strings.EqualFold(field, fieldName) {
			return true
		}
	}

	return false
}

func maskString(str string, maskLength ...int) string {
	length := len(str)
	if len(maskLength) > 0 {
		length = maskLength[0]
	}

	masked := strings.Repeat("*", length)

	return masked
}

type logger struct {
	level      Level
	normalOut  io.Writer
	errorOut   io.Writer
	isTerminal bool
	filter     Filterer
}

type logEntry struct {
	Level       Level       `json:"level"`
	Time        time.Time   `json:"time"`
	Message     interface{} `json:"message"`
	GofrVersion string      `json:"gofrVersion"`
}

func (l *logger) logf(level Level, format string, args ...interface{}) {
	if level < l.level {
		return
	}

	out := l.normalOut
	if level >= ERROR {
		out = l.errorOut
	}

	entry := logEntry{
		Level:       level,
		Time:        time.Now(),
		GofrVersion: version.Framework,
	}

	switch {
	case len(args) == 1 && format == "":
		entry.Message = args[0]
	case len(args) != 1 && format == "":
		entry.Message = args
	case format != "":
		entry.Message = fmt.Sprintf(format+"", args...)
	}

	if l.filter != nil {
		entry.Message = l.filter.Filter(entry.Message)
	}

	if l.isTerminal {
		l.prettyPrint(entry, out)
	} else {
		_ = json.NewEncoder(out).Encode(entry)
	}
}

func (l *logger) Debug(args ...interface{}) {
	l.logf(DEBUG, "", args...)
}

func (l *logger) Debugf(format string, args ...interface{}) {
	l.logf(DEBUG, format, args...)
}

func (l *logger) Info(args ...interface{}) {
	l.logf(INFO, "", args...)
}

func (l *logger) Infof(format string, args ...interface{}) {
	l.logf(INFO, format, args...)
}

func (l *logger) Notice(args ...interface{}) {
	l.logf(NOTICE, "", args...)
}

func (l *logger) Noticef(format string, args ...interface{}) {
	l.logf(NOTICE, format, args...)
}

func (l *logger) Warn(args ...interface{}) {
	l.logf(WARN, "", args...)
}

func (l *logger) Warnf(format string, args ...interface{}) {
	l.logf(WARN, format, args...)
}

func (l *logger) Log(args ...interface{}) {
	l.logf(INFO, "", args...)
}

func (l *logger) Logf(format string, args ...interface{}) {
	l.logf(INFO, format, args...)
}

func (l *logger) Error(args ...interface{}) {
	l.logf(ERROR, "", args...)
}

func (l *logger) Errorf(format string, args ...interface{}) {
	l.logf(ERROR, format, args...)
}

func (l *logger) Fatal(args ...interface{}) {
	l.logf(FATAL, "", args...)

	// exit status is 1 as it denotes failure as signified by Fatal log
	os.Exit(1)
}

func (l *logger) Fatalf(format string, args ...interface{}) {
	l.logf(FATAL, format, args...)
	os.Exit(1)
}

func (l *logger) prettyPrint(e logEntry, out io.Writer) {
	// Giving special treatment to framework's request logs in terminal display. This does not add any overhead
	// in running the server.
	if fn, ok := e.Message.(PrettyPrint); ok {
		fmt.Fprintf(out, "\u001B[38;5;%dm%s\u001B[0m [%s] ", e.Level.color(), e.Level.String()[0:4],
			e.Time.Format("15:04:05"))

		fn.PrettyPrint(out)
	} else {
		fmt.Fprintf(out, "\u001B[38;5;%dm%s\u001B[0m [%s] ", e.Level.color(), e.Level.String()[0:4],
			e.Time.Format("15:04:05"))

		fmt.Fprintf(out, "%v\n", e.Message)
	}
}

// NewLogger creates a new logger instance with the specified logging level.
<<<<<<< HEAD
func NewLogger(level Level) Logger {
	var filter Filterer
	if maskingEnabled {
		filter = &MaskingFilter{
			MaskFields: maskingFields,
=======
func NewLogger(level Level, args ...interface{}) Logger {
	var filter Filterer

	if len(args) > 0 {
		f, ok := args[0].(Filterer)
		if !ok {
			// If the provided argument does not implement the Filterer interface, use the default filter
			filter = &DefaultFilter{
				MaskFields:    []string{},
				EnableMasking: true,
			}
		} else {
			filter = f
		}
	} else {
		filter = &DefaultFilter{
			MaskFields:    []string{},
			EnableMasking: true,
>>>>>>> 55eb0a48
		}
	}

	l := &logger{
		normalOut: os.Stdout,
		errorOut:  os.Stderr,
		level:     level,
		filter:    filter,
	}

	l.isTerminal = checkIfTerminal(l.normalOut)

	return l
}

// NewFileLogger creates a new logger instance with logging to a file.
<<<<<<< HEAD
func NewFileLogger(path string) Logger {
	var filter Filterer
	if maskingEnabled {
		filter = &MaskingFilter{
			MaskFields: maskingFields,
=======
func NewFileLogger(path string, args ...interface{}) Logger {
	var filter Filterer

	if len(args) > 0 {
		f, ok := args[0].(Filterer)
		if !ok {
			// If the provided argument does not implement the Filterer interface, use the default filter
			filter = &DefaultFilter{
				MaskFields:    []string{},
				EnableMasking: true,
			}
		} else {
			filter = f
		}
	} else {
		filter = &DefaultFilter{
			MaskFields:    []string{},
			EnableMasking: true,
>>>>>>> 55eb0a48
		}
	}

	l := &logger{
		normalOut: io.Discard,
		errorOut:  io.Discard,
		filter:    filter,
	}

	if path == "" {
		return l
	}

	f, err := os.OpenFile(path, os.O_APPEND|os.O_CREATE|os.O_WRONLY, fileMode)
	if err != nil {
		return l
	}

	l.normalOut = f
	l.errorOut = f

	return l
}

func checkIfTerminal(w io.Writer) bool {
	switch v := w.(type) {
	case *os.File:
		return term.IsTerminal(int(v.Fd()))
	default:
		return false
	}
}

func (l *logger) changeLevel(level Level) {
	l.level = level
}

// SetMaskingFilters sets the masking fields and enables masking for the logger.
func SetMaskingFilters(fields []string) {
	maskingEnabled = true
	maskingFields = fields
}

func GetMaskingFilters() []string {
	return maskingFields
}<|MERGE_RESOLUTION|>--- conflicted
+++ resolved
@@ -18,14 +18,11 @@
 	fileMode       = 0644
 	passwordLength = 10
 )
-<<<<<<< HEAD
 
 var (
 	maskingEnabled bool
 	maskingFields  []string
 )
-=======
->>>>>>> 55eb0a48
 
 type PrettyPrint interface {
 	PrettyPrint(writer io.Writer)
@@ -55,7 +52,6 @@
 	Filter(message interface{}) interface{}
 }
 
-<<<<<<< HEAD
 // MaskingFilter is an implementation of the Filterer interface that masks sensitive fields.
 type MaskingFilter struct {
 	// MaskFields is a slice of fields to mask, e.g. ["password", "credit_card_number"]
@@ -66,29 +62,19 @@
 	// Get the value of the message using reflection
 	val := reflect.ValueOf(message)
 
-	// If the message is not a struct, return the original message
-	if val.Kind() != reflect.Struct {
-=======
-// DefaultFilter is the default implementation of the Filterer interface.
-type DefaultFilter struct {
-	// MaskFields is a slice of fields to mask, e.g. ["password", "credit_card_number"]
-	MaskFields []string
-	// EnableMasking is a flag to enable or disable masking
-	EnableMasking bool
-}
-
-func (f *DefaultFilter) Filter(message interface{}) interface{} {
-	// Get the value of the message using reflection
-	val := reflect.ValueOf(message)
-
 	// If the message is a pointer, get the underlying value
 	if val.Kind() == reflect.Ptr {
 		val = val.Elem()
 	}
 
-	// If masking is disabled or the message is not a struct, return the original message
-	if !f.EnableMasking || val.Kind() != reflect.Struct {
->>>>>>> 55eb0a48
+	// If the message is a pointer, get the underlying value
+	if val.Kind() == reflect.Ptr {
+		val = val.Elem()
+	}
+	
+
+	// If the message is not a struct, return the original message
+	if val.Kind() != reflect.Struct {
 		return message
 	}
 
@@ -99,12 +85,6 @@
 	// Recursively filter the struct fields
 	f.filterFields(newVal)
 
-<<<<<<< HEAD
-	return newVal.Interface()
-}
-
-func (f *MaskingFilter) filterFields(val reflect.Value) {
-=======
 	// If the original message was a pointer, return a pointer to the new value
 	if message != nil && reflect.TypeOf(message).Kind() == reflect.Ptr {
 		return newVal.Addr().Interface()
@@ -113,20 +93,16 @@
 	return newVal.Interface()
 }
 
-func (f *DefaultFilter) filterFields(val reflect.Value) {
->>>>>>> 55eb0a48
+func (f *MaskingFilter) filterFields(val reflect.Value) {
 	for i := 0; i < val.NumField(); i++ {
 		field := val.Field(i)
 		fieldType := val.Type().Field(i)
 
-<<<<<<< HEAD
-=======
 		// If the field is a pointer, get the underlying value
 		if field.Kind() == reflect.Ptr {
 			field = field.Elem()
 		}
 
->>>>>>> 55eb0a48
 		// Check if the field name matches any of the mask fields (case-insensitive)
 		fieldName := fieldType.Name
 		if contains(f.MaskFields, fieldName) {
@@ -139,11 +115,7 @@
 	}
 }
 
-<<<<<<< HEAD
 func (f *MaskingFilter) maskField(field reflect.Value, fieldName string) {
-=======
-func (f *DefaultFilter) maskField(field reflect.Value, fieldName string) {
->>>>>>> 55eb0a48
 	//nolint:exhaustive // Only handling specific types needed for masking
 	switch field.Kind() {
 	case reflect.String:
@@ -310,32 +282,11 @@
 }
 
 // NewLogger creates a new logger instance with the specified logging level.
-<<<<<<< HEAD
 func NewLogger(level Level) Logger {
 	var filter Filterer
 	if maskingEnabled {
 		filter = &MaskingFilter{
 			MaskFields: maskingFields,
-=======
-func NewLogger(level Level, args ...interface{}) Logger {
-	var filter Filterer
-
-	if len(args) > 0 {
-		f, ok := args[0].(Filterer)
-		if !ok {
-			// If the provided argument does not implement the Filterer interface, use the default filter
-			filter = &DefaultFilter{
-				MaskFields:    []string{},
-				EnableMasking: true,
-			}
-		} else {
-			filter = f
-		}
-	} else {
-		filter = &DefaultFilter{
-			MaskFields:    []string{},
-			EnableMasking: true,
->>>>>>> 55eb0a48
 		}
 	}
 
@@ -352,32 +303,11 @@
 }
 
 // NewFileLogger creates a new logger instance with logging to a file.
-<<<<<<< HEAD
 func NewFileLogger(path string) Logger {
 	var filter Filterer
 	if maskingEnabled {
 		filter = &MaskingFilter{
 			MaskFields: maskingFields,
-=======
-func NewFileLogger(path string, args ...interface{}) Logger {
-	var filter Filterer
-
-	if len(args) > 0 {
-		f, ok := args[0].(Filterer)
-		if !ok {
-			// If the provided argument does not implement the Filterer interface, use the default filter
-			filter = &DefaultFilter{
-				MaskFields:    []string{},
-				EnableMasking: true,
-			}
-		} else {
-			filter = f
-		}
-	} else {
-		filter = &DefaultFilter{
-			MaskFields:    []string{},
-			EnableMasking: true,
->>>>>>> 55eb0a48
 		}
 	}
 
