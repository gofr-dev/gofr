package version

<<<<<<< HEAD
const Framework = "v1.46.3"
=======
const Framework = "v1.47.0"
>>>>>>> 32f7ad4c
<|MERGE_RESOLUTION|>--- conflicted
+++ resolved
@@ -1,7 +1,3 @@
 package version
 
-<<<<<<< HEAD
-const Framework = "v1.46.3"
-=======
-const Framework = "v1.47.0"
->>>>>>> 32f7ad4c
+const Framework = "v1.47.0"