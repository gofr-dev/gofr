--- conflicted
+++ resolved
@@ -1,7 +1,3 @@
 package version
 
-<<<<<<< HEAD
-const Framework = "v1.13.0"
-=======
-const Framework = "v1.12.0"
->>>>>>> 1dd86a4b
+const Framework = "v1.13.0"