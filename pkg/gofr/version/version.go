package version

<<<<<<< HEAD
const Framework = "1.2.1"
=======
const Framework = "v1.2.0"
>>>>>>> 7a1e0691
<|MERGE_RESOLUTION|>--- conflicted
+++ resolved
@@ -1,7 +1,3 @@
 package version
 
-<<<<<<< HEAD
-const Framework = "1.2.1"
-=======
-const Framework = "v1.2.0"
->>>>>>> 7a1e0691
+const Framework = "v1.2.1"