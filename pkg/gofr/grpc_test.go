--- conflicted
+++ resolved
@@ -7,7 +7,6 @@
 	"testing"
 	"time"
 
-	"github.com/golang/mock/gomock"
 	"github.com/stretchr/testify/assert"
 	"github.com/stretchr/testify/require"
 	"google.golang.org/grpc"
@@ -20,64 +19,22 @@
 	"gofr.dev/pkg/gofr/testutil"
 )
 
-func (g *grpcServer) registerService(t *testing.T, desc *grpc.ServiceDesc, impl any) {
-	t.Helper()
-
-	if g.server == nil {
-		if err := g.createServer(); err != nil {
-			t.Fatalf("failed to create gRPC server: %v", err)
-		}
-<<<<<<< HEAD
-	}
-
-	g.server.RegisterService(desc, impl)
-}
-
 func TestNewGRPCServer(t *testing.T) {
-	c := container.Container{
-		Logger: logging.NewLogger(logging.DEBUG),
-=======
->>>>>>> 3ec30dc5
-	}
-
-	g.server.RegisterService(desc, impl)
-}
-
-// Helper function to set up GRPC metrics expectations.
-func setupGRPCMetricExpectations(mockMetrics *container.MockMetrics) {
-	mockMetrics.EXPECT().NewGauge("grpc_server_status", "gRPC server status (1=running, 0=stopped)").Times(1)
-	mockMetrics.EXPECT().NewCounter("grpc_server_errors_total", "Total gRPC server errors").Times(1)
-	mockMetrics.EXPECT().NewCounter("grpc_services_registered_total", "Total gRPC services registered").Times(1)
-}
-
-func TestNewGRPCServer(t *testing.T) {
-	c, mocks := container.NewMockContainer(t)
-	setupGRPCMetricExpectations(mocks.Metrics)
-
-	cfg := testutil.NewServerConfigs(t)
-<<<<<<< HEAD
-	g, err := newGRPCServer(&c, 9999, cfg)
-=======
-	g, err := newGRPCServer(c, 9999, cfg)
->>>>>>> 3ec30dc5
+	c, mocks := container.NewMockContainer(t)
+	setupGRPCMetricExpectations(mocks.Metrics)
+
+	cfg := testutil.NewServerConfigs(t)
+	g, err := newGRPCServer(c, 9999, cfg)
 	require.NoError(t, err)
 
 	assert.NotNil(t, g, "TEST Failed.\n")
 }
 func TestGRPCServer_AddServerOptions(t *testing.T) {
-<<<<<<< HEAD
-	c := container.Container{
-		Logger: logging.NewLogger(logging.DEBUG),
-	}
-	cfg := testutil.NewServerConfigs(t)
-	g, err := newGRPCServer(&c, 9999, cfg)
-=======
-	c, mocks := container.NewMockContainer(t)
-	setupGRPCMetricExpectations(mocks.Metrics)
-
-	cfg := testutil.NewServerConfigs(t)
-	g, err := newGRPCServer(c, 9999, cfg)
->>>>>>> 3ec30dc5
+	c, mocks := container.NewMockContainer(t)
+	setupGRPCMetricExpectations(mocks.Metrics)
+
+	cfg := testutil.NewServerConfigs(t)
+	g, err := newGRPCServer(c, 9999, cfg)
 	require.NoError(t, err)
 
 	option1 := grpc.ConnectionTimeout(5 * time.Second)
@@ -89,19 +46,11 @@
 }
 
 func TestGRPCServer_AddUnaryInterceptors(t *testing.T) {
-<<<<<<< HEAD
-	c := container.Container{
-		Logger: logging.NewLogger(logging.DEBUG),
-	}
-	cfg := testutil.NewServerConfigs(t)
-	g, err := newGRPCServer(&c, 9999, cfg)
-=======
-	c, mocks := container.NewMockContainer(t)
-	setupGRPCMetricExpectations(mocks.Metrics)
-
-	cfg := testutil.NewServerConfigs(t)
-	g, err := newGRPCServer(c, 9999, cfg)
->>>>>>> 3ec30dc5
+	c, mocks := container.NewMockContainer(t)
+	setupGRPCMetricExpectations(mocks.Metrics)
+
+	cfg := testutil.NewServerConfigs(t)
+	g, err := newGRPCServer(c, 9999, cfg)
 	require.NoError(t, err)
 
 	interceptor1 := func(ctx context.Context, req any, _ *grpc.UnaryServerInfo, handler grpc.UnaryHandler) (any, error) {
@@ -118,19 +67,11 @@
 }
 
 func TestGRPCServer_CreateServer(t *testing.T) {
-<<<<<<< HEAD
-	c := container.Container{
-		Logger: logging.NewLogger(logging.DEBUG),
-	}
-	cfg := testutil.NewServerConfigs(t)
-	g, err := newGRPCServer(&c, 9999, cfg)
-=======
-	c, mocks := container.NewMockContainer(t)
-	setupGRPCMetricExpectations(mocks.Metrics)
-
-	cfg := testutil.NewServerConfigs(t)
-	g, err := newGRPCServer(c, 9999, cfg)
->>>>>>> 3ec30dc5
+	c, mocks := container.NewMockContainer(t)
+	setupGRPCMetricExpectations(mocks.Metrics)
+
+	cfg := testutil.NewServerConfigs(t)
+	g, err := newGRPCServer(c, 9999, cfg)
 	require.NoError(t, err)
 
 	err = g.createServer()
@@ -139,19 +80,11 @@
 }
 
 func TestGRPCServer_RegisterService(t *testing.T) {
-<<<<<<< HEAD
-	c := container.Container{
-		Logger: logging.NewLogger(logging.DEBUG),
-	}
-	cfg := testutil.NewServerConfigs(t)
-	g, err := newGRPCServer(&c, 9999, cfg)
-=======
-	c, mocks := container.NewMockContainer(t)
-	setupGRPCMetricExpectations(mocks.Metrics)
-
-	cfg := testutil.NewServerConfigs(t)
-	g, err := newGRPCServer(c, 9999, cfg)
->>>>>>> 3ec30dc5
+	c, mocks := container.NewMockContainer(t)
+	setupGRPCMetricExpectations(mocks.Metrics)
+
+	cfg := testutil.NewServerConfigs(t)
+	g, err := newGRPCServer(c, 9999, cfg)
 	require.NoError(t, err)
 
 	err = g.createServer()
