--- conflicted
+++ resolved
@@ -85,11 +85,7 @@
 
 	h.ServeHTTP(w, r)
 
-<<<<<<< HEAD
-	assert.Equal(t, http.StatusRequestTimeout, w.Code, "TestHandler_ServeHTTP_Timeout Failed")
-=======
 	assert.Equal(t, http.StatusGatewayTimeout, w.Code, "TestHandler_ServeHTTP_Timeout Failed")
->>>>>>> dd3d4eda
 	assert.Contains(t, w.Body.String(), "request timed out", "TestHandler_ServeHTTP_Timeout Failed")
 }
 
@@ -316,11 +312,7 @@
 
 	h.ServeHTTP(w, r)
 
-<<<<<<< HEAD
 	assert.Equal(t, http.StatusRequestTimeout, w.Code, "Should return HTTP 408 for context timeout")
-=======
-	assert.Equal(t, http.StatusGatewayTimeout, w.Code, "Should return HTTP 504 for context timeout")
->>>>>>> dd3d4eda
 	assert.Contains(t, w.Body.String(), "request timed out")
 }
 
@@ -459,15 +451,9 @@
 
 	defer resp.Body.Close()
 
-<<<<<<< HEAD
 	// GoFr should return 408 Request Timeout
 	assert.Equal(t, http.StatusRequestTimeout, resp.StatusCode,
 		"Server should return 408 for request timeout")
-=======
-	// GoFr should return 504 Gateway Timeout
-	assert.Equal(t, http.StatusGatewayTimeout, resp.StatusCode,
-		"Server should return 504 for request timeout")
->>>>>>> dd3d4eda
 
 	body, err := io.ReadAll(resp.Body)
 	require.NoError(t, err)
