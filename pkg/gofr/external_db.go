--- conflicted
+++ resolved
@@ -2,6 +2,7 @@
 
 import (
 	"go.opentelemetry.io/otel"
+
 	"gofr.dev/pkg/gofr/container"
 	"gofr.dev/pkg/gofr/datasource/file"
 )
@@ -144,19 +145,6 @@
 	a.container.OpenTSDB = db
 }
 
-<<<<<<< HEAD
-// AddSurrealDB sets the opentsdb datasource in the app's container.
-func (a *App) AddSurrealDB(db container.SurrealBDProvider) {
-	db.UseLogger(a.Logger())
-	db.UseMetrics(a.Metrics())
-
-	tracer := otel.GetTracerProvider().Tracer("gofr-surrealDB")
-
-	db.UseTracer(tracer)
-	db.Connect()
-
-	a.container.SurrealDB = db
-=======
 func (a *App) AddScyllaDB(db container.ScyllaDBProvider) {
 	// Create the ScyllaDB client with the provided configuration
 	db.UseLogger(a.Logger())
@@ -166,5 +154,4 @@
 	db.UseTracer(tracer)
 	db.Connect()
 	a.container.ScyllaDB = db
->>>>>>> ca741320
 }