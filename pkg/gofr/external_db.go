package gofr

import (
	"go.opentelemetry.io/otel"

	"gofr.dev/pkg/gofr/container"
	"gofr.dev/pkg/gofr/datasource/file"
)

// AddMongo sets the Mongo datasource in the app's container.
func (a *App) AddMongo(db container.MongoProvider) {
	db.UseLogger(a.Logger())
	db.UseMetrics(a.Metrics())

	tracer := otel.GetTracerProvider().Tracer("gofr-mongo")

	db.UseTracer(tracer)

	db.Connect()

	a.container.Mongo = db
}

// AddFTP sets the FTP datasource in the app's container.
// Deprecated: Use the AddFile method instead.
func (a *App) AddFTP(fs file.FileSystemProvider) {
	fs.UseLogger(a.Logger())
	fs.UseMetrics(a.Metrics())

	fs.Connect()

	a.container.File = fs
}

// AddPubSub sets the PubSub client in the app's container.
func (a *App) AddPubSub(pubsub container.PubSubProvider) {
	pubsub.UseLogger(a.Logger())
	pubsub.UseMetrics(a.Metrics())

	pubsub.Connect()

	a.container.PubSub = pubsub
}

// AddFile sets the FTP,SFTP,S3 datasource in the app's container.
func (a *App) AddFileStore(fs file.FileSystemProvider) {
	fs.UseLogger(a.Logger())
	fs.UseMetrics(a.Metrics())

	fs.Connect()

	a.container.File = fs
}

// AddClickhouse initializes the clickhouse client.
// Official implementation is available in the package : gofr.dev/pkg/gofr/datasource/clickhouse .
func (a *App) AddClickhouse(db container.ClickhouseProvider) {
	db.UseLogger(a.Logger())
	db.UseMetrics(a.Metrics())

	tracer := otel.GetTracerProvider().Tracer("gofr-clickhouse")

	db.UseTracer(tracer)

	db.Connect()

	a.container.Clickhouse = db
}

// UseMongo sets the Mongo datasource in the app's container.
// Deprecated: Use the AddMongo method instead.
func (a *App) UseMongo(db container.Mongo) {
	a.container.Mongo = db
}

// AddCassandra sets the Cassandra datasource in the app's container.
func (a *App) AddCassandra(db container.CassandraProvider) {
	db.UseLogger(a.Logger())
	db.UseMetrics(a.Metrics())

	tracer := otel.GetTracerProvider().Tracer("gofr-cassandra")

	db.UseTracer(tracer)

	db.Connect()

	a.container.Cassandra = db
}

// AddKVStore sets the KV-Store datasource in the app's container.
func (a *App) AddKVStore(db container.KVStoreProvider) {
	db.UseLogger(a.Logger())
	db.UseMetrics(a.Metrics())

	tracer := otel.GetTracerProvider().Tracer("gofr-badger")

	db.UseTracer(tracer)

	db.Connect()

	a.container.KVStore = db
}

// AddSolr sets the Solr datasource in the app's container.
func (a *App) AddSolr(db container.SolrProvider) {
	db.UseLogger(a.Logger())
	db.UseMetrics(a.Metrics())

	tracer := otel.GetTracerProvider().Tracer("gofr-solr")

	db.UseTracer(tracer)

	db.Connect()

	a.container.Solr = db
}

// AddDgraph sets the Dgraph datasource in the app's container.
func (a *App) AddDgraph(db container.DgraphProvider) {
	// Create the Dgraph client with the provided configuration
	db.UseLogger(a.Logger())
	db.UseMetrics(a.Metrics())

	tracer := otel.GetTracerProvider().Tracer("gofr-dgraph")

	db.UseTracer(tracer)

	db.Connect()

	a.container.DGraph = db
}

// AddOpentsdb sets the opentsdb datasource in the app's container.
func (a *App) AddOpenTSDB(db container.OpenTSDBProvider) {
	// Create the Opentsdb client with the provided configuration
	db.UseLogger(a.Logger())
	db.UseMetrics(a.Metrics())

	tracer := otel.GetTracerProvider().Tracer("gofr-opentsdb")

	db.UseTracer(tracer)

	db.Connect()

	a.container.OpenTSDB = db
}

<<<<<<< HEAD
// AddArango sets the ArangoDB datasource in the app's container
func (a *App) AddArango(db container.ArangoProvider) {
	// Set up logger, metrics, and tracer
	db.UseLogger(a.Logger())
	db.UseMetrics(a.Metrics())

	// Get tracer from OpenTelemetry
	tracer := otel.GetTracerProvider().Tracer("gofr-arango")
	db.UseTracer(tracer)

	// Connect to ArangoDB
	db.Connect()

	// Add the ArangoDB provider to the container
	a.container.Arango = db
=======
func (a *App) AddScyllaDB(db container.ScyllaDBProvider) {
	// Create the ScyllaDB client with the provided configuration
	db.UseLogger(a.Logger())
	db.UseMetrics(a.Metrics())

	tracer := otel.GetTracerProvider().Tracer("gofr-scylladb")
	db.UseTracer(tracer)
	db.Connect()
	a.container.ScyllaDB = db
>>>>>>> cd4179c7
}<|MERGE_RESOLUTION|>--- conflicted
+++ resolved
@@ -145,7 +145,17 @@
 	a.container.OpenTSDB = db
 }
 
-<<<<<<< HEAD
+func (a *App) AddScyllaDB(db container.ScyllaDBProvider) {
+	// Create the ScyllaDB client with the provided configuration
+	db.UseLogger(a.Logger())
+	db.UseMetrics(a.Metrics())
+
+	tracer := otel.GetTracerProvider().Tracer("gofr-scylladb")
+	db.UseTracer(tracer)
+	db.Connect()
+	a.container.ScyllaDB = db
+}
+
 // AddArango sets the ArangoDB datasource in the app's container
 func (a *App) AddArango(db container.ArangoProvider) {
 	// Set up logger, metrics, and tracer
@@ -161,15 +171,4 @@
 
 	// Add the ArangoDB provider to the container
 	a.container.Arango = db
-=======
-func (a *App) AddScyllaDB(db container.ScyllaDBProvider) {
-	// Create the ScyllaDB client with the provided configuration
-	db.UseLogger(a.Logger())
-	db.UseMetrics(a.Metrics())
-
-	tracer := otel.GetTracerProvider().Tracer("gofr-scylladb")
-	db.UseTracer(tracer)
-	db.Connect()
-	a.container.ScyllaDB = db
->>>>>>> cd4179c7
 }