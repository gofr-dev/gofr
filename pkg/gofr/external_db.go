package gofr

import (
	"go.opentelemetry.io/otel"

	"gofr.dev/pkg/gofr/container"
	"gofr.dev/pkg/gofr/datasource/file"
)

// AddMongo sets the Mongo datasource in the app's container.
func (a *App) AddMongo(db container.MongoProvider) {
	db.UseLogger(a.Logger())
	db.UseMetrics(a.Metrics())

	tracer := otel.GetTracerProvider().Tracer("gofr-mongo")

	db.UseTracer(tracer)

	db.Connect()

	a.container.Mongo = db
}

// AddFTP sets the FTP datasource in the app's container.
// Deprecated: Use the AddFile method instead.
func (a *App) AddFTP(fs file.FileSystemProvider) {
	fs.UseLogger(a.Logger())
	fs.UseMetrics(a.Metrics())

	fs.Connect()

	a.container.File = fs
}

// AddPubSub sets the PubSub client in the app's container.
func (a *App) AddPubSub(pubsub container.PubSubProvider) {
	pubsub.UseLogger(a.Logger())
	pubsub.UseMetrics(a.Metrics())

	pubsub.Connect()

	a.container.PubSub = pubsub
}

// AddFileStore sets the FTP,SFTP,S3 datasource in the app's container.
func (a *App) AddFileStore(fs file.FileSystemProvider) {
	fs.UseLogger(a.Logger())
	fs.UseMetrics(a.Metrics())

	fs.Connect()

	a.container.File = fs
}

// AddClickhouse initializes the clickhouse client.
// Official implementation is available in the package : gofr.dev/pkg/gofr/datasource/clickhouse .
func (a *App) AddClickhouse(db container.ClickhouseProvider) {
	db.UseLogger(a.Logger())
	db.UseMetrics(a.Metrics())

	tracer := otel.GetTracerProvider().Tracer("gofr-clickhouse")

	db.UseTracer(tracer)

	db.Connect()

	a.container.Clickhouse = db
}

// AddOracle initializes the OracleDB client.
// Official implementation is available in the package: gofr.dev/pkg/gofr/datasource/oracle.
func (a *App) AddOracle(db container.OracleProvider) {
	db.UseLogger(a.Logger())
	db.UseMetrics(a.Metrics())

	tracer := otel.GetTracerProvider().Tracer("gofr-oracle")

	db.UseTracer(tracer)

	db.Connect()

	a.container.Oracle = db
}

// UseMongo sets the Mongo datasource in the app's container.
// Deprecated: Use the AddMongo method instead.
func (a *App) UseMongo(db container.Mongo) {
	a.container.Mongo = db
}

// AddCassandra sets the Cassandra datasource in the app's container.
func (a *App) AddCassandra(db container.CassandraProvider) {
	db.UseLogger(a.Logger())
	db.UseMetrics(a.Metrics())

	tracer := otel.GetTracerProvider().Tracer("gofr-cassandra")

	db.UseTracer(tracer)

	db.Connect()

	a.container.Cassandra = db
}

// AddKVStore sets the KV-Store datasource in the app's container.
func (a *App) AddKVStore(db container.KVStoreProvider) {
	db.UseLogger(a.Logger())
	db.UseMetrics(a.Metrics())

	tracer := otel.GetTracerProvider().Tracer("gofr-kvstore")

	db.UseTracer(tracer)

	db.Connect()

	a.container.KVStore = db
}

// AddSolr sets the Solr datasource in the app's container.
func (a *App) AddSolr(db container.SolrProvider) {
	db.UseLogger(a.Logger())
	db.UseMetrics(a.Metrics())

	tracer := otel.GetTracerProvider().Tracer("gofr-solr")

	db.UseTracer(tracer)

	db.Connect()

	a.container.Solr = db
}

// AddDgraph sets the Dgraph datasource in the app's container.
func (a *App) AddDgraph(db container.DgraphProvider) {
	// Create the Dgraph client with the provided configuration
	db.UseLogger(a.Logger())
	db.UseMetrics(a.Metrics())

	tracer := otel.GetTracerProvider().Tracer("gofr-dgraph")

	db.UseTracer(tracer)

	db.Connect()

	a.container.DGraph = db
}

// AddOpenTSDB sets the OpenTSDB datasource in the app's container.
func (a *App) AddOpenTSDB(db container.OpenTSDBProvider) {
	// Create the Opentsdb client with the provided configuration
	db.UseLogger(a.Logger())
	db.UseMetrics(a.Metrics())

	tracer := otel.GetTracerProvider().Tracer("gofr-opentsdb")

	db.UseTracer(tracer)

	db.Connect()

	a.container.OpenTSDB = db
}

// AddScyllaDB sets the ScyllaDB datasource in the app's container.
func (a *App) AddScyllaDB(db container.ScyllaDBProvider) {
	// Create the ScyllaDB client with the provided configuration
	db.UseLogger(a.Logger())
	db.UseMetrics(a.Metrics())

	tracer := otel.GetTracerProvider().Tracer("gofr-scylladb")
	db.UseTracer(tracer)
	db.Connect()
	a.container.ScyllaDB = db
}

// AddArangoDB sets the ArangoDB datasource in the app's container.
func (a *App) AddArangoDB(db container.ArangoDBProvider) {
	// Set up logger, metrics, and tracer
	db.UseLogger(a.Logger())
	db.UseMetrics(a.Metrics())

	// Get tracer from OpenTelemetry
	tracer := otel.GetTracerProvider().Tracer("gofr-arangodb")
	db.UseTracer(tracer)

	// Connect to ArangoDB
	db.Connect()

	// Add the ArangoDB provider to the container
	a.container.ArangoDB = db
}

func (a *App) AddSurrealDB(db container.SurrealBDProvider) {
	db.UseLogger(a.Logger())
	db.UseMetrics(a.Metrics())

	tracer := otel.GetTracerProvider().Tracer("gofr-surrealdb")
	db.UseTracer(tracer)
	db.Connect()
	a.container.SurrealDB = db
}

func (a *App) AddElasticsearch(db container.ElasticsearchProvider) {
	db.UseLogger(a.Logger())
	db.UseMetrics(a.Metrics())

	tracer := otel.GetTracerProvider().Tracer("gofr-elasticsearch")
	db.UseTracer(tracer)
	db.Connect()

	a.container.Elasticsearch = db
}

<<<<<<< HEAD
func (a *App) AddInfluxDB(db container.InfluxDBProvider) {
	db.UseLogger(a.Logger())
	db.UseMetrics(a.Metrics())

	tracer := otel.GetTracerProvider().Tracer("gofr-influxdb")
	db.UseTracer(tracer)
	db.Connect()

	a.container.InfluxDB = db
=======
func (a *App) AddCouchbase(db container.CouchbaseProvider) {
	db.UseLogger(a.Logger())
	db.UseMetrics(a.Metrics())

	tracer := otel.GetTracerProvider().Tracer("gofr-couchbase")
	db.UseTracer(tracer)
	db.Connect()

	a.container.Couchbase = db
>>>>>>> 513473b5
}<|MERGE_RESOLUTION|>--- conflicted
+++ resolved
@@ -210,7 +210,17 @@
 	a.container.Elasticsearch = db
 }
 
-<<<<<<< HEAD
+func (a *App) AddCouchbase(db container.CouchbaseProvider) {
+	db.UseLogger(a.Logger())
+	db.UseMetrics(a.Metrics())
+
+	tracer := otel.GetTracerProvider().Tracer("gofr-couchbase")
+	db.UseTracer(tracer)
+	db.Connect()
+
+	a.container.Couchbase = db
+}
+
 func (a *App) AddInfluxDB(db container.InfluxDBProvider) {
 	db.UseLogger(a.Logger())
 	db.UseMetrics(a.Metrics())
@@ -220,15 +230,4 @@
 	db.Connect()
 
 	a.container.InfluxDB = db
-=======
-func (a *App) AddCouchbase(db container.CouchbaseProvider) {
-	db.UseLogger(a.Logger())
-	db.UseMetrics(a.Metrics())
-
-	tracer := otel.GetTracerProvider().Tracer("gofr-couchbase")
-	db.UseTracer(tracer)
-	db.Connect()
-
-	a.container.Couchbase = db
->>>>>>> 513473b5
 }