--- conflicted
+++ resolved
@@ -237,7 +237,6 @@
 	a.container.Couchbase = db
 }
 
-<<<<<<< HEAD
 // AddDBResolver sets up read/write splitting for SQL databases.
 func (a *App) AddDBResolver(resolver container.DBResolverProvider) {
 	// Exit if SQL is not configured.
@@ -422,7 +421,8 @@
 	}
 
 	return strconv.Itoa(optimized)
-=======
+}
+
 func (a *App) AddInfluxDB(db container.InfluxDBProvider) {
 	db.UseLogger(a.Logger())
 	db.UseMetrics(a.Metrics())
@@ -432,5 +432,4 @@
 	db.Connect()
 
 	a.container.InfluxDB = db
->>>>>>> df9e84eb
 }