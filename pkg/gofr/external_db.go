package gofr

import (
	"go.opentelemetry.io/otel"
<<<<<<< HEAD

=======
>>>>>>> afe1cee4
	"gofr.dev/pkg/gofr/container"
	"gofr.dev/pkg/gofr/datasource/file"
)

// AddMongo sets the Mongo datasource in the app's container.
func (a *App) AddMongo(db container.MongoProvider) {
	db.UseLogger(a.Logger())
	db.UseMetrics(a.Metrics())

	tracer := otel.GetTracerProvider().Tracer("gofr-mongo")

	db.UseTracer(tracer)

	db.Connect()

	a.container.Mongo = db
}

// AddFTP sets the FTP datasource in the app's container.
// Deprecated: Use the AddFile method instead.
func (a *App) AddFTP(fs file.FileSystemProvider) {
	fs.UseLogger(a.Logger())
	fs.UseMetrics(a.Metrics())

	fs.Connect()

	a.container.File = fs
}

// AddPubSub sets the PubSub client in the app's container.
func (a *App) AddPubSub(pubsub container.PubSubProvider) {
	pubsub.UseLogger(a.Logger())
	pubsub.UseMetrics(a.Metrics())

	pubsub.Connect()

	a.container.PubSub = pubsub
}

// AddFile sets the FTP,SFTP,S3 datasource in the app's container.
func (a *App) AddFileStore(fs file.FileSystemProvider) {
	fs.UseLogger(a.Logger())
	fs.UseMetrics(a.Metrics())

	fs.Connect()

	a.container.File = fs
}

// AddClickhouse initializes the clickhouse client.
// Official implementation is available in the package : gofr.dev/pkg/gofr/datasource/clickhouse .
func (a *App) AddClickhouse(db container.ClickhouseProvider) {
	db.UseLogger(a.Logger())
	db.UseMetrics(a.Metrics())

	tracer := otel.GetTracerProvider().Tracer("gofr-clickhouse")

	db.UseTracer(tracer)

	db.Connect()

	a.container.Clickhouse = db
}

// UseMongo sets the Mongo datasource in the app's container.
// Deprecated: Use the AddMongo method instead.
func (a *App) UseMongo(db container.Mongo) {
	a.container.Mongo = db
}

// AddCassandra sets the Cassandra datasource in the app's container.
func (a *App) AddCassandra(db container.CassandraProvider) {
	db.UseLogger(a.Logger())
	db.UseMetrics(a.Metrics())

	db.Connect()

	a.container.Cassandra = db
}

// AddKVStore sets the KV-Store datasource in the app's container.
func (a *App) AddKVStore(db container.KVStoreProvider) {
	db.UseLogger(a.Logger())
	db.UseMetrics(a.Metrics())

	db.Connect()

	a.container.KVStore = db
}

// AddSolr sets the Solr datasource in the app's container.
func (a *App) AddSolr(db container.SolrProvider) {
	db.UseLogger(a.Logger())
	db.UseMetrics(a.Metrics())

	db.Connect()

	a.container.Solr = db
}

// AddDgraph sets the Dgraph datasource in the app's container.
func (a *App) AddDgraph(db container.DgraphProvider) {
	// Create the Dgraph client with the provided configuration
	db.UseLogger(a.Logger())
	db.UseMetrics(a.Metrics())

	db.Connect()

	a.container.DGraph = db
}<|MERGE_RESOLUTION|>--- conflicted
+++ resolved
@@ -2,10 +2,7 @@
 
 import (
 	"go.opentelemetry.io/otel"
-<<<<<<< HEAD
 
-=======
->>>>>>> afe1cee4
 	"gofr.dev/pkg/gofr/container"
 	"gofr.dev/pkg/gofr/datasource/file"
 )
