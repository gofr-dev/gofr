package gofr

import (
	"gofr.dev/pkg/gofr/container"
	"gofr.dev/pkg/gofr/datasource/file"
)

// AddMongo sets the Mongo datasource in the app's container.
func (a *App) AddMongo(db container.MongoProvider) {
	db.UseLogger(a.Logger())
	db.UseMetrics(a.Metrics())

	db.Connect()

	a.container.Mongo = db
}

// AddFTP sets the FTP datasource in the app's container.
// Deprecated: Use the AddFile method instead.
func (a *App) AddFTP(fs file.FileSystemProvider) {
	fs.UseLogger(a.Logger())
	fs.UseMetrics(a.Metrics())

	fs.Connect()

	a.container.File = fs
}

// AddFile sets the FTP,SFTP,S3 datasource in the app's container.
func (a *App) AddFileStore(fs file.FileSystemProvider) {
	fs.UseLogger(a.Logger())
	fs.UseMetrics(a.Metrics())

	fs.Connect()

	a.container.File = fs
}

// AddClickhouse initializes the clickhouse client.
// Official implementation is available in the package : gofr.dev/pkg/gofr/datasource/clickhouse .
func (a *App) AddClickhouse(db container.ClickhouseProvider) {
	db.UseLogger(a.Logger())
	db.UseMetrics(a.Metrics())

	db.Connect()

	a.container.Clickhouse = db
}

// UseMongo sets the Mongo datasource in the app's container.
// Deprecated: Use the AddMongo method instead.
func (a *App) UseMongo(db container.Mongo) {
	a.container.Mongo = db
}

// AddCassandra sets the Cassandra datasource in the app's container.
func (a *App) AddCassandra(db container.CassandraProvider) {
	db.UseLogger(a.Logger())
	db.UseMetrics(a.Metrics())

	db.Connect()

	a.container.Cassandra = db
}

// AddKVStore sets the KV-Store datasource in the app's container.
func (a *App) AddKVStore(db container.KVStoreProvider) {
	db.UseLogger(a.Logger())
	db.UseMetrics(a.Metrics())

	db.Connect()

	a.container.KVStore = db
}

<<<<<<< HEAD
// AddDgraph sets the Dgraph datasource in the app's container.
func (a *App) AddDgraph(db container.DgraphProvider) {
	// Create the Dgraph client with the provided configuration
=======
// AddSolr sets the Solr datasource in the app's container.
func (a *App) AddSolr(db container.SolrProvider) {
>>>>>>> 17207821
	db.UseLogger(a.Logger())
	db.UseMetrics(a.Metrics())

	db.Connect()

<<<<<<< HEAD
	a.container.DGraph = db
=======
	a.container.Solr = db
>>>>>>> 17207821
}<|MERGE_RESOLUTION|>--- conflicted
+++ resolved
@@ -73,22 +73,23 @@
 	a.container.KVStore = db
 }
 
-<<<<<<< HEAD
-// AddDgraph sets the Dgraph datasource in the app's container.
-func (a *App) AddDgraph(db container.DgraphProvider) {
-	// Create the Dgraph client with the provided configuration
-=======
 // AddSolr sets the Solr datasource in the app's container.
 func (a *App) AddSolr(db container.SolrProvider) {
->>>>>>> 17207821
 	db.UseLogger(a.Logger())
 	db.UseMetrics(a.Metrics())
 
 	db.Connect()
 
-<<<<<<< HEAD
+	a.container.Solr = db
+}
+
+// AddDgraph sets the Dgraph datasource in the app's container.
+func (a *App) AddDgraph(db container.DgraphProvider) {
+	// Create the Dgraph client with the provided configuration
+	db.UseLogger(a.Logger())
+	db.UseMetrics(a.Metrics())
+
+	db.Connect()
+
 	a.container.DGraph = db
-=======
-	a.container.Solr = db
->>>>>>> 17207821
 }