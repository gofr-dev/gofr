--- conflicted
+++ resolved
@@ -209,8 +209,6 @@
 
 	a.container.Elasticsearch = db
 }
-<<<<<<< HEAD
-=======
 
 func (a *App) AddCouchbase(db container.CouchbaseProvider) {
 	db.UseLogger(a.Logger())
@@ -221,5 +219,4 @@
 	db.Connect()
 
 	a.container.Couchbase = db
-}
->>>>>>> 295fc4b6
+}