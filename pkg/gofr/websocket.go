--- conflicted
+++ resolved
@@ -45,19 +45,10 @@
 func handleWebSocketConnection(ctx *Context, conn *websocket.Connection, handler Handler) {
 	for {
 		response, err := handler(ctx)
-<<<<<<< HEAD
-		if err != nil {
-			if gWebsocket.IsCloseError(err, gWebsocket.CloseNormalClosure, gWebsocket.CloseGoingAway, gWebsocket.CloseAbnormalClosure) {
-				ctx.Errorf("Error handling message: %v", err)
+		if handleWebSocketError(ctx, "error handling message", err) {
+			ctx.Errorf("Error handling message: %v", err)
 				break
 			}
-
-			ctx.Errorf("Error handling message: %v", err)
-=======
-		if handleWebSocketError(ctx, "error handling message", err) {
-			break
->>>>>>> 027096cd
-		}
 
 		message, err := serializeMessage(response)
 		if handleWebSocketError(ctx, "failed to serialize message", err) {
