--- conflicted
+++ resolved
@@ -180,11 +180,7 @@
 			expectedResult: 3,
 			setupMocks: func(mockPubSub *container.MockPubSubProvider) {
 				mockPubSub.EXPECT().
-<<<<<<< HEAD
-					Query(gomock.Any(), pubsubMigrationTopic, int64(0), 100).
-=======
-					Query(gomock.Any(), pubsubMigrationTopic, int64(0), defaultQueryLimit).
->>>>>>> e756476d
+					Query(gomock.Any(), pubsubMigrationTopic, int64(0), defaultQueryLimit).
 					Return([]byte(`{"version":1,"method":"UP","start_time":1625000000000,"duration":100}
 {"version":3,"method":"UP","start_time":1625000200000,"duration":150}`), nil)
 			},
