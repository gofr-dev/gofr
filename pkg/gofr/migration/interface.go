--- conflicted
+++ resolved
@@ -128,7 +128,6 @@
 	DropField(ctx context.Context, fieldName string) error
 }
 
-<<<<<<< HEAD
 type ScyllaDB interface {
 	Query(dest any, stmt string, values ...any) error
 	QueryWithCtx(ctx context.Context, dest any, stmt string, values ...any) error
@@ -145,7 +144,8 @@
 	BatchQueryWithCtx(ctx context.Context, name, stmt string, values ...any) error
 
 	ExecuteBatchWithCtx(ctx context.Context, name string) error
-=======
+}
+
 // Elasticsearch is an interface representing an Elasticsearch client for migration operations.
 // It includes only the essential methods needed for schema changes and migrations.
 type Elasticsearch interface {
@@ -168,8 +168,8 @@
 	// following the Elasticsearch bulk API format.
 	// Useful for bulk operations during migrations.
 	Bulk(ctx context.Context, operations []map[string]any) (map[string]any, error)
->>>>>>> edfae488
 }
+
 
 // keeping the migrator interface unexported as, right now it is not being implemented directly, by the externalDB drivers.
 // keeping the implementations for externalDB at one place such that if any change in migration logic, we would change directly here.
