package migration

import (
	"reflect"
	"time"

	"github.com/gogo/protobuf/sortkeys"
	goRedis "github.com/redis/go-redis/v9"

	"gofr.dev/pkg/gofr/container"
	gofrSql "gofr.dev/pkg/gofr/datasource/sql"
)

type MigrateFunc func(d Datasource) error

type Migrate struct {
	UP MigrateFunc
}

type transactionData struct {
	StartTime       time.Time
	MigrationNumber int64

	SQLTx   *gofrSql.Tx
	RedisTx goRedis.Pipeliner
}

func Run(migrationsMap map[int64]Migrate, c *container.Container) {
	invalidKeys, keys := getKeys(migrationsMap)
	if len(invalidKeys) > 0 {
		c.Errorf("migration run failed! UP not defined for the following keys: %v", invalidKeys)

		return
	}

	sortkeys.Int64s(keys)

	ds, mg, ok := getMigrator(c)
	ds.Logger = c.Logger

	// Returning with an error log as migration would eventually fail as No databases are initialized.
	// Pub/Sub is considered as initialized if its configurations are given.
	if !ok {
		c.Errorf("no migrations are running as datasources are not initialized")

		return
	}

	err := mg.checkAndCreateMigrationTable(c)
	if err != nil {
		c.Fatalf("failed to create gofr_migration table, err: %v", err)

		return
	}

	lastMigration := mg.getLastMigration(c)

	for _, currentMigration := range keys {
		if currentMigration <= lastMigration {
			c.Infof("skipping migration %v", currentMigration)

			continue
		}

		c.Logger.Infof("running migration %v", currentMigration)

		migrationInfo := mg.beginTransaction(c)

		// Replacing the objects in datasource object only for those Datasources which support transactions.
		ds.SQL = migrationInfo.SQLTx
		ds.Redis = migrationInfo.RedisTx

		migrationInfo.StartTime = time.Now()
		migrationInfo.MigrationNumber = currentMigration

		err = migrationsMap[currentMigration].UP(ds)
		if err != nil {
			c.Logger.Errorf("failed to run migration : [%v], err: %v", currentMigration, err)

			mg.rollback(c, migrationInfo)

			return
		}

		err = mg.commitMigration(c, migrationInfo)
		if err != nil {
			c.Errorf("failed to commit migration, err: %v", err)

			mg.rollback(c, migrationInfo)

			return
		}
	}
}

func getKeys(migrationsMap map[int64]Migrate) (invalidKey, keys []int64) {
	invalidKey = make([]int64, 0, len(migrationsMap))
	keys = make([]int64, 0, len(migrationsMap))

	for k, v := range migrationsMap {
		if v.UP == nil {
			invalidKey = append(invalidKey, k)

			continue
		}

		keys = append(keys, k)
	}

	return invalidKey, keys
}

func getMigrator(c *container.Container) (Datasource, migrator, bool) {
	var (
		ds Datasource
		mg migrator = &ds
		ok bool
	)

	mg, ok = initializeDatasources(c, &ds, mg)

	return ds, mg, ok
}

func initializeDatasources(c *container.Container, ds *Datasource, mg migrator) (migrator, bool) {
	var initialized bool

	if !isNil(c.SQL) {
		ds.SQL = c.SQL
		mg = (&sqlDS{ds.SQL}).apply(mg)

		c.Debug("initialized data source for SQL")

		initialized = true
	}

	if !isNil(c.Redis) {
		ds.Redis = c.Redis
		mg = redisDS{ds.Redis}.apply(mg)

		c.Debug("initialized data source for Redis")

		initialized = true
	}

	if !isNil(c.DGraph) {
		ds.DGraph = dgraphDS{c.DGraph}
		mg = dgraphDS{c.DGraph}.apply(mg)

		c.Debug("initialized data source for DGraph")

		initialized = true
	}

	if !isNil(c.Clickhouse) {
		ds.Clickhouse = c.Clickhouse
		mg = clickHouseDS{ds.Clickhouse}.apply(mg)

		c.Debug("initialized data source for Clickhouse")

		initialized = true
	}

	if c.PubSub != nil {
		ds.PubSub = c.PubSub
		mg = pubsubDS{c.PubSub}.apply(mg)

		c.Debug("initialized data source for PubSub")

		initialized = true
	}

	if !isNil(c.Cassandra) {
		ds.Cassandra = cassandraDS{c.Cassandra}
		mg = cassandraDS{c.Cassandra}.apply(mg)

		c.Debug("initialized data source for Cassandra")

		initialized = true
	}

	if !isNil(c.Mongo) {
		ds.Mongo = mongoDS{c.Mongo}
		mg = mongoDS{c.Mongo}.apply(mg)

		c.Debug("initialized data source for Mongo")

		initialized = true
	}

	if !isNil(c.ArangoDB) {
		ds.ArangoDB = arangoDS{c.ArangoDB}
		mg = arangoDS{c.ArangoDB}.apply(mg)

		c.Debug("initialized data source for ArangoDB")

		initialized = true
	}

	if !isNil(c.SurrealDB) {
		ds.SurrealDB = surrealDS{c.SurrealDB}
		mg = surrealDS{c.SurrealDB}.apply(mg)

		c.Debug("initialized data source for SurrealDB")

		initialized = true
	}

<<<<<<< HEAD
	if !isNil(c.ScyllaDB) {
		ok = true

		ds.ScyllaDB = scyllaDS{c.ScyllaDB}

		mg = scyllaDS{c.ScyllaDB}.apply(mg)

		c.Debug("initialized data source for scyllaDB")
	}

	return ds, mg, ok
=======
	return mg, initialized
>>>>>>> 5014d9ff
}

func isNil(i any) bool {
	// Get the value of the interface
	val := reflect.ValueOf(i)

	// If the interface is not assigned or is nil, return true
	return !val.IsValid() || val.IsNil()
}<|MERGE_RESOLUTION|>--- conflicted
+++ resolved
@@ -206,7 +206,6 @@
 		initialized = true
 	}
 
-<<<<<<< HEAD
 	if !isNil(c.ScyllaDB) {
 		ok = true
 
@@ -217,10 +216,7 @@
 		c.Debug("initialized data source for scyllaDB")
 	}
 
-	return ds, mg, ok
-=======
 	return mg, initialized
->>>>>>> 5014d9ff
 }
 
 func isNil(i any) bool {
