package migration

import (
	"database/sql"
	"testing"

	"github.com/stretchr/testify/assert"
	"go.uber.org/mock/gomock"

	"gofr.dev/pkg/gofr/container"
	"gofr.dev/pkg/gofr/logging"
	"gofr.dev/pkg/gofr/testutil"
)

func TestMigration_InvalidKeys(t *testing.T) {
	logs := testutil.StderrOutputForFunc(func() {
		c, _ := container.NewMockContainer(t)

		Run(map[int64]Migrate{
			1: {UP: nil},
		}, c)
	})

	assert.Contains(t, logs, "migration run failed! UP not defined for the following keys: [1]")
}

func TestMigration_NoDatasource(t *testing.T) {
	logs := testutil.StderrOutputForFunc(func() {
		c := container.NewContainer(nil)
		c.Logger = logging.NewLogger(logging.DEBUG)

		Run(map[int64]Migrate{
			1: {UP: func(d Datasource) error {
				_, err := d.SQL.Exec("CREATE table customer(id int not null);")
				if err != nil {
					return err
				}

				return nil
			}},
		}, c)
	})

	assert.Contains(t, logs, "no migrations are running")
}

func Test_getMigratorDBInitialisation(t *testing.T) {
	cntnr, _ := container.NewMockContainer(t)

	datasource, _, isInitialized := getMigrator(cntnr)

	assert.NotNil(t, datasource.SQL, "TEST Failed \nSQL not initialized, but should have been initialized")
	assert.NotNil(t, datasource.Redis, "TEST Failed \nRedis not initialized, but should have been initialized")
	assert.True(t, isInitialized, "TEST Failed \nNo datastores are Initialized")
}

<<<<<<< HEAD
func initializeClickHouseRunMocks(t *testing.T) (*MockClickhouse, *container.Container) {
	t.Helper()

	mockClickHouse := NewMockClickhouse(gomock.NewController(t))

	mockContainer, _ := container.NewMockContainer(t)
	mockContainer.SQL = nil
	mockContainer.Redis = nil
	mockContainer.Mongo = nil
	mockContainer.Cassandra = nil
	mockContainer.PubSub = nil
	mockContainer.ArangoDB = nil
	mockContainer.SurrealDB = nil
	mockContainer.DGraph = nil
	mockContainer.Elasticsearch = nil
	mockContainer.OpenTSDB = nil
	mockContainer.Logger = logging.NewMockLogger(logging.DEBUG)
	mockContainer.Clickhouse = mockClickHouse

	return mockClickHouse, mockContainer
}

=======
>>>>>>> e756476d
func TestMigrationRunClickhouseSuccess(t *testing.T) {
	logs := testutil.StdoutOutputForFunc(func() {
		migrationMap := map[int64]Migrate{
			1: {UP: func(d Datasource) error {
				err := d.Clickhouse.Exec(t.Context(), "SELECT * FROM users")
				if err != nil {
					return err
				}

				d.Logger.Infof("Clickhouse Migration Ran Successfully")

				return nil
			}},
		}

		mockClickHouse, mockContainer := initializeClickHouseRunMocks(t)

		mockClickHouse.EXPECT().Exec(gomock.Any(), CheckAndCreateChMigrationTable).Return(nil)
		mockClickHouse.EXPECT().Select(gomock.Any(), gomock.Any(), getLastChGoFrMigration).Return(nil)
		mockClickHouse.EXPECT().Exec(gomock.Any(), "SELECT * FROM users").Return(nil)
		mockClickHouse.EXPECT().Exec(gomock.Any(), insertChGoFrMigrationRow, int64(1),
			"UP", gomock.Any(), gomock.Any()).Return(nil)

		Run(migrationMap, mockContainer)
	})

	assert.Contains(t, logs, "Migration 1 ran successfully")
	assert.Contains(t, logs, "Clickhouse Migration Ran Successfully")
}

func TestMigrationRunClickhouseMigrationFailure(t *testing.T) {
	logs := testutil.StderrOutputForFunc(func() {
		mockClickHouse, mockContainer := initializeClickHouseRunMocks(t)

		migrationMap := map[int64]Migrate{
			1: {UP: func(d Datasource) error {
				err := d.Clickhouse.Exec(t.Context(), "SELECT * FROM users")
				if err != nil {
					return err
				}

				return nil
			}},
		}

		mockClickHouse.EXPECT().Exec(gomock.Any(), CheckAndCreateChMigrationTable).Return(nil)
		mockClickHouse.EXPECT().Select(gomock.Any(), gomock.Any(), getLastChGoFrMigration).Return(nil)
		mockClickHouse.EXPECT().Exec(gomock.Any(), "SELECT * FROM users").Return(sql.ErrConnDone)

		Run(migrationMap, mockContainer)

		assert.True(t, mockClickHouse.ctrl.Satisfied())
	})

	assert.Contains(t, logs, "failed to run migration : [1], err: sql: connection is already closed")
}

func TestMigrationRunClickhouseMigrationFailureWhileCheckingTable(t *testing.T) {
	mockClickHouse, mockContainer := initializeClickHouseRunMocks(t)

	testutil.StderrOutputForFunc(func() {
		migrationMap := map[int64]Migrate{
			1: {UP: func(d Datasource) error {
				err := d.Clickhouse.Exec(t.Context(), "SELECT * FROM users")
				if err != nil {
					return err
				}

				return nil
			}},
		}

		mockClickHouse.EXPECT().Exec(gomock.Any(), CheckAndCreateChMigrationTable).Return(sql.ErrConnDone)

		Run(migrationMap, mockContainer)
	})

	assert.True(t, mockClickHouse.ctrl.Satisfied())
}

func TestMigrationRunClickhouseCurrentMigrationEqualLastMigration(t *testing.T) {
	logs := testutil.StdoutOutputForFunc(func() {
		migrationMap := map[int64]Migrate{
			0: {UP: func(d Datasource) error {
				err := d.Clickhouse.Exec(t.Context(), "SELECT * FROM users")
				if err != nil {
					return err
				}

				return nil
			}},
		}

		mockClickHouse, mockContainer := initializeClickHouseRunMocks(t)

		mockClickHouse.EXPECT().Exec(gomock.Any(), CheckAndCreateChMigrationTable).Return(nil)
		mockClickHouse.EXPECT().Select(gomock.Any(), gomock.Any(), getLastChGoFrMigration).Return(nil)

		Run(migrationMap, mockContainer)
	})

	assert.Contains(t, logs, "skipping migration 0")
}

func TestMigrationRunClickhouseCommitError(t *testing.T) {
	logs := testutil.StderrOutputForFunc(func() {
		migrationMap := map[int64]Migrate{
			1: {UP: func(d Datasource) error {
				err := d.Clickhouse.Exec(t.Context(), "SELECT * FROM users")
				if err != nil {
					return err
				}

				return nil
			}},
		}

		mockClickHouse, mockContainer := initializeClickHouseRunMocks(t)

		mockClickHouse.EXPECT().Exec(gomock.Any(), CheckAndCreateChMigrationTable).Return(nil)
		mockClickHouse.EXPECT().Select(gomock.Any(), gomock.Any(), getLastChGoFrMigration).Return(nil)
		mockClickHouse.EXPECT().Exec(gomock.Any(), "SELECT * FROM users").Return(nil)
		mockClickHouse.EXPECT().Exec(gomock.Any(), insertChGoFrMigrationRow, int64(1),
			"UP", gomock.Any(), gomock.Any()).Return(sql.ErrConnDone)

		Run(migrationMap, mockContainer)
	})

	assert.Contains(t, logs, "failed to commit migration, err: sql: connection is already closed")
}

func initializeClickHouseRunMocks(t *testing.T) (*MockClickhouse, *container.Container) {
	t.Helper()

	mockClickHouse := NewMockClickhouse(gomock.NewController(t))

	mockContainer, _ := container.NewMockContainer(t)
	mockContainer.SQL = nil
	mockContainer.Redis = nil
	mockContainer.Mongo = nil
	mockContainer.Cassandra = nil
	mockContainer.PubSub = nil
	mockContainer.ArangoDB = nil
	mockContainer.SurrealDB = nil
	mockContainer.DGraph = nil
	mockContainer.Elasticsearch = nil
	mockContainer.OpenTSDB = nil
	mockContainer.Logger = logging.NewMockLogger(logging.DEBUG)
	mockContainer.Clickhouse = mockClickHouse

	return mockClickHouse, mockContainer
}<|MERGE_RESOLUTION|>--- conflicted
+++ resolved
@@ -54,7 +54,137 @@
 	assert.True(t, isInitialized, "TEST Failed \nNo datastores are Initialized")
 }
 
-<<<<<<< HEAD
+func TestMigrationRunClickhouseSuccess(t *testing.T) {
+	logs := testutil.StdoutOutputForFunc(func() {
+		migrationMap := map[int64]Migrate{
+			1: {UP: func(d Datasource) error {
+				err := d.Clickhouse.Exec(t.Context(), "SELECT * FROM users")
+				if err != nil {
+					return err
+				}
+
+				d.Logger.Infof("Clickhouse Migration Ran Successfully")
+
+				return nil
+			}},
+		}
+
+		mockClickHouse, mockContainer := initializeClickHouseRunMocks(t)
+
+		mockClickHouse.EXPECT().Exec(gomock.Any(), CheckAndCreateChMigrationTable).Return(nil)
+		mockClickHouse.EXPECT().Select(gomock.Any(), gomock.Any(), getLastChGoFrMigration).Return(nil)
+		mockClickHouse.EXPECT().Exec(gomock.Any(), "SELECT * FROM users").Return(nil)
+		mockClickHouse.EXPECT().Exec(gomock.Any(), insertChGoFrMigrationRow, int64(1),
+			"UP", gomock.Any(), gomock.Any()).Return(nil)
+
+		Run(migrationMap, mockContainer)
+	})
+
+	assert.Contains(t, logs, "Migration 1 ran successfully")
+	assert.Contains(t, logs, "Clickhouse Migration Ran Successfully")
+}
+
+func TestMigrationRunClickhouseMigrationFailure(t *testing.T) {
+	logs := testutil.StderrOutputForFunc(func() {
+		mockClickHouse, mockContainer := initializeClickHouseRunMocks(t)
+
+		migrationMap := map[int64]Migrate{
+			1: {UP: func(d Datasource) error {
+				err := d.Clickhouse.Exec(t.Context(), "SELECT * FROM users")
+				if err != nil {
+					return err
+				}
+
+				return nil
+			}},
+		}
+
+		mockClickHouse.EXPECT().Exec(gomock.Any(), CheckAndCreateChMigrationTable).Return(nil)
+		mockClickHouse.EXPECT().Select(gomock.Any(), gomock.Any(), getLastChGoFrMigration).Return(nil)
+		mockClickHouse.EXPECT().Exec(gomock.Any(), "SELECT * FROM users").Return(sql.ErrConnDone)
+
+		Run(migrationMap, mockContainer)
+
+		assert.True(t, mockClickHouse.ctrl.Satisfied())
+	})
+
+	assert.Contains(t, logs, "failed to run migration : [1], err: sql: connection is already closed")
+}
+
+func TestMigrationRunClickhouseMigrationFailureWhileCheckingTable(t *testing.T) {
+	mockClickHouse, mockContainer := initializeClickHouseRunMocks(t)
+
+	testutil.StderrOutputForFunc(func() {
+		migrationMap := map[int64]Migrate{
+			1: {UP: func(d Datasource) error {
+				err := d.Clickhouse.Exec(t.Context(), "SELECT * FROM users")
+				if err != nil {
+					return err
+				}
+
+				return nil
+			}},
+		}
+
+		mockClickHouse.EXPECT().Exec(gomock.Any(), CheckAndCreateChMigrationTable).Return(sql.ErrConnDone)
+
+		Run(migrationMap, mockContainer)
+	})
+
+	assert.True(t, mockClickHouse.ctrl.Satisfied())
+}
+
+func TestMigrationRunClickhouseCurrentMigrationEqualLastMigration(t *testing.T) {
+	logs := testutil.StdoutOutputForFunc(func() {
+		migrationMap := map[int64]Migrate{
+			0: {UP: func(d Datasource) error {
+				err := d.Clickhouse.Exec(t.Context(), "SELECT * FROM users")
+				if err != nil {
+					return err
+				}
+
+				return nil
+			}},
+		}
+
+		mockClickHouse, mockContainer := initializeClickHouseRunMocks(t)
+
+		mockClickHouse.EXPECT().Exec(gomock.Any(), CheckAndCreateChMigrationTable).Return(nil)
+		mockClickHouse.EXPECT().Select(gomock.Any(), gomock.Any(), getLastChGoFrMigration).Return(nil)
+
+		Run(migrationMap, mockContainer)
+	})
+
+	assert.Contains(t, logs, "skipping migration 0")
+}
+
+func TestMigrationRunClickhouseCommitError(t *testing.T) {
+	logs := testutil.StderrOutputForFunc(func() {
+		migrationMap := map[int64]Migrate{
+			1: {UP: func(d Datasource) error {
+				err := d.Clickhouse.Exec(t.Context(), "SELECT * FROM users")
+				if err != nil {
+					return err
+				}
+
+				return nil
+			}},
+		}
+
+		mockClickHouse, mockContainer := initializeClickHouseRunMocks(t)
+
+		mockClickHouse.EXPECT().Exec(gomock.Any(), CheckAndCreateChMigrationTable).Return(nil)
+		mockClickHouse.EXPECT().Select(gomock.Any(), gomock.Any(), getLastChGoFrMigration).Return(nil)
+		mockClickHouse.EXPECT().Exec(gomock.Any(), "SELECT * FROM users").Return(nil)
+		mockClickHouse.EXPECT().Exec(gomock.Any(), insertChGoFrMigrationRow, int64(1),
+			"UP", gomock.Any(), gomock.Any()).Return(sql.ErrConnDone)
+
+		Run(migrationMap, mockContainer)
+	})
+
+	assert.Contains(t, logs, "failed to commit migration, err: sql: connection is already closed")
+}
+
 func initializeClickHouseRunMocks(t *testing.T) (*MockClickhouse, *container.Container) {
 	t.Helper()
 
@@ -75,159 +205,4 @@
 	mockContainer.Clickhouse = mockClickHouse
 
 	return mockClickHouse, mockContainer
-}
-
-=======
->>>>>>> e756476d
-func TestMigrationRunClickhouseSuccess(t *testing.T) {
-	logs := testutil.StdoutOutputForFunc(func() {
-		migrationMap := map[int64]Migrate{
-			1: {UP: func(d Datasource) error {
-				err := d.Clickhouse.Exec(t.Context(), "SELECT * FROM users")
-				if err != nil {
-					return err
-				}
-
-				d.Logger.Infof("Clickhouse Migration Ran Successfully")
-
-				return nil
-			}},
-		}
-
-		mockClickHouse, mockContainer := initializeClickHouseRunMocks(t)
-
-		mockClickHouse.EXPECT().Exec(gomock.Any(), CheckAndCreateChMigrationTable).Return(nil)
-		mockClickHouse.EXPECT().Select(gomock.Any(), gomock.Any(), getLastChGoFrMigration).Return(nil)
-		mockClickHouse.EXPECT().Exec(gomock.Any(), "SELECT * FROM users").Return(nil)
-		mockClickHouse.EXPECT().Exec(gomock.Any(), insertChGoFrMigrationRow, int64(1),
-			"UP", gomock.Any(), gomock.Any()).Return(nil)
-
-		Run(migrationMap, mockContainer)
-	})
-
-	assert.Contains(t, logs, "Migration 1 ran successfully")
-	assert.Contains(t, logs, "Clickhouse Migration Ran Successfully")
-}
-
-func TestMigrationRunClickhouseMigrationFailure(t *testing.T) {
-	logs := testutil.StderrOutputForFunc(func() {
-		mockClickHouse, mockContainer := initializeClickHouseRunMocks(t)
-
-		migrationMap := map[int64]Migrate{
-			1: {UP: func(d Datasource) error {
-				err := d.Clickhouse.Exec(t.Context(), "SELECT * FROM users")
-				if err != nil {
-					return err
-				}
-
-				return nil
-			}},
-		}
-
-		mockClickHouse.EXPECT().Exec(gomock.Any(), CheckAndCreateChMigrationTable).Return(nil)
-		mockClickHouse.EXPECT().Select(gomock.Any(), gomock.Any(), getLastChGoFrMigration).Return(nil)
-		mockClickHouse.EXPECT().Exec(gomock.Any(), "SELECT * FROM users").Return(sql.ErrConnDone)
-
-		Run(migrationMap, mockContainer)
-
-		assert.True(t, mockClickHouse.ctrl.Satisfied())
-	})
-
-	assert.Contains(t, logs, "failed to run migration : [1], err: sql: connection is already closed")
-}
-
-func TestMigrationRunClickhouseMigrationFailureWhileCheckingTable(t *testing.T) {
-	mockClickHouse, mockContainer := initializeClickHouseRunMocks(t)
-
-	testutil.StderrOutputForFunc(func() {
-		migrationMap := map[int64]Migrate{
-			1: {UP: func(d Datasource) error {
-				err := d.Clickhouse.Exec(t.Context(), "SELECT * FROM users")
-				if err != nil {
-					return err
-				}
-
-				return nil
-			}},
-		}
-
-		mockClickHouse.EXPECT().Exec(gomock.Any(), CheckAndCreateChMigrationTable).Return(sql.ErrConnDone)
-
-		Run(migrationMap, mockContainer)
-	})
-
-	assert.True(t, mockClickHouse.ctrl.Satisfied())
-}
-
-func TestMigrationRunClickhouseCurrentMigrationEqualLastMigration(t *testing.T) {
-	logs := testutil.StdoutOutputForFunc(func() {
-		migrationMap := map[int64]Migrate{
-			0: {UP: func(d Datasource) error {
-				err := d.Clickhouse.Exec(t.Context(), "SELECT * FROM users")
-				if err != nil {
-					return err
-				}
-
-				return nil
-			}},
-		}
-
-		mockClickHouse, mockContainer := initializeClickHouseRunMocks(t)
-
-		mockClickHouse.EXPECT().Exec(gomock.Any(), CheckAndCreateChMigrationTable).Return(nil)
-		mockClickHouse.EXPECT().Select(gomock.Any(), gomock.Any(), getLastChGoFrMigration).Return(nil)
-
-		Run(migrationMap, mockContainer)
-	})
-
-	assert.Contains(t, logs, "skipping migration 0")
-}
-
-func TestMigrationRunClickhouseCommitError(t *testing.T) {
-	logs := testutil.StderrOutputForFunc(func() {
-		migrationMap := map[int64]Migrate{
-			1: {UP: func(d Datasource) error {
-				err := d.Clickhouse.Exec(t.Context(), "SELECT * FROM users")
-				if err != nil {
-					return err
-				}
-
-				return nil
-			}},
-		}
-
-		mockClickHouse, mockContainer := initializeClickHouseRunMocks(t)
-
-		mockClickHouse.EXPECT().Exec(gomock.Any(), CheckAndCreateChMigrationTable).Return(nil)
-		mockClickHouse.EXPECT().Select(gomock.Any(), gomock.Any(), getLastChGoFrMigration).Return(nil)
-		mockClickHouse.EXPECT().Exec(gomock.Any(), "SELECT * FROM users").Return(nil)
-		mockClickHouse.EXPECT().Exec(gomock.Any(), insertChGoFrMigrationRow, int64(1),
-			"UP", gomock.Any(), gomock.Any()).Return(sql.ErrConnDone)
-
-		Run(migrationMap, mockContainer)
-	})
-
-	assert.Contains(t, logs, "failed to commit migration, err: sql: connection is already closed")
-}
-
-func initializeClickHouseRunMocks(t *testing.T) (*MockClickhouse, *container.Container) {
-	t.Helper()
-
-	mockClickHouse := NewMockClickhouse(gomock.NewController(t))
-
-	mockContainer, _ := container.NewMockContainer(t)
-	mockContainer.SQL = nil
-	mockContainer.Redis = nil
-	mockContainer.Mongo = nil
-	mockContainer.Cassandra = nil
-	mockContainer.PubSub = nil
-	mockContainer.ArangoDB = nil
-	mockContainer.SurrealDB = nil
-	mockContainer.DGraph = nil
-	mockContainer.Elasticsearch = nil
-	mockContainer.OpenTSDB = nil
-	mockContainer.Logger = logging.NewMockLogger(logging.DEBUG)
-	mockContainer.Clickhouse = mockClickHouse
-
-	return mockClickHouse, mockContainer
 }