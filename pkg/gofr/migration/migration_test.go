<<<<<<< HEAD
// //go:build !migration
package migration

import (
	"testing"

	"github.com/stretchr/testify/assert"

	"gofr.dev/pkg/gofr/config"
	"gofr.dev/pkg/gofr/container"
	"gofr.dev/pkg/gofr/testutil"
)

func Test_MigrationInvalidKeys(t *testing.T) {
	t.Setenv("DB_HOST", "localhost")
	t.Setenv("DB_DIALECT", "mysql")

	logs := testutil.StderrOutputForFunc(func() {
		cntnr := container.NewContainer(&config.EnvLoader{})

		Run(map[int64]Migrate{
			1: {UP: nil},
		}, cntnr)
	})

	assert.Contains(t, logs, "UP not defined for the following keys: [1]")
}
=======
package migration

// TODO: re-write tests with the refactored migrations and datasources
>>>>>>> 7b8c028a
<|MERGE_RESOLUTION|>--- conflicted
+++ resolved
@@ -1,33 +1,3 @@
-<<<<<<< HEAD
-// //go:build !migration
 package migration
 
-import (
-	"testing"
-
-	"github.com/stretchr/testify/assert"
-
-	"gofr.dev/pkg/gofr/config"
-	"gofr.dev/pkg/gofr/container"
-	"gofr.dev/pkg/gofr/testutil"
-)
-
-func Test_MigrationInvalidKeys(t *testing.T) {
-	t.Setenv("DB_HOST", "localhost")
-	t.Setenv("DB_DIALECT", "mysql")
-
-	logs := testutil.StderrOutputForFunc(func() {
-		cntnr := container.NewContainer(&config.EnvLoader{})
-
-		Run(map[int64]Migrate{
-			1: {UP: nil},
-		}, cntnr)
-	})
-
-	assert.Contains(t, logs, "UP not defined for the following keys: [1]")
-}
-=======
-package migration
-
-// TODO: re-write tests with the refactored migrations and datasources
->>>>>>> 7b8c028a
+// TODO: re-write tests with the refactored migrations and datasources