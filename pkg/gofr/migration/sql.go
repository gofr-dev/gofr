package migration

import (
	"context"
	"time"

	"gofr.dev/pkg/gofr/container"
	gofrSql "gofr.dev/pkg/gofr/datasource/sql"
)

const (
	createSQLGoFrMigrationsTable = `CREATE TABLE IF NOT EXISTS gofr_migrations (
    version BIGINT not null ,
    method VARCHAR(4) not null ,
    start_time TIMESTAMP not null ,
    duration BIGINT,
    constraint primary_key primary key (version, method)
);`

	getLastSQLGoFrMigration = `SELECT COALESCE(MAX(version), 0) FROM gofr_migrations;`

	insertGoFrMigrationRowMySQL = `INSERT INTO gofr_migrations (version, method, start_time,duration) VALUES (?, ?, ?, ?);`

	insertGoFrMigrationRowPostgres = `INSERT INTO gofr_migrations (version, method, start_time,duration) VALUES ($1, $2, $3, $4);`
)

<<<<<<< HEAD
// database/sql is the package imported so named it sqlDB.
type sqlDB struct {
	SQL
}

func (s *sqlDB) apply(m migrator) migrator {
=======
// database/sql is the package imported so named it sqlDS.
type sqlDS struct {
	SQL
}

func (s *sqlDS) apply(m migrator) migrator {
>>>>>>> 9b47b947
	return sqlMigrator{
		SQL:      s.SQL,
		migrator: m,
	}
}

type sqlMigrator struct {
	SQL

	migrator
}

func (d sqlMigrator) checkAndCreateMigrationTable(c *container.Container) error {
	if _, err := c.SQL.Exec(createSQLGoFrMigrationsTable); err != nil {
		return err
	}

	return d.migrator.checkAndCreateMigrationTable(c)
}

func (d sqlMigrator) getLastMigration(c *container.Container) int64 {
	var lastMigration int64

	err := c.SQL.QueryRowContext(context.Background(), getLastSQLGoFrMigration).Scan(&lastMigration)
	if err != nil {
		return 0
	}

	c.Debugf("SQL last migration fetched value is: %v", lastMigration)

	lm2 := d.migrator.getLastMigration(c)

	if lm2 > lastMigration {
		return lm2
	}

	return lastMigration
}

func (d sqlMigrator) commitMigration(c *container.Container, data transactionData) error {
	switch c.SQL.Dialect() {
	case "mysql", "sqlite":
		err := insertMigrationRecord(data.SQLTx, insertGoFrMigrationRowMySQL, data.MigrationNumber, data.StartTime)
		if err != nil {
			return err
		}

		c.Debugf("inserted record for migration %v in gofr_migrations table", data.MigrationNumber)

	case "postgres":
		err := insertMigrationRecord(data.SQLTx, insertGoFrMigrationRowPostgres, data.MigrationNumber, data.StartTime)
		if err != nil {
			return err
		}

		c.Debugf("inserted record for migration %v in gofr_migrations table", data.MigrationNumber)
	}

	// Commit transaction
	if err := data.SQLTx.Commit(); err != nil {
		return err
	}

	return d.migrator.commitMigration(c, data)
}

func insertMigrationRecord(tx *gofrSql.Tx, query string, version int64, startTime time.Time) error {
	_, err := tx.Exec(query, version, "UP", startTime, time.Since(startTime).Milliseconds())

	return err
}

func (d sqlMigrator) beginTransaction(c *container.Container) transactionData {
	sqlTx, err := c.SQL.Begin()
	if err != nil {
		c.Errorf("unable to begin transaction: %v", err)

		return transactionData{}
	}

	cmt := d.migrator.beginTransaction(c)

	cmt.SQLTx = sqlTx

	c.Debug("SQL Transaction begin successful")

	return cmt
}

func (d sqlMigrator) rollback(c *container.Container, data transactionData) {
	if data.SQLTx == nil {
		return
	}

	if err := data.SQLTx.Rollback(); err != nil {
		c.Error("unable to rollback transaction: %v", err)
	}

	c.Errorf("Migration %v failed and rolled back", data.MigrationNumber)

	d.migrator.rollback(c, data)
}<|MERGE_RESOLUTION|>--- conflicted
+++ resolved
@@ -24,21 +24,12 @@
 	insertGoFrMigrationRowPostgres = `INSERT INTO gofr_migrations (version, method, start_time,duration) VALUES ($1, $2, $3, $4);`
 )
 
-<<<<<<< HEAD
-// database/sql is the package imported so named it sqlDB.
-type sqlDB struct {
-	SQL
-}
-
-func (s *sqlDB) apply(m migrator) migrator {
-=======
 // database/sql is the package imported so named it sqlDS.
 type sqlDS struct {
 	SQL
 }
 
 func (s *sqlDS) apply(m migrator) migrator {
->>>>>>> 9b47b947
 	return sqlMigrator{
 		SQL:      s.SQL,
 		migrator: m,
