--- conflicted
+++ resolved
@@ -5,13 +5,10 @@
 	"database/sql"
 	"time"
 
-<<<<<<< HEAD
 	"github.com/go-sql-driver/mysql"
 	"github.com/lib/pq"
 	"modernc.org/sqlite"
 
-=======
->>>>>>> faf286cd
 	"gofr.dev/pkg/gofr/container"
 	gofrSql "gofr.dev/pkg/gofr/datasource/sql"
 )
@@ -92,19 +89,8 @@
 }
 
 func (d sqlMigrator) checkAndCreateMigrationTable(c *container.Container) error {
-<<<<<<< HEAD
-	// this can be replaced with having switch case only in the exists variable - but we have chosen to differentiate based
-	// on driver because if new dialect comes will follow the same, also this complete has to be refactored as mentioned in RUN.
-	switch c.SQL.Driver().(type) {
-	case *mysql.MySQLDriver, *pq.Driver, *sqlite.Driver:
-		_, err := c.SQL.Exec(createSQLGoFrMigrationsTable)
-		if err != nil {
-			return err
-		}
-=======
 	if _, err := c.SQL.Exec(createSQLGoFrMigrationsTable); err != nil {
 		return err
->>>>>>> faf286cd
 	}
 
 	return d.Migrator.checkAndCreateMigrationTable(c)
@@ -130,13 +116,8 @@
 }
 
 func (d sqlMigrator) commitMigration(c *container.Container, data migrationData) error {
-<<<<<<< HEAD
-	switch c.SQL.Driver().(type) {
-	case *mysql.MySQLDriver, *sqlite.Driver:
-=======
 	switch c.SQL.Dialect() {
 	case "mysql":
->>>>>>> faf286cd
 		err := insertMigrationRecord(data.SQLTx, insertGoFrMigrationRowMySQL, data.MigrationNumber, data.StartTime)
 		if err != nil {
 			return err
