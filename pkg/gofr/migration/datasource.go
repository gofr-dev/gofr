package migration

import "gofr.dev/pkg/gofr/container"

type Datasource struct {
	// TODO Logger should not be embedded rather it should be a field.
	// Need to think it through as it will bring breaking changes.
	Logger

<<<<<<< HEAD
	SQL        SQL
	Redis      Redis
	PubSub     PubSub
	Clickhouse Clickhouse
	Cassandra  Cassandra
	Mongo      Mongo
	ArangoDB   ArangoDB
	SurrealDB  SurrealDB
	DGraph     DGraph
	OpenTSDB   OpenTSDB
=======
	SQL           SQL
	Redis         Redis
	PubSub        PubSub
	Clickhouse    Clickhouse
	Cassandra     Cassandra
	Mongo         Mongo
	ArangoDB      ArangoDB
	SurrealDB     SurrealDB
	DGraph        DGraph
	Elasticsearch Elasticsearch
>>>>>>> edfae488
}

// It is a base implementation for migration manager, on this other database drivers have been wrapped.

func (*Datasource) checkAndCreateMigrationTable(*container.Container) error {
	return nil
}

func (*Datasource) getLastMigration(*container.Container) int64 {
	return 0
}

func (*Datasource) beginTransaction(*container.Container) transactionData {
	return transactionData{}
}

func (*Datasource) commitMigration(c *container.Container, data transactionData) error {
	c.Infof("Migration %v ran successfully", data.MigrationNumber)

	return nil
}

func (*Datasource) rollback(*container.Container, transactionData) {}<|MERGE_RESOLUTION|>--- conflicted
+++ resolved
@@ -7,18 +7,6 @@
 	// Need to think it through as it will bring breaking changes.
 	Logger
 
-<<<<<<< HEAD
-	SQL        SQL
-	Redis      Redis
-	PubSub     PubSub
-	Clickhouse Clickhouse
-	Cassandra  Cassandra
-	Mongo      Mongo
-	ArangoDB   ArangoDB
-	SurrealDB  SurrealDB
-	DGraph     DGraph
-	OpenTSDB   OpenTSDB
-=======
 	SQL           SQL
 	Redis         Redis
 	PubSub        PubSub
@@ -29,7 +17,7 @@
 	SurrealDB     SurrealDB
 	DGraph        DGraph
 	Elasticsearch Elasticsearch
->>>>>>> edfae488
+	OpenTSDB   OpenTSDB
 }
 
 // It is a base implementation for migration manager, on this other database drivers have been wrapped.
