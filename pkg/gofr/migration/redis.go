--- conflicted
+++ resolved
@@ -9,19 +9,11 @@
 	"gofr.dev/pkg/gofr/container"
 )
 
-<<<<<<< HEAD
-type redis struct {
-	Redis
-}
-
-func (r redis) apply(m migrator) migrator {
-=======
 type redisDS struct {
 	Redis
 }
 
 func (r redisDS) apply(m migrator) migrator {
->>>>>>> 9b47b947
 	return redisMigrator{
 		Redis:    r.Redis,
 		migrator: m,
