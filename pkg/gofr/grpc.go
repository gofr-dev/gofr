package gofr

import (
	"context"
	"errors"
	"fmt"
	"net"
	"reflect"
	"strconv"
	"strings"

	grpc_middleware "github.com/grpc-ecosystem/go-grpc-middleware"
	grpc_recovery "github.com/grpc-ecosystem/go-grpc-middleware/recovery"
	"google.golang.org/grpc"
	"google.golang.org/grpc/reflection"

	"gofr.dev/pkg/gofr/config"
	"gofr.dev/pkg/gofr/container"
	gofr_grpc "gofr.dev/pkg/gofr/grpc"
)

type grpcServer struct {
	server             *grpc.Server
	interceptors       []grpc.UnaryServerInterceptor
	streamInterceptors []grpc.StreamServerInterceptor
	options            []grpc.ServerOption
	port               int
	config             config.Config
}

var (
	ErrNonAddressable     = errors.New("cannot inject container as it is not addressable or is nil")
	ErrInvalidPort        = errors.New("invalid port number")
	ErrFailedCreateServer = errors.New("failed to create gRPC server")
)

// AddGRPCServerOptions allows users to add custom gRPC server options such as TLS configuration,
// timeouts, interceptors, and other server-specific settings in a single call.
//
// Example:
//
//	// Add TLS credentials and connection timeout in one call
//	creds, _ := credentials.NewServerTLSFromFile("server-cert.pem", "server-key.pem")
//	app.AddGRPCServerOptions(
//		grpc.Creds(creds),
//		grpc.ConnectionTimeout(10 * time.Second),
//	)
//
// This function accepts a variadic list of gRPC server options (grpc.ServerOption) and appends them
// to the server's configuration. It allows fine-tuning of the gRPC server's behavior during its initialization.
func (a *App) AddGRPCServerOptions(grpcOpts ...grpc.ServerOption) {
	if len(grpcOpts) == 0 {
		a.container.Logger.Debug("no gRPC server options provided")
		return
	}

	a.container.Logger.Debugf("adding %d gRPC server options", len(grpcOpts))
	a.grpcServer.options = append(a.grpcServer.options, grpcOpts...)
}

// AddGRPCUnaryInterceptors allows users to add custom gRPC interceptors.
// Example:
//
//	func loggingInterceptor(ctx context.Context, req interface{}, info *grpc.UnaryServerInfo,
//	handler grpc.UnaryHandler) (interface{}, error) {
//		log.Printf("Received gRPC request: %s", info.FullMethod)
//		return handler(ctx, req)
//	}
//	app.AddGRPCUnaryInterceptors(loggingInterceptor)
func (a *App) AddGRPCUnaryInterceptors(interceptors ...grpc.UnaryServerInterceptor) {
	if len(interceptors) == 0 {
		a.container.Logger.Debug("no unary interceptors provided")
		return
	}

	a.container.Logger.Debugf("adding %d valid unary interceptors", len(interceptors))
	a.grpcServer.interceptors = append(a.grpcServer.interceptors, interceptors...)
}

func (a *App) AddGRPCServerStreamInterceptors(interceptors ...grpc.StreamServerInterceptor) {
	if len(interceptors) == 0 {
		a.container.Logger.Debug("no stream interceptors provided")
		return
	}

	a.container.Logger.Debugf("adding %d stream interceptors", len(interceptors))
	a.grpcServer.streamInterceptors = append(a.grpcServer.streamInterceptors, interceptors...)
}

func newGRPCServer(c *container.Container, port int, cfg config.Config) (*grpcServer, error) {
	if port <= 0 || port > 65535 {
		return nil, fmt.Errorf("%w: %d", ErrInvalidPort, port)
	}

	registerGRPCMetrics(c)

	middleware := make([]grpc.UnaryServerInterceptor, 0)
	middleware = append(middleware,
		grpc_recovery.UnaryServerInterceptor(),
		gofr_grpc.ObservabilityInterceptor(c.Logger, c.Metrics()))

	streamMiddleware := make([]grpc.StreamServerInterceptor, 0)
	streamMiddleware = append(streamMiddleware,
		grpc_recovery.StreamServerInterceptor(),
		gofr_grpc.StreamObservabilityInterceptor(c.Logger, c.Metrics()))

	return &grpcServer{
		port:               port,
		interceptors:       middleware,
		streamInterceptors: streamMiddleware,
		config:             cfg,
	}, nil
}

// registerGRPCMetrics registers essential gRPC metrics.
func registerGRPCMetrics(c *container.Container) {
	c.Metrics().NewGauge("grpc_server_status", "gRPC server status (1=running, 0=stopped)")
	c.Metrics().NewCounter("grpc_server_errors_total", "Total gRPC server errors")
	c.Metrics().NewCounter("grpc_services_registered_total", "Total gRPC services registered")
}

func (g *grpcServer) createServer() error {
	interceptorOption := grpc.UnaryInterceptor(grpc_middleware.ChainUnaryServer(g.interceptors...))
	streamOpt := grpc.StreamInterceptor(grpc_middleware.ChainStreamServer(g.streamInterceptors...))
	g.options = append(g.options, interceptorOption, streamOpt)

	g.server = grpc.NewServer(g.options...)
	if g.server == nil {
		return ErrFailedCreateServer
	}

	enabled := strings.ToLower(g.config.GetOrDefault("GRPC_ENABLE_REFLECTION", "false"))
	if enabled == "true" {
		reflection.Register(g.server)
	}

	return nil
}

func (g *grpcServer) Run(c *container.Container) {
	if g.server == nil {
		if err := g.createServer(); err != nil {
			c.Logger.Fatalf("failed to create gRPC server: %v", err)
			c.Metrics().IncrementCounter(context.Background(), "grpc_server_errors_total")

			return
		}
	}

	if !isPortAvailable(g.port) {
		c.Logger.Fatalf("gRPC port %d is blocked or unreachable", g.port)
		c.Metrics().IncrementCounter(context.Background(), "grpc_server_errors_total")
		c.Metrics().SetGauge("grpc_server_status", 0)

		return
	}

	addr := ":" + strconv.Itoa(g.port)

	c.Logger.Infof("starting gRPC server at %s", addr)

<<<<<<< HEAD
	listener, err := (&net.ListenConfig{}).Listen(context.Background(), "tcp", addr)
=======
	lc := net.ListenConfig{}

	listener, err := lc.Listen(context.Background(), "tcp", addr)
>>>>>>> a718d1be
	if err != nil {
		c.Logger.Errorf("error in starting gRPC server at %s: %s", addr, err)
		c.Metrics().IncrementCounter(context.Background(), "grpc_server_errors_total")
		c.Metrics().SetGauge("grpc_server_status", 0)

		return
	}

	c.Metrics().SetGauge("grpc_server_status", 1)
	c.Logger.Infof("gRPC server started successfully on %s", addr)

	if err := g.server.Serve(listener); err != nil {
		c.Logger.Errorf("error in starting gRPC server at %s: %s", addr, err)
		c.Metrics().IncrementCounter(context.Background(), "grpc_server_errors_total")
		c.Metrics().SetGauge("grpc_server_status", 0)

		return
	}

	c.Logger.Infof("gRPC server stopped on %s", addr)
	c.Metrics().SetGauge("grpc_server_status", 0)
}

func (g *grpcServer) Shutdown(ctx context.Context) error {
	return ShutdownWithContext(ctx, func(_ context.Context) error {
		if g.server != nil {
			g.server.GracefulStop()
		}

		return nil
	}, func() error {
		g.server.Stop()

		return nil
	})
}

// RegisterService adds a gRPC service to the GoFr application.
func (a *App) RegisterService(desc *grpc.ServiceDesc, impl any) {
	if !a.grpcRegistered {
		if err := a.grpcServer.createServer(); err != nil {
			a.container.Logger.Errorf("failed to create gRPC server for service %s: %v", desc.ServiceName, err)
			return
		}
	}

	a.container.Logger.Infof("registering gRPC Service: %s", desc.ServiceName)
	a.grpcServer.server.RegisterService(desc, impl)

	a.container.Metrics().IncrementCounter(context.Background(), "grpc_services_registered_total")

	err := injectContainer(impl, a.container)
	if err != nil {
		a.container.Logger.Fatalf("failed to inject container into gRPC service %s: %v", desc.ServiceName, err)
	}

	a.grpcRegistered = true
	a.container.Logger.Infof("successfully registered gRPC service: %s", desc.ServiceName)
}

func injectContainer(impl any, c *container.Container) error {
	val := reflect.ValueOf(impl)

	// Note: returning nil for the cases where user does not want to inject the container altogether and
	// not to break any existing implementation for the users that are using gRPC server. If users are
	// expecting the container to be injected and are passing non-addressable server struct, we have the
	// DEBUG log for the same.
	if val.Kind() != reflect.Pointer {
		c.Logger.Debugf("cannot inject container into non-addressable implementation of `%s`, consider using pointer",
			val.Type().Name())

		return nil
	}

	val = val.Elem()
	tVal := val.Type()

	for i := 0; i < val.NumField(); i++ {
		f := tVal.Field(i)
		v := val.Field(i)

		if f.Type == reflect.TypeOf(c) {
			if !v.CanSet() {
				c.Logger.Error(ErrNonAddressable)
				return ErrNonAddressable
			}

			v.Set(reflect.ValueOf(c))

			// early return expecting only one container field necessary for one gRPC implementation
			return nil
		}

		if f.Type == reflect.TypeOf(*c) {
			if !v.CanSet() {
				c.Logger.Error(ErrNonAddressable)
				return ErrNonAddressable
			}

			v.Set(reflect.ValueOf(*c))

			// early return expecting only one container field necessary for one gRPC implementation
			return nil
		}
	}

	return nil
}

func (g *grpcServer) addServerOptions(opts ...grpc.ServerOption) {
	g.options = append(g.options, opts...)
}

func (g *grpcServer) addUnaryInterceptors(interceptors ...grpc.UnaryServerInterceptor) {
	g.interceptors = append(g.interceptors, interceptors...)
}<|MERGE_RESOLUTION|>--- conflicted
+++ resolved
@@ -159,13 +159,8 @@
 
 	c.Logger.Infof("starting gRPC server at %s", addr)
 
-<<<<<<< HEAD
 	listener, err := (&net.ListenConfig{}).Listen(context.Background(), "tcp", addr)
-=======
-	lc := net.ListenConfig{}
-
-	listener, err := lc.Listen(context.Background(), "tcp", addr)
->>>>>>> a718d1be
+
 	if err != nil {
 		c.Logger.Errorf("error in starting gRPC server at %s: %s", addr, err)
 		c.Metrics().IncrementCounter(context.Background(), "grpc_server_errors_total")
