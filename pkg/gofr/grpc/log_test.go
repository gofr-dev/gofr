--- conflicted
+++ resolved
@@ -12,21 +12,13 @@
 	"github.com/stretchr/testify/assert"
 	"github.com/stretchr/testify/require"
 	"go.opentelemetry.io/otel/trace"
-<<<<<<< HEAD
-=======
-	"go.uber.org/mock/gomock"
->>>>>>> f74ebc6e
 	"google.golang.org/grpc"
 	"google.golang.org/grpc/codes"
 	"google.golang.org/grpc/health/grpc_health_v1"
 	"google.golang.org/grpc/metadata"
 	"google.golang.org/grpc/status"
 
-<<<<<<< HEAD
 	"gofr.dev/pkg/gofr/logging"
-=======
-	"gofr.dev/pkg/gofr/container"
->>>>>>> f74ebc6e
 	"gofr.dev/pkg/gofr/testutil"
 )
 
@@ -254,7 +246,6 @@
 	}
 }
 
-<<<<<<< HEAD
 func Test_GetTraceID(t *testing.T) {
 	testCases := []struct {
 		name     string
@@ -277,11 +268,6 @@
 			assert.Equal(t, tc.expected, result)
 		})
 	}
-=======
-func TestGetTraceID(t *testing.T) {
-	assert.Equal(t, "00000000000000000000000000000000", getTraceID(t.Context()))
-	assert.Equal(t, "00000000000000000000000000000000", getTraceID(t.Context()))
->>>>>>> f74ebc6e
 }
 
 func Test_InitializeSpanContext_WithHeaders(t *testing.T) {
@@ -788,7 +774,6 @@
 			n++
 		}
 	}
-<<<<<<< HEAD
 
 	return n
 }
@@ -831,9 +816,35 @@
 }
 
 type sampleServerStream struct {
-=======
-	assert.Equal(t, newCtx, wrapped.Context())
-	assert.Equal(t, "value", wrapped.Context().Value(contextKey("key")))
+	grpc.ServerStream
+	ctx context.Context
+}
+
+func (f *sampleServerStream) Context() context.Context {
+	return f.ctx
+}
+
+// newIncomingCtx returns an Incoming gRPC context with gofr trace/span IDs and registers cancel via t.Cleanup.
+func newIncomingCtx(t *testing.T, traceID, spanID string) context.Context {
+	t.Helper()
+
+	md := metadata.Pairs("x-gofr-traceid", traceID, "x-gofr-spanid", spanID)
+	ctx := metadata.NewIncomingContext(context.Background(), md)
+	ctx, cancel := context.WithCancel(ctx)
+	t.Cleanup(cancel)
+
+	return ctx
+}
+
+func contextWithSpan() context.Context {
+	spanContext := trace.NewSpanContext(trace.SpanContextConfig{
+		TraceID: trace.TraceID{0x12, 0x34, 0x56, 0x78, 0x90, 0xab, 0xcd, 0xef, 0x12, 0x34, 0x56, 0x78, 0x90,
+			0xab, 0xcd, 0xef},
+		SpanID:     trace.SpanID{0x12, 0x34, 0x56, 0x78, 0x90, 0xab, 0xcd, 0xef},
+		TraceFlags: trace.FlagsSampled,
+	})
+
+	return trace.ContextWithSpanContext(context.Background(), spanContext)
 }
 
 // Helper function to create mock logger and metrics for testing.
@@ -1166,38 +1177,10 @@
 
 // Mock server stream for testing.
 type mockServerStream struct {
->>>>>>> f74ebc6e
 	grpc.ServerStream
 	ctx context.Context
 }
 
-<<<<<<< HEAD
-func (f *sampleServerStream) Context() context.Context {
-	return f.ctx
-}
-
-// newIncomingCtx returns an Incoming gRPC context with gofr trace/span IDs and registers cancel via t.Cleanup.
-func newIncomingCtx(t *testing.T, traceID, spanID string) context.Context {
-	t.Helper()
-
-	md := metadata.Pairs("x-gofr-traceid", traceID, "x-gofr-spanid", spanID)
-	ctx := metadata.NewIncomingContext(context.Background(), md)
-	ctx, cancel := context.WithCancel(ctx)
-	t.Cleanup(cancel)
-
-	return ctx
-}
-
-func contextWithSpan() context.Context {
-	spanContext := trace.NewSpanContext(trace.SpanContextConfig{
-		TraceID: trace.TraceID{0x12, 0x34, 0x56, 0x78, 0x90, 0xab, 0xcd, 0xef, 0x12, 0x34, 0x56, 0x78, 0x90,
-			0xab, 0xcd, 0xef},
-		SpanID:     trace.SpanID{0x12, 0x34, 0x56, 0x78, 0x90, 0xab, 0xcd, 0xef},
-		TraceFlags: trace.FlagsSampled,
-	})
-
-	return trace.ContextWithSpanContext(context.Background(), spanContext)
-=======
 func (m *mockServerStream) Context() context.Context {
 	if m.ctx == nil {
 		return context.Background()
@@ -1362,5 +1345,4 @@
 	// Test recordGRPCMetrics function with nil metrics
 	// This should not panic
 	recordGRPCMetrics(ctx, nil, "test_metric", 100*time.Millisecond, "/test.Service/Method", "")
->>>>>>> f74ebc6e
 }