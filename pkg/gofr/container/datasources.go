package container

import (
	"context"
	"database/sql"
	"github.com/redis/go-redis/v9"

	"gofr.dev/pkg/gofr/datasource"
	gofrSQL "gofr.dev/pkg/gofr/datasource/sql"
)

type DB interface {
	Query(query string, args ...interface{}) (*sql.Rows, error)
	QueryRow(query string, args ...interface{}) *sql.Row
	QueryContext(ctx context.Context, query string, args ...any) (*sql.Rows, error)
	QueryRowContext(ctx context.Context, query string, args ...interface{}) *sql.Row
	Exec(query string, args ...interface{}) (sql.Result, error)
	ExecContext(ctx context.Context, query string, args ...interface{}) (sql.Result, error)
	Prepare(query string) (*sql.Stmt, error)
	Begin() (*gofrSQL.Tx, error)
	Select(ctx context.Context, data interface{}, query string, args ...interface{})
	HealthCheck() *datasource.Health
	Dialect() string
}

type Redis interface {
	redis.Cmdable
	redis.HashCmdable
	HealthCheck() datasource.Health
}

type Cassandra interface {
	// Query executes the query and binds the result into dest parameter.
	// Returns error if any error occurs while binding the result.
	// Can be used to single as well as multiple rows.
	// Accepts pointer to struct or slice as dest parameter for single and multiple rows retrieval respectively.
	//
	// Example:
	//
	//	// Get multiple rows with only one column
	//	   ids := make([]int, 0)
	//	   err := c.Query(&ids, "SELECT id FROM users")
	//
	//	// Get a single object from database
	//	   type user struct {
	//	   	ID    int
	//	   	Name string
	//	   }
	//	   u := user{}
	//	   err := c.Query(&u, "SELECT * FROM users WHERE id=?", 1)
	//
	//	// Get array of objects from multiple rows
	//	   type user struct {
	//	   	ID    int
	//	   	Name string `db:"name"`
	//	   }
	//	   users := []user{}
	//	   err := c.Query(&users, "SELECT * FROM users")
	Query(dest interface{}, stmt string, values ...interface{}) error

	// Exec executes the query without returning any rows.
	// Return error if any error occurs while executing the query.
	// Can be used to execute UPDATE or INSERT.
	//
	// Example:
	//
	//	// Without values
	//	   err := c.Exec("INSERT INTO users VALUES(1, 'John Doe')")
	//
	//	// With Values
	//	   id := 1
	//	   name := "John Doe"
	//	   err := c.Exec("INSERT INTO users VALUES(?, ?)", id, name)
	Exec(stmt string, values ...interface{}) error

	// ExecCAS executes a lightweight transaction (i.e. an UPDATE or INSERT statement containing an IF clause).
	// If the transaction fails because the existing values did not match, the previous values will be stored in dest.
	// Returns true if the query is applied otherwise false.
	// Returns false and error if any error occur while executing the query.
	// Accepts only pointer to struct and built-in types as the dest parameter.
	//
	// Example:
	//
	//	type user struct {
	//		ID    int
	//		Name string
	//	}
	//	u := user{}
	//	applied, err := c.ExecCAS(&ids, "INSERT INTO users VALUES(1, 'John Doe') IF NOT EXISTS")
	ExecCAS(dest interface{}, stmt string, values ...interface{}) (bool, error)

	HealthChecker
}

type CassandraProvider interface {
	Cassandra

	provider
}

type Clickhouse interface {
	Exec(ctx context.Context, query string, args ...any) error
	Select(ctx context.Context, dest any, query string, args ...any) error
	AsyncInsert(ctx context.Context, query string, wait bool, args ...any) error

	HealthChecker
}

type ClickhouseProvider interface {
	Clickhouse

	provider
}

// Mongo is an interface representing a MongoDB database client with common CRUD operations.
type Mongo interface {
	// Find executes a query to find documents in a collection based on a filter and stores the results
	// into the provided results interface.
	Find(ctx context.Context, collection string, filter interface{}, results interface{}) error

	// FindOne executes a query to find a single document in a collection based on a filter and stores the result
	// into the provided result interface.
	FindOne(ctx context.Context, collection string, filter interface{}, result interface{}) error

	// InsertOne inserts a single document into a collection.
	// It returns the identifier of the inserted document and an error, if any.
	InsertOne(ctx context.Context, collection string, document interface{}) (interface{}, error)

	// InsertMany inserts multiple documents into a collection.
	// It returns the identifiers of the inserted documents and an error, if any.
	InsertMany(ctx context.Context, collection string, documents []interface{}) ([]interface{}, error)

	// DeleteOne deletes a single document from a collection based on a filter.
	// It returns the number of documents deleted and an error, if any.
	DeleteOne(ctx context.Context, collection string, filter interface{}) (int64, error)

	// DeleteMany deletes multiple documents from a collection based on a filter.
	// It returns the number of documents deleted and an error, if any.
	DeleteMany(ctx context.Context, collection string, filter interface{}) (int64, error)

	// UpdateByID updates a document in a collection by its ID.
	// It returns the number of documents updated and an error if any.
	UpdateByID(ctx context.Context, collection string, id interface{}, update interface{}) (int64, error)

	// UpdateOne updates a single document in a collection based on a filter.
	// It returns an error if any.
	UpdateOne(ctx context.Context, collection string, filter interface{}, update interface{}) error

	// UpdateMany updates multiple documents in a collection based on a filter.
	// It returns the number of documents updated and an error if any.
	UpdateMany(ctx context.Context, collection string, filter interface{}, update interface{}) (int64, error)

	// CountDocuments counts the number of documents in a collection based on a filter.
	// It returns the count and an error if any.
	CountDocuments(ctx context.Context, collection string, filter interface{}) (int64, error)

	// Drop an entire collection from the database.
	// It returns an error if any.
	Drop(ctx context.Context, collection string) error

	// CreateCollection creates a new collection with specified name and default options.
	CreateCollection(ctx context.Context, name string) error

	// StartSession starts a session and provide methods to run commands in a transaction.
	StartSession() (interface{}, error)

	HealthChecker
}

type Transaction interface {
	StartTransaction() error
	AbortTransaction(context.Context) error
	CommitTransaction(context.Context) error
	EndSession(context.Context)
}

// MongoProvider is an interface that extends Mongo with additional methods for logging, metrics, and connection management.
// Which is used for initializing datasource.
type MongoProvider interface {
	Mongo

	provider
}

type provider interface {
	// UseLogger sets the logger for the Cassandra client.
	UseLogger(logger interface{})

	// UseMetrics sets the metrics for the Cassandra client.
	UseMetrics(metrics interface{})

	// Connect establishes a connection to Cassandra and registers metrics using the provided configuration when the client was Created.
	Connect()
}

<<<<<<< HEAD
type KVStore interface {
	Get(ctx context.Context, key string) (string, error)
	Set(ctx context.Context, key string, value string) error
	Delete(ctx context.Context, key string) error

	HealthCheck(ctx context.Context) (any, error)
=======
type HealthChecker interface {
	// HealthCheck returns an interface rather than a struct as externalDB's are part of different module.
	// It is done to avoid adding packages which are not being used.
	HealthCheck(context.Context) (any, error)
>>>>>>> 28f1710f
}<|MERGE_RESOLUTION|>--- conflicted
+++ resolved
@@ -3,6 +3,7 @@
 import (
 	"context"
 	"database/sql"
+
 	"github.com/redis/go-redis/v9"
 
 	"gofr.dev/pkg/gofr/datasource"
@@ -193,17 +194,16 @@
 	Connect()
 }
 
-<<<<<<< HEAD
+type HealthChecker interface {
+	// HealthCheck returns an interface rather than a struct as externalDB's are part of different module.
+	// It is done to avoid adding packages which are not being used.
+	HealthCheck(context.Context) (any, error)
+}
+
 type KVStore interface {
 	Get(ctx context.Context, key string) (string, error)
 	Set(ctx context.Context, key string, value string) error
 	Delete(ctx context.Context, key string) error
 
 	HealthCheck(ctx context.Context) (any, error)
-=======
-type HealthChecker interface {
-	// HealthCheck returns an interface rather than a struct as externalDB's are part of different module.
-	// It is done to avoid adding packages which are not being used.
-	HealthCheck(context.Context) (any, error)
->>>>>>> 28f1710f
 }