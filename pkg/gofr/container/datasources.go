--- conflicted
+++ resolved
@@ -29,9 +29,7 @@
 	redis.Cmdable
 	redis.HashCmdable
 	HealthCheck() datasource.Health
-<<<<<<< HEAD
 	Close() error
-=======
 }
 
 type Cassandra interface {
@@ -177,5 +175,4 @@
 
 	// Connect establishes a connection to Cassandra and registers metrics using the provided configuration when the client was Created.
 	Connect()
->>>>>>> ae946411
 }