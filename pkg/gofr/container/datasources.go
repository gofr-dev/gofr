package container

import (
	"context"
	"database/sql"

	"github.com/redis/go-redis/v9"

	"gofr.dev/pkg/gofr/datasource"
	gofrSQL "gofr.dev/pkg/gofr/datasource/sql"
)

type DB interface {
	Query(query string, args ...interface{}) (*sql.Rows, error)
	QueryRow(query string, args ...interface{}) *sql.Row
	QueryContext(ctx context.Context, query string, args ...any) (*sql.Rows, error)
	QueryRowContext(ctx context.Context, query string, args ...interface{}) *sql.Row
	Exec(query string, args ...interface{}) (sql.Result, error)
	ExecContext(ctx context.Context, query string, args ...interface{}) (sql.Result, error)
	Prepare(query string) (*sql.Stmt, error)
	Begin() (*gofrSQL.Tx, error)
	Select(ctx context.Context, data interface{}, query string, args ...interface{})
	HealthCheck() *datasource.Health
	Dialect() string
}

type Redis interface {
	redis.Cmdable
	redis.HashCmdable
	HealthCheck() datasource.Health
}

type Cassandra interface {
	// Query executes the query and binds the result into dest parameter.
	// Returns error if any error occurs while binding the result.
	// Can be used to single as well as multiple rows.
	// Accepts pointer to struct or slice as dest parameter for single and multiple rows retrieval respectively.
	//
	// Example:
	//
	//	// Get multiple rows with only one column
	//	   ids := make([]int, 0)
	//	   err := c.Query(&ids, "SELECT id FROM users")
	//
	//	// Get a single object from database
	//	   type user struct {
	//	   	ID    int
	//	   	Name string
	//	   }
	//	   u := user{}
	//	   err := c.Query(&u, "SELECT * FROM users WHERE id=?", 1)
	//
	//	// Get array of objects from multiple rows
	//	   type user struct {
	//	   	ID    int
	//	   	Name string `db:"name"`
	//	   }
	//	   users := []user{}
	//	   err := c.Query(&users, "SELECT * FROM users")
	Query(dest interface{}, stmt string, values ...interface{}) error

	// Exec executes the query without returning any rows.
	// Return error if any error occurs while executing the query.
	// Can be used to execute UPDATE or INSERT.
	//
	// Example:
	//
	//	// Without values
	//	   err := c.Exec("INSERT INTO users VALUES(1, 'John Doe')")
	//
	//	// With Values
	//	   id := 1
	//	   name := "John Doe"
	//	   err := c.Exec("INSERT INTO users VALUES(?, ?)", id, name)
	Exec(stmt string, values ...interface{}) error

	// ExecCAS executes a lightweight transaction (i.e. an UPDATE or INSERT statement containing an IF clause).
	// If the transaction fails because the existing values did not match, the previous values will be stored in dest.
	// Returns true if the query is applied otherwise false.
	// Returns false and error if any error occur while executing the query.
	// Accepts only pointer to struct and built-in types as the dest parameter.
	//
	// Example:
	//
	//	type user struct {
	//		ID    int
	//		Name string
	//	}
	//	u := user{}
	//	applied, err := c.ExecCAS(&ids, "INSERT INTO users VALUES(1, 'John Doe') IF NOT EXISTS")
	ExecCAS(dest interface{}, stmt string, values ...interface{}) (bool, error)

	HealthChecker
}

type CassandraProvider interface {
	Cassandra

	provider
}

type Clickhouse interface {
	Exec(ctx context.Context, query string, args ...any) error
	Select(ctx context.Context, dest any, query string, args ...any) error
	AsyncInsert(ctx context.Context, query string, wait bool, args ...any) error

	HealthChecker
}

type ClickhouseProvider interface {
	Clickhouse

	provider
}

// Mongo is an interface representing a MongoDB database client with common CRUD operations.
type Mongo interface {
	// Find executes a query to find documents in a collection based on a filter and stores the results
	// into the provided results interface.
	Find(ctx context.Context, collection string, filter interface{}, results interface{}) error

	// FindOne executes a query to find a single document in a collection based on a filter and stores the result
	// into the provided result interface.
	FindOne(ctx context.Context, collection string, filter interface{}, result interface{}) error

	// InsertOne inserts a single document into a collection.
	// It returns the identifier of the inserted document and an error, if any.
	InsertOne(ctx context.Context, collection string, document interface{}) (interface{}, error)

	// InsertMany inserts multiple documents into a collection.
	// It returns the identifiers of the inserted documents and an error, if any.
	InsertMany(ctx context.Context, collection string, documents []interface{}) ([]interface{}, error)

	// DeleteOne deletes a single document from a collection based on a filter.
	// It returns the number of documents deleted and an error, if any.
	DeleteOne(ctx context.Context, collection string, filter interface{}) (int64, error)

	// DeleteMany deletes multiple documents from a collection based on a filter.
	// It returns the number of documents deleted and an error, if any.
	DeleteMany(ctx context.Context, collection string, filter interface{}) (int64, error)

	// UpdateByID updates a document in a collection by its ID.
	// It returns the number of documents updated and an error if any.
	UpdateByID(ctx context.Context, collection string, id interface{}, update interface{}) (int64, error)

	// UpdateOne updates a single document in a collection based on a filter.
	// It returns an error if any.
	UpdateOne(ctx context.Context, collection string, filter interface{}, update interface{}) error

	// UpdateMany updates multiple documents in a collection based on a filter.
	// It returns the number of documents updated and an error if any.
	UpdateMany(ctx context.Context, collection string, filter interface{}, update interface{}) (int64, error)

	// CountDocuments counts the number of documents in a collection based on a filter.
	// It returns the count and an error if any.
	CountDocuments(ctx context.Context, collection string, filter interface{}) (int64, error)

	// Drop an entire collection from the database.
	// It returns an error if any.
	Drop(ctx context.Context, collection string) error

<<<<<<< HEAD
	HealthChecker
=======
	// CreateCollection creates a new collection with specified name and default options.
	CreateCollection(ctx context.Context, name string) error

	// StartSession starts a session and provide methods to run commands in a transaction.
	StartSession() (interface{}, error)
}

type Transaction interface {
	StartTransaction() error
	AbortTransaction(context.Context) error
	CommitTransaction(context.Context) error
	EndSession(context.Context)
>>>>>>> eb3b7455
}

// MongoProvider is an interface that extends Mongo with additional methods for logging, metrics, and connection management.
// Which is used for initializing datasource.
type MongoProvider interface {
	Mongo

	provider
}

type provider interface {
	// UseLogger sets the logger for the Cassandra client.
	UseLogger(logger interface{})

	// UseMetrics sets the metrics for the Cassandra client.
	UseMetrics(metrics interface{})

	// Connect establishes a connection to Cassandra and registers metrics using the provided configuration when the client was Created.
	Connect()
}

type HealthChecker interface {
	HealthCheck(context.Context) (any, error)
}<|MERGE_RESOLUTION|>--- conflicted
+++ resolved
@@ -159,14 +159,13 @@
 	// It returns an error if any.
 	Drop(ctx context.Context, collection string) error
 
-<<<<<<< HEAD
-	HealthChecker
-=======
 	// CreateCollection creates a new collection with specified name and default options.
 	CreateCollection(ctx context.Context, name string) error
 
 	// StartSession starts a session and provide methods to run commands in a transaction.
 	StartSession() (interface{}, error)
+
+	HealthChecker
 }
 
 type Transaction interface {
@@ -174,7 +173,6 @@
 	AbortTransaction(context.Context) error
 	CommitTransaction(context.Context) error
 	EndSession(context.Context)
->>>>>>> eb3b7455
 }
 
 // MongoProvider is an interface that extends Mongo with additional methods for logging, metrics, and connection management.
