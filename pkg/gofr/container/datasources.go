package container

import (
	"bytes"
	"context"
	"database/sql"

	"github.com/redis/go-redis/v9"

	"gofr.dev/pkg/gofr/datasource"
	"gofr.dev/pkg/gofr/datasource/pubsub"
	gofrSQL "gofr.dev/pkg/gofr/datasource/sql"
)

//go:generate go run go.uber.org/mock/mockgen -source=datasources.go -destination=mock_datasources.go -package=container

type DB interface {
	Query(query string, args ...any) (*sql.Rows, error)
	QueryRow(query string, args ...any) *sql.Row
	QueryContext(ctx context.Context, query string, args ...any) (*sql.Rows, error)
	QueryRowContext(ctx context.Context, query string, args ...any) *sql.Row
	Exec(query string, args ...any) (sql.Result, error)
	ExecContext(ctx context.Context, query string, args ...any) (sql.Result, error)
	Prepare(query string) (*sql.Stmt, error)
	Begin() (*gofrSQL.Tx, error)
	Select(ctx context.Context, data any, query string, args ...any)
	HealthCheck() *datasource.Health
	Dialect() string
	Close() error
}

type Redis interface {
	redis.Cmdable
	redis.HashCmdable
	HealthCheck() datasource.Health
	Close() error
}

// Cassandra is an interface representing a cassandra database
// Deprecated: Cassandra interface is deprecated and will be removed in future releases, users must use CassandraWithContext.
type Cassandra interface {
	// Deprecated: Query method is deprecated and will be removed in future releases, users must use QueryWithCtx.
	// Query executes the query and binds the result into dest parameter.
	// Returns error if any error occurs while binding the result.
	// Can be used to single as well as multiple rows.
	// Accepts pointer to struct or slice as dest parameter for single and multiple rows retrieval respectively.
	//
	// Example:
	//
	//	// Get multiple rows with only one column
	//	   ids := make([]int, 0)
	//	   err := c.Query(&ids, "SELECT id FROM users")
	//
	//	// Get a single object from database
	//	   type user struct {
	//	   	ID    int
	//	   	Name string
	//	   }
	//	   u := user{}
	//	   err := c.Query(&u, "SELECT * FROM users WHERE id=?", 1)
	//
	//	// Get array of objects from multiple rows
	//	   type user struct {
	//	   	ID    int
	//	   	Name string `db:"name"`
	//	   }
	//	   users := []user{}
	//	   err := c.Query(&users, "SELECT * FROM users")
	Query(dest any, stmt string, values ...any) error

	// Deprecated: Exec method is deprecated and will be removed in future releases, users must use ExecWithCtx.
	// Exec executes the query without returning any rows.
	// Return error if any error occurs while executing the query.
	// Can be used to execute UPDATE or INSERT.
	//
	// Example:
	//
	//	// Without values
	//	   err := c.Exec("INSERT INTO users VALUES(1, 'John Doe')")
	//
	//	// With Values
	//	   id := 1
	//	   name := "John Doe"
	//	   err := c.Exec("INSERT INTO users VALUES(?, ?)", id, name)
	Exec(stmt string, values ...any) error

	// Deprecated: ExecCAS method is deprecated and will be removed in future releases, users must use ExecCASWithCtx.
	// ExecCAS executes a lightweight transaction (i.e. an UPDATE or INSERT statement containing an IF clause).
	// If the transaction fails because the existing values did not match, the previous values will be stored in dest.
	// Returns true if the query is applied otherwise false.
	// Returns false and error if any error occur while executing the query.
	// Accepts only pointer to struct and built-in types as the dest parameter.
	//
	// Example:
	//
	//	type user struct {
	//		ID    int
	//		Name string
	//	}
	//	u := user{}
	//	applied, err := c.ExecCAS(&user, "INSERT INTO users VALUES(1, 'John Doe') IF NOT EXISTS")
	ExecCAS(dest any, stmt string, values ...any) (bool, error)

	// Deprecated: NewBatch method is deprecated and will be removed in future releases, users must use NewBatchWithCtx.
	// NewBatch creates a new Cassandra batch with the specified name and batch type.
	// This method initializes a new Cassandra batch operation. It sets up the batch
	// with the given name and type, allowing you to execute multiple queries in
	// a single batch operation. The `batchType` determines the type of batch operation
	// and can be one of `LoggedBatch`, `UnloggedBatch`, or `CounterBatch`.
	// These constants have been defined in gofr.dev/pkg/gofr/datasource/cassandra
	//
	// Example:
	//	err := client.NewBatch("myBatch", cassandra.LoggedBatch)
	NewBatch(name string, batchType int) error

	CassandraBatch

	HealthChecker
}

type CassandraBatch interface {
	// Deprecated: BatchQuery method is deprecated and will be removed in future releases, users must use BatchQueryWithCtx.
	// BatchQuery adds the query to the batch operation
	//
	// Example:
	//
	//	// Without values
	//	   c.BatchQuery("INSERT INTO users VALUES(1, 'John Doe')")
	//	   c.BatchQuery("INSERT INTO users VALUES(2, 'Jane Smith')")
	//
	//	// With Values
	//	   id1 := 1
	//	   name1 := "John Doe"
	//	   id2 := 2
	//	   name2 := "Jane Smith"
	//	   c.BatchQuery("INSERT INTO users VALUES(?, ?)", id1, name1)
	//	   c.BatchQuery("INSERT INTO users VALUES(?, ?)", id2, name2)
	BatchQuery(name, stmt string, values ...any) error

	// Deprecated: ExecuteBatch method is deprecated and will be removed in future releases, users must use ExecuteBatchWithCtx.
	// ExecuteBatch executes a batch operation and returns nil if successful otherwise an error is returned describing the failure.
	//
	// Example:
	//
	//	err := c.ExecuteBatch("myBatch")
	ExecuteBatch(name string) error

	// Deprecated: ExecuteBatchCAS method is deprecated and will be removed in future releases, users must use ExecuteBatchCASWithCtx.
	// ExecuteBatchCAS executes a batch operation and returns true if successful.
	// Returns true if the query is applied otherwise false.
	// Returns false and error if any error occur while executing the query.
	// Accepts only pointer to struct and built-in types as the dest parameter.
	//
	// Example:
	//
	//  applied, err := c.ExecuteBatchCAS("myBatch");
	ExecuteBatchCAS(name string, dest ...any) (bool, error)
}

type CassandraWithContext interface {
	// QueryWithCtx executes the query with a context and binds the result into dest parameter.
	// Accepts pointer to struct or slice as dest parameter for single and multiple rows retrieval respectively.
	QueryWithCtx(ctx context.Context, dest any, stmt string, values ...any) error

	// ExecWithCtx executes the query with a context, without returning any rows.
	ExecWithCtx(ctx context.Context, stmt string, values ...any) error

	// ExecCASWithCtx executes a lightweight transaction with a context.
	ExecCASWithCtx(ctx context.Context, dest any, stmt string, values ...any) (bool, error)

	// NewBatchWithCtx creates a new Cassandra batch with context.
	NewBatchWithCtx(ctx context.Context, name string, batchType int) error

	Cassandra
	CassandraBatchWithContext
}

type CassandraBatchWithContext interface {
	// BatchQueryWithCtx adds the query to the batch operation with a context.
	BatchQueryWithCtx(ctx context.Context, name, stmt string, values ...any) error

	// ExecuteBatchWithCtx executes a batch operation with a context.
	ExecuteBatchWithCtx(ctx context.Context, name string) error

	// ExecuteBatchCASWithCtx executes a batch operation with context and returns the result.
	ExecuteBatchCASWithCtx(ctx context.Context, name string, dest ...any) (bool, error)
}

type CassandraProvider interface {
	CassandraWithContext

	provider
}

type Clickhouse interface {
	Exec(ctx context.Context, query string, args ...any) error
	Select(ctx context.Context, dest any, query string, args ...any) error
	AsyncInsert(ctx context.Context, query string, wait bool, args ...any) error

	HealthChecker
}

type ClickhouseProvider interface {
	Clickhouse

	provider
}

type OracleDB interface {
<<<<<<< HEAD
    Exec(ctx context.Context, query string, args ...any) error
    Select(ctx context.Context, dest any, query string, args ...any) error
    AsyncInsert(ctx context.Context, query string, wait bool, args ...any) error
    
=======
	Exec(ctx context.Context, query string, args ...any) error
	Select(ctx context.Context, dest any, query string, args ...any) error
	AsyncInsert(ctx context.Context, query string, wait bool, args ...any) error

>>>>>>> 41951f51
	HealthChecker
}

type OracleProvider interface {
<<<<<<< HEAD
    OracleDB
    
	provider
}



=======
	OracleDB

	provider
}

>>>>>>> 41951f51
// Mongo is an interface representing a MongoDB database client with common CRUD operations.
type Mongo interface {
	// Find executes a query to find documents in a collection based on a filter and stores the results
	// into the provided results interface.
	Find(ctx context.Context, collection string, filter any, results any) error

	// FindOne executes a query to find a single document in a collection based on a filter and stores the result
	// into the provided result interface.
	FindOne(ctx context.Context, collection string, filter any, result any) error

	// InsertOne inserts a single document into a collection.
	// It returns the identifier of the inserted document and an error, if any.
	InsertOne(ctx context.Context, collection string, document any) (any, error)

	// InsertMany inserts multiple documents into a collection.
	// It returns the identifiers of the inserted documents and an error, if any.
	InsertMany(ctx context.Context, collection string, documents []any) ([]any, error)

	// DeleteOne deletes a single document from a collection based on a filter.
	// It returns the number of documents deleted and an error, if any.
	DeleteOne(ctx context.Context, collection string, filter any) (int64, error)

	// DeleteMany deletes multiple documents from a collection based on a filter.
	// It returns the number of documents deleted and an error, if any.
	DeleteMany(ctx context.Context, collection string, filter any) (int64, error)

	// UpdateByID updates a document in a collection by its ID.
	// It returns the number of documents updated and an error if any.
	UpdateByID(ctx context.Context, collection string, id any, update any) (int64, error)

	// UpdateOne updates a single document in a collection based on a filter.
	// It returns an error if any.
	UpdateOne(ctx context.Context, collection string, filter any, update any) error

	// UpdateMany updates multiple documents in a collection based on a filter.
	// It returns the number of documents updated and an error if any.
	UpdateMany(ctx context.Context, collection string, filter any, update any) (int64, error)

	// CountDocuments counts the number of documents in a collection based on a filter.
	// It returns the count and an error if any.
	CountDocuments(ctx context.Context, collection string, filter any) (int64, error)

	// Drop an entire collection from the database.
	// It returns an error if any.
	Drop(ctx context.Context, collection string) error

	// CreateCollection creates a new collection with specified name and default options.
	CreateCollection(ctx context.Context, name string) error

	// StartSession starts a session and provide methods to run commands in a transaction.
	StartSession() (any, error)

	HealthChecker
}

type Transaction interface {
	StartTransaction() error
	AbortTransaction(context.Context) error
	CommitTransaction(context.Context) error
	EndSession(context.Context)
}

// MongoProvider is an interface that extends Mongo with additional methods for logging, metrics, and connection management.
// Which is used for initializing datasource.
type MongoProvider interface {
	Mongo

	provider
}

// SurrealDB defines an interface representing a SurrealDB client with common database operations.
type SurrealDB interface {
	// CreateNamespace creates a new namespace in the SurrealDB instance.
	CreateNamespace(ctx context.Context, namespace string) error

	// CreateDatabase creates a new database in the SurrealDB instance.
	CreateDatabase(ctx context.Context, database string) error

	// DropNamespace deletes a namespace from the SurrealDB instance.
	DropNamespace(ctx context.Context, namespace string) error

	// DropDatabase deletes a database from the SurrealDB instance.
	DropDatabase(ctx context.Context, database string) error

	// Query executes a Surreal query with the provided variables and returns the query results as a slice of interfaces{}.
	// It returns an error if the query execution fails.
	Query(ctx context.Context, query string, vars map[string]any) ([]any, error)

	// Create inserts a new record into the specified table and returns the created record as a map.
	// It returns an error if the operation fails.
	Create(ctx context.Context, table string, data any) (map[string]any, error)

	// Update modifies an existing record in the specified table by its ID with the provided data.
	// It returns the updated record as an interface and an error if the operation fails.
	Update(ctx context.Context, table string, id string, data any) (any, error)

	// Delete removes a record from the specified table by its ID.
	// It returns the result of the delete operation as an interface and an error if the operation fails.
	Delete(ctx context.Context, table string, id string) (any, error)

	// Select retrieves all records from the specified table.
	// It returns a slice of maps representing the records and an error if the operation fails.
	Select(ctx context.Context, table string) ([]map[string]any, error)

	HealthChecker
}

// SurrealBDProvider is an interface that extends SurrealDB with additional methods for logging, metrics, or connection management.
// It is typically used for initializing and managing SurrealDB-based data sources.
type SurrealBDProvider interface {
	SurrealDB

	provider
}

type provider interface {
	// UseLogger sets the logger for the Cassandra client.
	UseLogger(logger any)

	// UseMetrics sets the metrics for the Cassandra client.
	UseMetrics(metrics any)

	// UseTracer sets the tracer for the Cassandra client.
	UseTracer(tracer any)

	// Connect establishes a connection to Cassandra and registers metrics using the provided configuration when the client was Created.
	Connect()
}

type HealthChecker interface {
	// HealthCheck returns an interface rather than a struct as externalDB's are part of different module.
	// It is done to avoid adding packages which are not being used.
	HealthCheck(context.Context) (any, error)
}

type KVStore interface {
	Get(ctx context.Context, key string) (string, error)
	Set(ctx context.Context, key, value string) error
	Delete(ctx context.Context, key string) error

	HealthChecker
}

type KVStoreProvider interface {
	KVStore

	provider
}

type PubSubProvider interface {
	pubsub.Client

	provider
}

type Solr interface {
	Search(ctx context.Context, collection string, params map[string]any) (any, error)
	Create(ctx context.Context, collection string, document *bytes.Buffer, params map[string]any) (any, error)
	Update(ctx context.Context, collection string, document *bytes.Buffer, params map[string]any) (any, error)
	Delete(ctx context.Context, collection string, document *bytes.Buffer, params map[string]any) (any, error)

	Retrieve(ctx context.Context, collection string, params map[string]any) (any, error)
	ListFields(ctx context.Context, collection string, params map[string]any) (any, error)
	AddField(ctx context.Context, collection string, document *bytes.Buffer) (any, error)
	UpdateField(ctx context.Context, collection string, document *bytes.Buffer) (any, error)
	DeleteField(ctx context.Context, collection string, document *bytes.Buffer) (any, error)

	HealthChecker
}

type SolrProvider interface {
	Solr

	provider
}

// Dgraph defines the methods for interacting with a Dgraph database.
type Dgraph interface {
	// ApplySchema applies or updates the complete database schema.
	// Parameters:
	// - ctx: Context for request cancellation and timeouts
	// - schema: Schema definition in Dgraph Schema Definition Language (SDL) format
	// Returns:
	// - error: An error if the schema application fails
	ApplySchema(ctx context.Context, schema string) error

	// AddOrUpdateField atomically creates or updates a single field definition.
	// Parameters:
	// - ctx: Context for request cancellation and timeouts
	// - fieldName: Name of the field/predicate to create or update
	// - fieldType: Dgraph data type (e.g., string, int, datetime)
	// - directives: Space-separated Dgraph directives (e.g., "@index(hash) @upsert")
	// Returns:
	// - error: An error if the field operation fails
	AddOrUpdateField(ctx context.Context, fieldName, fieldType, directives string) error

	// DropField permanently removes a field/predicate and all its associated data.
	// Parameters:
	// - ctx: Context for request cancellation and timeouts
	// - fieldName: Name of the field/predicate to remove
	// Returns:
	// - error: An error if the field removal fails
	DropField(ctx context.Context, fieldName string) error

	// Query executes a read-only query in the Dgraph database and returns the result.
	// Parameters:
	// - ctx: The context for the query, used for controlling timeouts, cancellation, etc.
	// - query: The Dgraph query string in GraphQL+- format.
	// Returns:
	// - any: The result of the query, usually of type *api.Response.
	// - error: An error if the query execution fails.
	Query(ctx context.Context, query string) (any, error)

	// QueryWithVars executes a read-only query with variables in the Dgraph database.
	// Parameters:
	// - ctx: The context for the query.
	// - query: The Dgraph query string in GraphQL+- format.
	// - vars: A map of variables to be used within the query.
	// Returns:
	// - any: The result of the query with variables, usually of type *api.Response.
	// - error: An error if the query execution fails.
	QueryWithVars(ctx context.Context, query string, vars map[string]string) (any, error)

	// Mutate executes a write operation (mutation) in the Dgraph database and returns the result.
	// Parameters:
	// - ctx: The context for the mutation.
	// - mu: The mutation operation, usually of type *api.Mutation.
	// Returns:
	// - any: The result of the mutation, usually of type *api.Assigned.
	// - error: An error if the mutation execution fails.
	Mutate(ctx context.Context, mu any) (any, error)

	// Alter applies schema or other changes to the Dgraph database.
	// Parameters:
	// - ctx: The context for the alter operation.
	// - op: The alter operation, usually of type *api.Operation.
	// Returns:
	// - error: An error if the operation fails.
	Alter(ctx context.Context, op any) error

	// NewTxn creates a new transaction (read-write) for interacting with the Dgraph database.
	// Returns:
	// - any: A new transaction, usually of type *api.Txn.
	NewTxn() any

	// NewReadOnlyTxn creates a new read-only transaction for querying the Dgraph database.
	// Returns:
	// - any: A new read-only transaction, usually of type *api.Txn.
	NewReadOnlyTxn() any

	// HealthChecker checks the health of the Dgraph instance, ensuring it is up and running.
	// Returns:
	// - error: An error if the health check fails.
	HealthChecker
}

// DgraphProvider extends Dgraph with connection management capabilities.
type DgraphProvider interface {
	Dgraph
	provider
}

type OpenTSDBProvider interface {
	OpenTSDB
	provider
}

// OpenTSDB provides methods for GoFr applications to communicate with OpenTSDB
// through its REST APIs. Each method corresponds to an API endpoint defined in the
// OpenTSDB documentation (http://opentsdb.net/docs/build/html/api_http/index.html#api-endpoints).
type OpenTSDB interface {
	// HealthChecker verifies if the OpenTSDB server is reachable.
	// Returns an error if the server is unreachable, otherwise nil.
	HealthChecker

	// PutDataPoints sends data to the 'POST /api/put' endpoint to store metrics in OpenTSDB.
	//
	// Parameters:
	// - ctx: Context for managing request lifetime.
	// - data: A slice of DataPoint objects; must contain at least one entry.
	// - queryParam: Specifies the response format:
	//   - client.PutRespWithSummary: Requests a summary response.
	//   - client.PutRespWithDetails: Requests detailed response information.
	//   - Empty string (""): No additional response details.
	// - res: A pointer to PutResponse, where the server's response will be stored.
	//
	// Returns:
	// - Error if parameters are invalid, response parsing fails, or if connectivity issues occur.
	PutDataPoints(ctx context.Context, data any, queryParam string, res any) error

	// QueryDataPoints retrieves data using the 'GET /api/query' endpoint based on the specified parameters.
	//
	// Parameters:
	// - ctx: Context for managing request lifetime.
	// - param: An instance of QueryParam with query parameters for filtering data.
	// - res: A pointer to QueryResponse, where the server's response will be stored.
	//
	// Returns:
	// - Error if parameters are invalid, response parsing fails, or if connectivity issues occur.
	QueryDataPoints(ctx context.Context, param any, res any) error

	// QueryLatestDataPoints fetches the latest data point(s) using the 'GET /api/query/last' endpoint,
	// supported in OpenTSDB v2.2 and later.
	//
	// Parameters:
	// - ctx: Context for managing request lifetime.
	// - param: An instance of QueryLastParam with query parameters for the latest data point.
	// - res: A pointer to QueryLastResponse, where the server's response will be stored.
	//
	// Returns:
	// - Error if parameters are invalid, response parsing fails, or if connectivity issues occur.
	QueryLatestDataPoints(ctx context.Context, param any, res any) error

	// GetAggregators retrieves available aggregation functions using the 'GET /api/aggregators' endpoint.
	//
	// Parameters:
	// - ctx: Context for managing request lifetime.
	// - res: A pointer to AggregatorsResponse, where the server's response will be stored.
	//
	// Returns:
	// - Error if response parsing fails or if connectivity issues occur.
	GetAggregators(ctx context.Context, res any) error

	// QueryAnnotation retrieves a single annotation from OpenTSDB using the 'GET /api/annotation' endpoint.
	//
	// Parameters:
	// - ctx: Context for managing request lifetime.
	// - queryAnnoParam: A map of parameters for the annotation query, such as client.AnQueryStartTime, client.AnQueryTSUid.
	// - res: A pointer to AnnotationResponse, where the server's response will be stored.
	//
	// Returns:
	// - Error if parameters are invalid, response parsing fails, or if connectivity issues occur.
	QueryAnnotation(ctx context.Context, queryAnnoParam map[string]any, res any) error

	// PostAnnotation creates or updates an annotation in OpenTSDB using the 'POST /api/annotation' endpoint.
	//
	// Parameters:
	// - ctx: Context for managing request lifetime.
	// - annotation: The annotation to be created or updated.
	// - res: A pointer to AnnotationResponse, where the server's response will be stored.
	//
	// Returns:
	// - Error if parameters are invalid, response parsing fails, or if connectivity issues occur.
	PostAnnotation(ctx context.Context, annotation any, res any) error

	// PutAnnotation creates or replaces an annotation in OpenTSDB using the 'PUT /api/annotation' endpoint.
	// Fields not included in the request will be reset to default values.
	//
	// Parameters:
	// - ctx: Context for managing request lifetime.
	// - annotation: The annotation to be created or replaced.
	// - res: A pointer to AnnotationResponse, where the server's response will be stored.
	//
	// Returns:
	// - Error if parameters are invalid, response parsing fails, or if connectivity issues occur.
	PutAnnotation(ctx context.Context, annotation any, res any) error

	// DeleteAnnotation removes an annotation from OpenTSDB using the 'DELETE /api/annotation' endpoint.
	//
	// Parameters:
	// - ctx: Context for managing request lifetime.
	// - annotation: The annotation to be deleted.
	// - res: A pointer to AnnotationResponse, where the server's response will be stored.
	//
	// Returns:
	// - Error if parameters are invalid, response parsing fails, or if connectivity issues occur.
	DeleteAnnotation(ctx context.Context, annotation any, res any) error
}

type ScyllaDB interface {
	// Query executes a CQL (Cassandra Query Language) query on the ScyllaDB cluster
	// and stores the result in the provided destination variable `dest`.
	// Accepts pointer to struct or slice as dest parameter for single and multiple
	Query(dest any, stmt string, values ...any) error
	// QueryWithCtx executes the query with a context and binds the result into dest parameter.
	// Accepts pointer to struct or slice as dest parameter for single and multiple rows retrieval respectively.
	QueryWithCtx(ctx context.Context, dest any, stmt string, values ...any) error
	// Exec executes a CQL statement (e.g., INSERT, UPDATE, DELETE) on the ScyllaDB cluster without returning any result.
	Exec(stmt string, values ...any) error
	// ExecWithCtx executes a CQL statement with the provided context and without returning any result.
	ExecWithCtx(ctx context.Context, stmt string, values ...any) error
	// ExecCAS executes a lightweight transaction (i.e. an UPDATE or INSERT statement containing an IF clause).
	// If the transaction fails because the existing values did not match, the previous values will be stored in dest.
	// Returns true if the query is applied otherwise false.
	// Returns false and error if any error occur while executing the query.
	// Accepts only pointer to struct and built-in types as the dest parameter.
	ExecCAS(dest any, stmt string, values ...any) (bool, error)
	// NewBatch initializes a new batch operation with the specified name and batch type.
	NewBatch(name string, batchType int) error
	// NewBatchWithCtx takes context,name and batchtype and return error.
	NewBatchWithCtx(_ context.Context, name string, batchType int) error
	// BatchQuery executes a batch query in the ScyllaDB cluster with the specified name, statement, and values.
	BatchQuery(name, stmt string, values ...any) error
	// BatchQueryWithCtx executes a batch query with the provided context.
	BatchQueryWithCtx(ctx context.Context, name, stmt string, values ...any) error
	// ExecuteBatchWithCtx executes a batch with context and name returns error.
	ExecuteBatchWithCtx(ctx context.Context, name string) error
	// HealthChecker defines the HealthChecker interface.
	HealthChecker
}

type ScyllaDBProvider interface {
	ScyllaDB
	provider
}

type ArangoDB interface {
	// CreateDB creates a new database in ArangoDB.
	CreateDB(ctx context.Context, database string) error
	// DropDB deletes an existing database in ArangoDB.
	DropDB(ctx context.Context, database string) error

	// CreateCollection creates a new collection in a database with specified type.
	CreateCollection(ctx context.Context, database, collection string, isEdge bool) error
	// DropCollection deletes an existing collection from a database.
	DropCollection(ctx context.Context, database, collection string) error

	// CreateGraph creates a new graph in a database.
	// Parameters:
	//   - ctx: Request context for tracing and cancellation.
	//   - database: Name of the database where the graph will be created.
	//   - graph: Name of the graph to be created.
	//   - edgeDefinitions: Pointer to EdgeDefinition struct containing edge definitions.
	//
	// Returns an error if the edgeDefinitions parameter is not of type *EdgeDefinition or is nil.
	CreateGraph(ctx context.Context, database, graph string, edgeDefinitions any) error
	// DropGraph deletes an existing graph from a database.
	DropGraph(ctx context.Context, database, graph string) error

	// CreateDocument creates a new document in the specified collection.
	CreateDocument(ctx context.Context, dbName, collectionName string, document any) (string, error)
	// GetDocument retrieves a document by its ID from the specified collection.
	GetDocument(ctx context.Context, dbName, collectionName, documentID string, result any) error
	// UpdateDocument updates an existing document in the specified collection.
	UpdateDocument(ctx context.Context, dbName, collectionName, documentID string, document any) error
	// DeleteDocument deletes a document by its ID from the specified collection.
	DeleteDocument(ctx context.Context, dbName, collectionName, documentID string) error

	// GetEdges fetches all edges connected to a given vertex in the specified edge collection.
	//
	// Parameters:
	//   - ctx: Request context for tracing and cancellation.
	//   - dbName: Database name.
	//   - graphName: Graph name.
	//   - edgeCollection: Edge collection name.
	//   - vertexID: Full vertex ID (e.g., "persons/16563").
	//   - resp: Pointer to `*EdgeDetails` to store results.
	//
	// Returns an error if input is invalid, `resp` is of the wrong type, or the query fails.
	GetEdges(ctx context.Context, dbName, graphName, edgeCollection, vertexID string, resp any) error

	// Query executes an AQL query and binds the results.
	//
	// Parameters:
	//   - ctx: Request context for tracing and cancellation.
	//   - dbName: Name of the database where the query will be executed.
	//   - query: AQL query string to be executed.
	//   - bindVars: Map of bind variables to be used in the query.
	//   - result: Pointer to a slice of maps where the query results will be stored.
	//	 - options : A flexible map[string]any to customize query behavior. Keys should be in camelCase
	//     and correspond to fields in ArangoDB’s QueryOptions and QuerySubOptions structs.
	//
	// Returns an error if the database connection fails, the query execution fails, or
	// the result parameter is not a pointer to a slice of maps.
	Query(ctx context.Context, dbName string, query string, bindVars map[string]any, result any, options ...map[string]any) error

	HealthChecker
}

// ArangoDBProvider is an interface that extends ArangoDB with additional methods for logging, metrics, and connection management.
type ArangoDBProvider interface {
	ArangoDB

	provider
}

// Elasticsearch defines all the operations GoFr users need.
type Elasticsearch interface {
	// CreateIndex creates a new index with optional mapping/settings.
	CreateIndex(ctx context.Context, index string, settings map[string]any) error

	// DeleteIndex deletes an existing index.
	DeleteIndex(ctx context.Context, index string) error

	// IndexDocument indexes (creates or replaces) a single document.
	IndexDocument(ctx context.Context, index, id string, document any) error

	// GetDocument retrieves a single document by ID.
	// Returns the raw JSON as a map.
	GetDocument(ctx context.Context, index, id string) (map[string]any, error)

	// UpdateDocument applies a partial update to an existing document.
	UpdateDocument(ctx context.Context, index, id string, update map[string]any) error

	// DeleteDocument removes a document by ID.
	DeleteDocument(ctx context.Context, index, id string) error

	// Search executes a query against one or more indices.
	// Returns the entire response JSON as a map.
	Search(ctx context.Context, indices []string, query map[string]any) (map[string]any, error)

	// Bulk executes multiple indexing/updating/deleting operations in one request.
	// Each entry in `operations` should be a JSON‑serializable object
	// following the Elasticsearch bulk API format.
	Bulk(ctx context.Context, operations []map[string]any) (map[string]any, error)

	HealthChecker
}

// ElasticsearchProvider an interface that extends Elasticsearch with additional methods for logging, metrics, and connection management.
type ElasticsearchProvider interface {
	Elasticsearch

	provider
}<|MERGE_RESOLUTION|>--- conflicted
+++ resolved
@@ -207,36 +207,19 @@
 }
 
 type OracleDB interface {
-<<<<<<< HEAD
-    Exec(ctx context.Context, query string, args ...any) error
-    Select(ctx context.Context, dest any, query string, args ...any) error
-    AsyncInsert(ctx context.Context, query string, wait bool, args ...any) error
-    
-=======
 	Exec(ctx context.Context, query string, args ...any) error
 	Select(ctx context.Context, dest any, query string, args ...any) error
 	AsyncInsert(ctx context.Context, query string, wait bool, args ...any) error
 
->>>>>>> 41951f51
 	HealthChecker
 }
 
 type OracleProvider interface {
-<<<<<<< HEAD
-    OracleDB
-    
-	provider
-}
-
-
-
-=======
 	OracleDB
 
 	provider
 }
 
->>>>>>> 41951f51
 // Mongo is an interface representing a MongoDB database client with common CRUD operations.
 type Mongo interface {
 	// Find executes a query to find documents in a collection based on a filter and stores the results
