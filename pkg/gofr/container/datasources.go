--- conflicted
+++ resolved
@@ -209,10 +209,6 @@
 type OracleDB interface {
 	Exec(ctx context.Context, query string, args ...any) error
 	Select(ctx context.Context, dest any, query string, args ...any) error
-<<<<<<< HEAD
-=======
-	AsyncInsert(ctx context.Context, query string, wait bool, args ...any) error
->>>>>>> 6d4a4303
 
 	HealthChecker
 }
