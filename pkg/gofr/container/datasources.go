package container

import (
	"bytes"
	"context"
	"database/sql"
	"time"

	"github.com/redis/go-redis/v9"

	"gofr.dev/pkg/gofr/datasource"
	"gofr.dev/pkg/gofr/datasource/pubsub"
	gofrSQL "gofr.dev/pkg/gofr/datasource/sql"
)

//go:generate go run go.uber.org/mock/mockgen -source=datasources.go -destination=mock_datasources.go -package=container

type DB interface {
	Query(query string, args ...any) (*sql.Rows, error)
	QueryRow(query string, args ...any) *sql.Row
	QueryContext(ctx context.Context, query string, args ...any) (*sql.Rows, error)
	QueryRowContext(ctx context.Context, query string, args ...any) *sql.Row
	Exec(query string, args ...any) (sql.Result, error)
	ExecContext(ctx context.Context, query string, args ...any) (sql.Result, error)
	Prepare(query string) (*sql.Stmt, error)
	Begin() (*gofrSQL.Tx, error)
	Select(ctx context.Context, data any, query string, args ...any)
	HealthCheck() *datasource.Health
	Dialect() string
	Close() error
}

type Redis interface {
	redis.Cmdable
	redis.HashCmdable
	HealthCheck() datasource.Health
	Close() error
}

// Cassandra is an interface representing a cassandra database
// Deprecated: Cassandra interface is deprecated and will be removed in future releases, users must use CassandraWithContext.
type Cassandra interface {
	// Deprecated: Query method is deprecated and will be removed in future releases, users must use QueryWithCtx.
	// Query executes the query and binds the result into dest parameter.
	// Returns error if any error occurs while binding the result.
	// Can be used to single as well as multiple rows.
	// Accepts pointer to struct or slice as dest parameter for single and multiple rows retrieval respectively.
	//
	// Example:
	//
	//	// Get multiple rows with only one column
	//	   ids := make([]int, 0)
	//	   err := c.Query(&ids, "SELECT id FROM users")
	//
	//	// Get a single object from database
	//	   type user struct {
	//	   	ID    int
	//	   	Name string
	//	   }
	//	   u := user{}
	//	   err := c.Query(&u, "SELECT * FROM users WHERE id=?", 1)
	//
	//	// Get array of objects from multiple rows
	//	   type user struct {
	//	   	ID    int
	//	   	Name string `db:"name"`
	//	   }
	//	   users := []user{}
	//	   err := c.Query(&users, "SELECT * FROM users")
	Query(dest any, stmt string, values ...any) error

	// Deprecated: Exec method is deprecated and will be removed in future releases, users must use ExecWithCtx.
	// Exec executes the query without returning any rows.
	// Return error if any error occurs while executing the query.
	// Can be used to execute UPDATE or INSERT.
	//
	// Example:
	//
	//	// Without values
	//	   err := c.Exec("INSERT INTO users VALUES(1, 'John Doe')")
	//
	//	// With Values
	//	   id := 1
	//	   name := "John Doe"
	//	   err := c.Exec("INSERT INTO users VALUES(?, ?)", id, name)
	Exec(stmt string, values ...any) error

	// Deprecated: ExecCAS method is deprecated and will be removed in future releases, users must use ExecCASWithCtx.
	// ExecCAS executes a lightweight transaction (i.e. an UPDATE or INSERT statement containing an IF clause).
	// If the transaction fails because the existing values did not match, the previous values will be stored in dest.
	// Returns true if the query is applied otherwise false.
	// Returns false and error if any error occur while executing the query.
	// Accepts only pointer to struct and built-in types as the dest parameter.
	//
	// Example:
	//
	//	type user struct {
	//		ID    int
	//		Name string
	//	}
	//	u := user{}
	//	applied, err := c.ExecCAS(&user, "INSERT INTO users VALUES(1, 'John Doe') IF NOT EXISTS")
	ExecCAS(dest any, stmt string, values ...any) (bool, error)

	// Deprecated: NewBatch method is deprecated and will be removed in future releases, users must use NewBatchWithCtx.
	// NewBatch creates a new Cassandra batch with the specified name and batch type.
	// This method initializes a new Cassandra batch operation. It sets up the batch
	// with the given name and type, allowing you to execute multiple queries in
	// a single batch operation. The `batchType` determines the type of batch operation
	// and can be one of `LoggedBatch`, `UnloggedBatch`, or `CounterBatch`.
	// These constants have been defined in gofr.dev/pkg/gofr/datasource/cassandra
	//
	// Example:
	//	err := client.NewBatch("myBatch", cassandra.LoggedBatch)
	NewBatch(name string, batchType int) error

	CassandraBatch

	HealthChecker
}

type CassandraBatch interface {
	// Deprecated: BatchQuery method is deprecated and will be removed in future releases, users must use BatchQueryWithCtx.
	// BatchQuery adds the query to the batch operation
	//
	// Example:
	//
	//	// Without values
	//	   c.BatchQuery("INSERT INTO users VALUES(1, 'John Doe')")
	//	   c.BatchQuery("INSERT INTO users VALUES(2, 'Jane Smith')")
	//
	//	// With Values
	//	   id1 := 1
	//	   name1 := "John Doe"
	//	   id2 := 2
	//	   name2 := "Jane Smith"
	//	   c.BatchQuery("INSERT INTO users VALUES(?, ?)", id1, name1)
	//	   c.BatchQuery("INSERT INTO users VALUES(?, ?)", id2, name2)
	BatchQuery(name, stmt string, values ...any) error

	// Deprecated: ExecuteBatch method is deprecated and will be removed in future releases, users must use ExecuteBatchWithCtx.
	// ExecuteBatch executes a batch operation and returns nil if successful otherwise an error is returned describing the failure.
	//
	// Example:
	//
	//	err := c.ExecuteBatch("myBatch")
	ExecuteBatch(name string) error

	// Deprecated: ExecuteBatchCAS method is deprecated and will be removed in future releases, users must use ExecuteBatchCASWithCtx.
	// ExecuteBatchCAS executes a batch operation and returns true if successful.
	// Returns true if the query is applied otherwise false.
	// Returns false and error if any error occur while executing the query.
	// Accepts only pointer to struct and built-in types as the dest parameter.
	//
	// Example:
	//
	//  applied, err := c.ExecuteBatchCAS("myBatch");
	ExecuteBatchCAS(name string, dest ...any) (bool, error)
}

type CassandraWithContext interface {
	// QueryWithCtx executes the query with a context and binds the result into dest parameter.
	// Accepts pointer to struct or slice as dest parameter for single and multiple rows retrieval respectively.
	QueryWithCtx(ctx context.Context, dest any, stmt string, values ...any) error

	// ExecWithCtx executes the query with a context, without returning any rows.
	ExecWithCtx(ctx context.Context, stmt string, values ...any) error

	// ExecCASWithCtx executes a lightweight transaction with a context.
	ExecCASWithCtx(ctx context.Context, dest any, stmt string, values ...any) (bool, error)

	// NewBatchWithCtx creates a new Cassandra batch with context.
	NewBatchWithCtx(ctx context.Context, name string, batchType int) error

	Cassandra
	CassandraBatchWithContext
}

type CassandraBatchWithContext interface {
	// BatchQueryWithCtx adds the query to the batch operation with a context.
	BatchQueryWithCtx(ctx context.Context, name, stmt string, values ...any) error

	// ExecuteBatchWithCtx executes a batch operation with a context.
	ExecuteBatchWithCtx(ctx context.Context, name string) error

	// ExecuteBatchCASWithCtx executes a batch operation with context and returns the result.
	ExecuteBatchCASWithCtx(ctx context.Context, name string, dest ...any) (bool, error)
}

type CassandraProvider interface {
	CassandraWithContext

	provider
}

type Clickhouse interface {
	Exec(ctx context.Context, query string, args ...any) error
	Select(ctx context.Context, dest any, query string, args ...any) error
	AsyncInsert(ctx context.Context, query string, wait bool, args ...any) error

	HealthChecker
}

type ClickhouseProvider interface {
	Clickhouse

	provider
}

type OracleDB interface {
	Exec(ctx context.Context, query string, args ...any) error
	Select(ctx context.Context, dest any, query string, args ...any) error

	HealthChecker
}

type OracleProvider interface {
	OracleDB

	provider
}

// Mongo is an interface representing a MongoDB database client with common CRUD operations.
type Mongo interface {
	// Find executes a query to find documents in a collection based on a filter and stores the results
	// into the provided results interface.
	Find(ctx context.Context, collection string, filter any, results any) error

	// FindOne executes a query to find a single document in a collection based on a filter and stores the result
	// into the provided result interface.
	FindOne(ctx context.Context, collection string, filter any, result any) error

	// InsertOne inserts a single document into a collection.
	// It returns the identifier of the inserted document and an error, if any.
	InsertOne(ctx context.Context, collection string, document any) (any, error)

	// InsertMany inserts multiple documents into a collection.
	// It returns the identifiers of the inserted documents and an error, if any.
	InsertMany(ctx context.Context, collection string, documents []any) ([]any, error)

	// DeleteOne deletes a single document from a collection based on a filter.
	// It returns the number of documents deleted and an error, if any.
	DeleteOne(ctx context.Context, collection string, filter any) (int64, error)

	// DeleteMany deletes multiple documents from a collection based on a filter.
	// It returns the number of documents deleted and an error, if any.
	DeleteMany(ctx context.Context, collection string, filter any) (int64, error)

	// UpdateByID updates a document in a collection by its ID.
	// It returns the number of documents updated and an error if any.
	UpdateByID(ctx context.Context, collection string, id any, update any) (int64, error)

	// UpdateOne updates a single document in a collection based on a filter.
	// It returns an error if any.
	UpdateOne(ctx context.Context, collection string, filter any, update any) error

	// UpdateMany updates multiple documents in a collection based on a filter.
	// It returns the number of documents updated and an error if any.
	UpdateMany(ctx context.Context, collection string, filter any, update any) (int64, error)

	// CountDocuments counts the number of documents in a collection based on a filter.
	// It returns the count and an error if any.
	CountDocuments(ctx context.Context, collection string, filter any) (int64, error)

	// Drop an entire collection from the database.
	// It returns an error if any.
	Drop(ctx context.Context, collection string) error

	// CreateCollection creates a new collection with specified name and default options.
	CreateCollection(ctx context.Context, name string) error

	// StartSession starts a session and provide methods to run commands in a transaction.
	StartSession() (any, error)

	HealthChecker
}

type Transaction interface {
	StartTransaction() error
	AbortTransaction(context.Context) error
	CommitTransaction(context.Context) error
	EndSession(context.Context)
}

// MongoProvider is an interface that extends Mongo with additional methods for logging, metrics, and connection management.
// Which is used for initializing datasource.
type MongoProvider interface {
	Mongo

	provider
}

// SurrealDB defines an interface representing a SurrealDB client with common database operations.
type SurrealDB interface {
	// CreateNamespace creates a new namespace in the SurrealDB instance.
	CreateNamespace(ctx context.Context, namespace string) error

	// CreateDatabase creates a new database in the SurrealDB instance.
	CreateDatabase(ctx context.Context, database string) error

	// DropNamespace deletes a namespace from the SurrealDB instance.
	DropNamespace(ctx context.Context, namespace string) error

	// DropDatabase deletes a database from the SurrealDB instance.
	DropDatabase(ctx context.Context, database string) error

	// Query executes a Surreal query with the provided variables and returns the query results as a slice of interfaces{}.
	// It returns an error if the query execution fails.
	Query(ctx context.Context, query string, vars map[string]any) ([]any, error)

	// Create inserts a new record into the specified table and returns the created record as a map.
	// It returns an error if the operation fails.
	Create(ctx context.Context, table string, data any) (map[string]any, error)

	// Update modifies an existing record in the specified table by its ID with the provided data.
	// It returns the updated record as an interface and an error if the operation fails.
	Update(ctx context.Context, table string, id string, data any) (any, error)

	// Delete removes a record from the specified table by its ID.
	// It returns the result of the delete operation as an interface and an error if the operation fails.
	Delete(ctx context.Context, table string, id string) (any, error)

	// Select retrieves all records from the specified table.
	// It returns a slice of maps representing the records and an error if the operation fails.
	Select(ctx context.Context, table string) ([]map[string]any, error)

	HealthChecker
}

// SurrealBDProvider is an interface that extends SurrealDB with additional methods for logging, metrics, or connection management.
// It is typically used for initializing and managing SurrealDB-based data sources.
type SurrealBDProvider interface {
	SurrealDB

	provider
}

type provider interface {
	// UseLogger sets the logger for the Cassandra client.
	UseLogger(logger any)

	// UseMetrics sets the metrics for the Cassandra client.
	UseMetrics(metrics any)

	// UseTracer sets the tracer for the Cassandra client.
	UseTracer(tracer any)

	// Connect establishes a connection to Cassandra and registers metrics using the provided configuration when the client was Created.
	Connect()
}

type HealthChecker interface {
	// HealthCheck returns an interface rather than a struct as externalDB's are part of different module.
	// It is done to avoid adding packages which are not being used.
	HealthCheck(context.Context) (any, error)
}

type KVStore interface {
	Get(ctx context.Context, key string) (string, error)
	Set(ctx context.Context, key, value string) error
	Delete(ctx context.Context, key string) error

	HealthChecker
}

type KVStoreProvider interface {
	KVStore

	provider
}

type PubSubProvider interface {
	pubsub.Client

	provider
}

type Solr interface {
	Search(ctx context.Context, collection string, params map[string]any) (any, error)
	Create(ctx context.Context, collection string, document *bytes.Buffer, params map[string]any) (any, error)
	Update(ctx context.Context, collection string, document *bytes.Buffer, params map[string]any) (any, error)
	Delete(ctx context.Context, collection string, document *bytes.Buffer, params map[string]any) (any, error)

	Retrieve(ctx context.Context, collection string, params map[string]any) (any, error)
	ListFields(ctx context.Context, collection string, params map[string]any) (any, error)
	AddField(ctx context.Context, collection string, document *bytes.Buffer) (any, error)
	UpdateField(ctx context.Context, collection string, document *bytes.Buffer) (any, error)
	DeleteField(ctx context.Context, collection string, document *bytes.Buffer) (any, error)

	HealthChecker
}

type SolrProvider interface {
	Solr

	provider
}

// Dgraph defines the methods for interacting with a Dgraph database.
type Dgraph interface {
	// ApplySchema applies or updates the complete database schema.
	// Parameters:
	// - ctx: Context for request cancellation and timeouts
	// - schema: Schema definition in Dgraph Schema Definition Language (SDL) format
	// Returns:
	// - error: An error if the schema application fails
	ApplySchema(ctx context.Context, schema string) error

	// AddOrUpdateField atomically creates or updates a single field definition.
	// Parameters:
	// - ctx: Context for request cancellation and timeouts
	// - fieldName: Name of the field/predicate to create or update
	// - fieldType: Dgraph data type (e.g., string, int, datetime)
	// - directives: Space-separated Dgraph directives (e.g., "@index(hash) @upsert")
	// Returns:
	// - error: An error if the field operation fails
	AddOrUpdateField(ctx context.Context, fieldName, fieldType, directives string) error

	// DropField permanently removes a field/predicate and all its associated data.
	// Parameters:
	// - ctx: Context for request cancellation and timeouts
	// - fieldName: Name of the field/predicate to remove
	// Returns:
	// - error: An error if the field removal fails
	DropField(ctx context.Context, fieldName string) error

	// Query executes a read-only query in the Dgraph database and returns the result.
	// Parameters:
	// - ctx: The context for the query, used for controlling timeouts, cancellation, etc.
	// - query: The Dgraph query string in GraphQL+- format.
	// Returns:
	// - any: The result of the query, usually of type *api.Response.
	// - error: An error if the query execution fails.
	Query(ctx context.Context, query string) (any, error)

	// QueryWithVars executes a read-only query with variables in the Dgraph database.
	// Parameters:
	// - ctx: The context for the query.
	// - query: The Dgraph query string in GraphQL+- format.
	// - vars: A map of variables to be used within the query.
	// Returns:
	// - any: The result of the query with variables, usually of type *api.Response.
	// - error: An error if the query execution fails.
	QueryWithVars(ctx context.Context, query string, vars map[string]string) (any, error)

	// Mutate executes a write operation (mutation) in the Dgraph database and returns the result.
	// Parameters:
	// - ctx: The context for the mutation.
	// - mu: The mutation operation, usually of type *api.Mutation.
	// Returns:
	// - any: The result of the mutation, usually of type *api.Assigned.
	// - error: An error if the mutation execution fails.
	Mutate(ctx context.Context, mu any) (any, error)

	// Alter applies schema or other changes to the Dgraph database.
	// Parameters:
	// - ctx: The context for the alter operation.
	// - op: The alter operation, usually of type *api.Operation.
	// Returns:
	// - error: An error if the operation fails.
	Alter(ctx context.Context, op any) error

	// NewTxn creates a new transaction (read-write) for interacting with the Dgraph database.
	// Returns:
	// - any: A new transaction, usually of type *api.Txn.
	NewTxn() any

	// NewReadOnlyTxn creates a new read-only transaction for querying the Dgraph database.
	// Returns:
	// - any: A new read-only transaction, usually of type *api.Txn.
	NewReadOnlyTxn() any

	// HealthChecker checks the health of the Dgraph instance, ensuring it is up and running.
	// Returns:
	// - error: An error if the health check fails.
	HealthChecker
}

// DgraphProvider extends Dgraph with connection management capabilities.
type DgraphProvider interface {
	Dgraph
	provider
}

type OpenTSDBProvider interface {
	OpenTSDB
	provider
}

// OpenTSDB provides methods for GoFr applications to communicate with OpenTSDB
// through its REST APIs. Each method corresponds to an API endpoint defined in the
// OpenTSDB documentation (http://opentsdb.net/docs/build/html/api_http/index.html#api-endpoints).
type OpenTSDB interface {
	// HealthChecker verifies if the OpenTSDB server is reachable.
	// Returns an error if the server is unreachable, otherwise nil.
	HealthChecker

	// PutDataPoints sends data to the 'POST /api/put' endpoint to store metrics in OpenTSDB.
	//
	// Parameters:
	// - ctx: Context for managing request lifetime.
	// - data: A slice of DataPoint objects; must contain at least one entry.
	// - queryParam: Specifies the response format:
	//   - client.PutRespWithSummary: Requests a summary response.
	//   - client.PutRespWithDetails: Requests detailed response information.
	//   - Empty string (""): No additional response details.
	// - res: A pointer to PutResponse, where the server's response will be stored.
	//
	// Returns:
	// - Error if parameters are invalid, response parsing fails, or if connectivity issues occur.
	PutDataPoints(ctx context.Context, data any, queryParam string, res any) error

	// QueryDataPoints retrieves data using the 'GET /api/query' endpoint based on the specified parameters.
	//
	// Parameters:
	// - ctx: Context for managing request lifetime.
	// - param: An instance of QueryParam with query parameters for filtering data.
	// - res: A pointer to QueryResponse, where the server's response will be stored.
	//
	// Returns:
	// - Error if parameters are invalid, response parsing fails, or if connectivity issues occur.
	QueryDataPoints(ctx context.Context, param any, res any) error

	// QueryLatestDataPoints fetches the latest data point(s) using the 'GET /api/query/last' endpoint,
	// supported in OpenTSDB v2.2 and later.
	//
	// Parameters:
	// - ctx: Context for managing request lifetime.
	// - param: An instance of QueryLastParam with query parameters for the latest data point.
	// - res: A pointer to QueryLastResponse, where the server's response will be stored.
	//
	// Returns:
	// - Error if parameters are invalid, response parsing fails, or if connectivity issues occur.
	QueryLatestDataPoints(ctx context.Context, param any, res any) error

	// GetAggregators retrieves available aggregation functions using the 'GET /api/aggregators' endpoint.
	//
	// Parameters:
	// - ctx: Context for managing request lifetime.
	// - res: A pointer to AggregatorsResponse, where the server's response will be stored.
	//
	// Returns:
	// - Error if response parsing fails or if connectivity issues occur.
	GetAggregators(ctx context.Context, res any) error

	// QueryAnnotation retrieves a single annotation from OpenTSDB using the 'GET /api/annotation' endpoint.
	//
	// Parameters:
	// - ctx: Context for managing request lifetime.
	// - queryAnnoParam: A map of parameters for the annotation query, such as client.AnQueryStartTime, client.AnQueryTSUid.
	// - res: A pointer to AnnotationResponse, where the server's response will be stored.
	//
	// Returns:
	// - Error if parameters are invalid, response parsing fails, or if connectivity issues occur.
	QueryAnnotation(ctx context.Context, queryAnnoParam map[string]any, res any) error

	// PostAnnotation creates or updates an annotation in OpenTSDB using the 'POST /api/annotation' endpoint.
	//
	// Parameters:
	// - ctx: Context for managing request lifetime.
	// - annotation: The annotation to be created or updated.
	// - res: A pointer to AnnotationResponse, where the server's response will be stored.
	//
	// Returns:
	// - Error if parameters are invalid, response parsing fails, or if connectivity issues occur.
	PostAnnotation(ctx context.Context, annotation any, res any) error

	// PutAnnotation creates or replaces an annotation in OpenTSDB using the 'PUT /api/annotation' endpoint.
	// Fields not included in the request will be reset to default values.
	//
	// Parameters:
	// - ctx: Context for managing request lifetime.
	// - annotation: The annotation to be created or replaced.
	// - res: A pointer to AnnotationResponse, where the server's response will be stored.
	//
	// Returns:
	// - Error if parameters are invalid, response parsing fails, or if connectivity issues occur.
	PutAnnotation(ctx context.Context, annotation any, res any) error

	// DeleteAnnotation removes an annotation from OpenTSDB using the 'DELETE /api/annotation' endpoint.
	//
	// Parameters:
	// - ctx: Context for managing request lifetime.
	// - annotation: The annotation to be deleted.
	// - res: A pointer to AnnotationResponse, where the server's response will be stored.
	//
	// Returns:
	// - Error if parameters are invalid, response parsing fails, or if connectivity issues occur.
	DeleteAnnotation(ctx context.Context, annotation any, res any) error
}

type ScyllaDB interface {
	// Query executes a CQL (Cassandra Query Language) query on the ScyllaDB cluster
	// and stores the result in the provided destination variable `dest`.
	// Accepts pointer to struct or slice as dest parameter for single and multiple
	Query(dest any, stmt string, values ...any) error
	// QueryWithCtx executes the query with a context and binds the result into dest parameter.
	// Accepts pointer to struct or slice as dest parameter for single and multiple rows retrieval respectively.
	QueryWithCtx(ctx context.Context, dest any, stmt string, values ...any) error
	// Exec executes a CQL statement (e.g., INSERT, UPDATE, DELETE) on the ScyllaDB cluster without returning any result.
	Exec(stmt string, values ...any) error
	// ExecWithCtx executes a CQL statement with the provided context and without returning any result.
	ExecWithCtx(ctx context.Context, stmt string, values ...any) error
	// ExecCAS executes a lightweight transaction (i.e. an UPDATE or INSERT statement containing an IF clause).
	// If the transaction fails because the existing values did not match, the previous values will be stored in dest.
	// Returns true if the query is applied otherwise false.
	// Returns false and error if any error occur while executing the query.
	// Accepts only pointer to struct and built-in types as the dest parameter.
	ExecCAS(dest any, stmt string, values ...any) (bool, error)
	// NewBatch initializes a new batch operation with the specified name and batch type.
	NewBatch(name string, batchType int) error
	// NewBatchWithCtx takes context,name and batchtype and return error.
	NewBatchWithCtx(_ context.Context, name string, batchType int) error
	// BatchQuery executes a batch query in the ScyllaDB cluster with the specified name, statement, and values.
	BatchQuery(name, stmt string, values ...any) error
	// BatchQueryWithCtx executes a batch query with the provided context.
	BatchQueryWithCtx(ctx context.Context, name, stmt string, values ...any) error
	// ExecuteBatchWithCtx executes a batch with context and name returns error.
	ExecuteBatchWithCtx(ctx context.Context, name string) error
	// HealthChecker defines the HealthChecker interface.
	HealthChecker
}

type ScyllaDBProvider interface {
	ScyllaDB
	provider
}

type ArangoDB interface {
	// CreateDB creates a new database in ArangoDB.
	CreateDB(ctx context.Context, database string) error
	// DropDB deletes an existing database in ArangoDB.
	DropDB(ctx context.Context, database string) error

	// CreateCollection creates a new collection in a database with specified type.
	CreateCollection(ctx context.Context, database, collection string, isEdge bool) error
	// DropCollection deletes an existing collection from a database.
	DropCollection(ctx context.Context, database, collection string) error

	// CreateGraph creates a new graph in a database.
	// Parameters:
	//   - ctx: Request context for tracing and cancellation.
	//   - database: Name of the database where the graph will be created.
	//   - graph: Name of the graph to be created.
	//   - edgeDefinitions: Pointer to EdgeDefinition struct containing edge definitions.
	//
	// Returns an error if the edgeDefinitions parameter is not of type *EdgeDefinition or is nil.
	CreateGraph(ctx context.Context, database, graph string, edgeDefinitions any) error
	// DropGraph deletes an existing graph from a database.
	DropGraph(ctx context.Context, database, graph string) error

	// CreateDocument creates a new document in the specified collection.
	CreateDocument(ctx context.Context, dbName, collectionName string, document any) (string, error)
	// GetDocument retrieves a document by its ID from the specified collection.
	GetDocument(ctx context.Context, dbName, collectionName, documentID string, result any) error
	// UpdateDocument updates an existing document in the specified collection.
	UpdateDocument(ctx context.Context, dbName, collectionName, documentID string, document any) error
	// DeleteDocument deletes a document by its ID from the specified collection.
	DeleteDocument(ctx context.Context, dbName, collectionName, documentID string) error

	// GetEdges fetches all edges connected to a given vertex in the specified edge collection.
	//
	// Parameters:
	//   - ctx: Request context for tracing and cancellation.
	//   - dbName: Database name.
	//   - graphName: Graph name.
	//   - edgeCollection: Edge collection name.
	//   - vertexID: Full vertex ID (e.g., "persons/16563").
	//   - resp: Pointer to `*EdgeDetails` to store results.
	//
	// Returns an error if input is invalid, `resp` is of the wrong type, or the query fails.
	GetEdges(ctx context.Context, dbName, graphName, edgeCollection, vertexID string, resp any) error

	// Query executes an AQL query and binds the results.
	//
	// Parameters:
	//   - ctx: Request context for tracing and cancellation.
	//   - dbName: Name of the database where the query will be executed.
	//   - query: AQL query string to be executed.
	//   - bindVars: Map of bind variables to be used in the query.
	//   - result: Pointer to a slice of maps where the query results will be stored.
	//	 - options : A flexible map[string]any to customize query behavior. Keys should be in camelCase
	//     and correspond to fields in ArangoDB’s QueryOptions and QuerySubOptions structs.
	//
	// Returns an error if the database connection fails, the query execution fails, or
	// the result parameter is not a pointer to a slice of maps.
	Query(ctx context.Context, dbName string, query string, bindVars map[string]any, result any, options ...map[string]any) error

	HealthChecker
}

// ArangoDBProvider is an interface that extends ArangoDB with additional methods for logging, metrics, and connection management.
type ArangoDBProvider interface {
	ArangoDB

	provider
}

// Elasticsearch defines all the operations GoFr users need.
type Elasticsearch interface {
	// CreateIndex creates a new index with optional mapping/settings.
	CreateIndex(ctx context.Context, index string, settings map[string]any) error

	// DeleteIndex deletes an existing index.
	DeleteIndex(ctx context.Context, index string) error

	// IndexDocument indexes (creates or replaces) a single document.
	IndexDocument(ctx context.Context, index, id string, document any) error

	// GetDocument retrieves a single document by ID.
	// Returns the raw JSON as a map.
	GetDocument(ctx context.Context, index, id string) (map[string]any, error)

	// UpdateDocument applies a partial update to an existing document.
	UpdateDocument(ctx context.Context, index, id string, update map[string]any) error

	// DeleteDocument removes a document by ID.
	DeleteDocument(ctx context.Context, index, id string) error

	// Bulk executes multiple indexing/updating/deleting operations in one request.
	// Each entry in `operations` should be a JSON‑serializable object
	// following the Elasticsearch bulk API format.
	Bulk(ctx context.Context, operations []map[string]any) (map[string]any, error)

	// Search executes a query against one or more indices.
	// Returns the entire response JSON as a map.
	Search(ctx context.Context, indices []string, query map[string]any) (map[string]any, error)

	HealthChecker
}

// ElasticsearchProvider an interface that extends Elasticsearch with additional methods for logging, metrics, and connection management.
type ElasticsearchProvider interface {
	Elasticsearch

	provider
}

// Couchbase defines the methods for interacting with a Couchbase database.
type Couchbase interface {
	// Get retrieves a document by its key from the specified bucket.
	// The result parameter should be a pointer to the struct where the document will be unmarshaled.
	Get(ctx context.Context, key string, result any) error

	// InsertOne inserts a new document in the collection.
	Insert(ctx context.Context, key string, document, result any) error

	// Upsert inserts a new document or replaces an existing one in the specified bucket.
	// The document parameter can be any Go type that can be marshaled into JSON.
	Upsert(ctx context.Context, key string, document any, result any) error

	// Remove deletes a document by its key from the specified bucket.
	Remove(ctx context.Context, key string) error

	// Query executes a N1QL query against the Couchbase cluster.
	// The statement is the N1QL query string, and params are any query parameters.
	// The result parameter should be a pointer to a slice of structs or maps where the query results will be unmarshaled.
	Query(ctx context.Context, statement string, params map[string]any, result any) error

	// AnalyticsQuery executes an Analytics query against the Couchbase Analytics service.
	// The statement is the Analytics query string, and params are any query parameters.
	// The result parameter should be a pointer to a slice of structs or maps where the query results will be unmarshaled.
	AnalyticsQuery(ctx context.Context, statement string, params map[string]any, result any) error

	RunTransaction(ctx context.Context, logic func(attempt any) error) (any, error)

	Close(opts any) error

	HealthChecker
}

// CouchbaseProvider is an interface that extends Couchbase with additional methods
// for logging, metrics, tracing, and connection management, aligning with other
// data source providers in your package.
type CouchbaseProvider interface {
	Couchbase

	provider
}

<<<<<<< HEAD
// DBResolverProvider defines an interface for SQL read/write splitting providers.
type DBResolverProvider interface {
	// Build creates a resolver with the given primary and replicas.
	Build(primary DB, replicas []DB) (DB, error)
=======
// InfluxDB defines the operations required to interact with an InfluxDB instance.
type InfluxDB interface {
	// CreateOrganization create new bucket in the influxdb
	CreateOrganization(ctx context.Context, org string) (string, error)

	// DeleteOrganization deletes a organization under the specified organization.
	DeleteOrganization(ctx context.Context, orgID string) error

	// ListOrganization list all the available organization
	ListOrganization(ctx context.Context) (orgs map[string]string, err error)

	// WritePoint writes one time-series points to a bucket.
	// 'points' should follow the line protocol format or structured map format.
	WritePoint(ctx context.Context, org, bucket string,
		measurement string,
		tags map[string]string,
		fields map[string]any,
		timestamp time.Time) error

	// Query runs a Flux query and returns the result as a slice of maps,
	// where each map is a row with column name-value pairs.
	Query(ctx context.Context, org, fluxQuery string) ([]map[string]any, error)

	// CreateBucket creates a new bucket under the specified organization.
	CreateBucket(ctx context.Context, org, bucket string) (string, error)

	// DeleteBucket deletes a bucketId with bucketID
	DeleteBucket(ctx context.Context, bucketID string) error

	// ListBuckets lists all buckets under the specified organization.
	ListBuckets(ctx context.Context, org string) (map[string]string, error)

	// Ping checks if the InfluxDB instance is reachable and healthy.
	Ping(ctx context.Context) (bool, error)

	HealthChecker
}

// InfluxDBProvider an interface that extends InfluxDB with additional methods for logging, metrics, and connection management.
type InfluxDBProvider interface {
	InfluxDB
>>>>>>> df9e84eb

	provider
}<|MERGE_RESOLUTION|>--- conflicted
+++ resolved
@@ -778,12 +778,14 @@
 	provider
 }
 
-<<<<<<< HEAD
 // DBResolverProvider defines an interface for SQL read/write splitting providers.
 type DBResolverProvider interface {
 	// Build creates a resolver with the given primary and replicas.
 	Build(primary DB, replicas []DB) (DB, error)
-=======
+
+	provider
+}
+
 // InfluxDB defines the operations required to interact with an InfluxDB instance.
 type InfluxDB interface {
 	// CreateOrganization create new bucket in the influxdb
@@ -825,7 +827,6 @@
 // InfluxDBProvider an interface that extends InfluxDB with additional methods for logging, metrics, and connection management.
 type InfluxDBProvider interface {
 	InfluxDB
->>>>>>> df9e84eb
 
 	provider
 }