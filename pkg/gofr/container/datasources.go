package container

import (
	"bytes"
	"context"
	"database/sql"

	"github.com/redis/go-redis/v9"

	"gofr.dev/pkg/gofr/datasource"
	"gofr.dev/pkg/gofr/datasource/pubsub"
	gofrSQL "gofr.dev/pkg/gofr/datasource/sql"
)

//go:generate go run go.uber.org/mock/mockgen -source=datasources.go -destination=mock_datasources.go -package=container

type DB interface {
	Query(query string, args ...any) (*sql.Rows, error)
	QueryRow(query string, args ...any) *sql.Row
	QueryContext(ctx context.Context, query string, args ...any) (*sql.Rows, error)
	QueryRowContext(ctx context.Context, query string, args ...any) *sql.Row
	Exec(query string, args ...any) (sql.Result, error)
	ExecContext(ctx context.Context, query string, args ...any) (sql.Result, error)
	Prepare(query string) (*sql.Stmt, error)
	Begin() (*gofrSQL.Tx, error)
	Select(ctx context.Context, data any, query string, args ...any)
	HealthCheck() *datasource.Health
	Dialect() string
	Close() error
}

type Redis interface {
	redis.Cmdable
	redis.HashCmdable
	HealthCheck() datasource.Health
	Close() error
}

// Cassandra is an interface representing a cassandra database
// Deprecated: Cassandra interface is deprecated and will be removed in future releases, users must use CassandraWithContext.
type Cassandra interface {
	// Deprecated: Query method is deprecated and will be removed in future releases, users must use QueryWithCtx.
	// Query executes the query and binds the result into dest parameter.
	// Returns error if any error occurs while binding the result.
	// Can be used to single as well as multiple rows.
	// Accepts pointer to struct or slice as dest parameter for single and multiple rows retrieval respectively.
	//
	// Example:
	//
	//	// Get multiple rows with only one column
	//	   ids := make([]int, 0)
	//	   err := c.Query(&ids, "SELECT id FROM users")
	//
	//	// Get a single object from database
	//	   type user struct {
	//	   	ID    int
	//	   	Name string
	//	   }
	//	   u := user{}
	//	   err := c.Query(&u, "SELECT * FROM users WHERE id=?", 1)
	//
	//	// Get array of objects from multiple rows
	//	   type user struct {
	//	   	ID    int
	//	   	Name string `db:"name"`
	//	   }
	//	   users := []user{}
	//	   err := c.Query(&users, "SELECT * FROM users")
	Query(dest any, stmt string, values ...any) error

	// Deprecated: Exec method is deprecated and will be removed in future releases, users must use ExecWithCtx.
	// Exec executes the query without returning any rows.
	// Return error if any error occurs while executing the query.
	// Can be used to execute UPDATE or INSERT.
	//
	// Example:
	//
	//	// Without values
	//	   err := c.Exec("INSERT INTO users VALUES(1, 'John Doe')")
	//
	//	// With Values
	//	   id := 1
	//	   name := "John Doe"
	//	   err := c.Exec("INSERT INTO users VALUES(?, ?)", id, name)
	Exec(stmt string, values ...any) error

	// Deprecated: ExecCAS method is deprecated and will be removed in future releases, users must use ExecCASWithCtx.
	// ExecCAS executes a lightweight transaction (i.e. an UPDATE or INSERT statement containing an IF clause).
	// If the transaction fails because the existing values did not match, the previous values will be stored in dest.
	// Returns true if the query is applied otherwise false.
	// Returns false and error if any error occur while executing the query.
	// Accepts only pointer to struct and built-in types as the dest parameter.
	//
	// Example:
	//
	//	type user struct {
	//		ID    int
	//		Name string
	//	}
	//	u := user{}
	//	applied, err := c.ExecCAS(&user, "INSERT INTO users VALUES(1, 'John Doe') IF NOT EXISTS")
	ExecCAS(dest any, stmt string, values ...any) (bool, error)

	// Deprecated: NewBatch method is deprecated and will be removed in future releases, users must use NewBatchWithCtx.
	// NewBatch creates a new Cassandra batch with the specified name and batch type.
	// This method initializes a new Cassandra batch operation. It sets up the batch
	// with the given name and type, allowing you to execute multiple queries in
	// a single batch operation. The `batchType` determines the type of batch operation
	// and can be one of `LoggedBatch`, `UnloggedBatch`, or `CounterBatch`.
	// These constants have been defined in gofr.dev/pkg/gofr/datasource/cassandra
	//
	// Example:
	//	err := client.NewBatch("myBatch", cassandra.LoggedBatch)
	NewBatch(name string, batchType int) error

	CassandraBatch

	HealthChecker
}

type CassandraBatch interface {
	// Deprecated: BatchQuery method is deprecated and will be removed in future releases, users must use BatchQueryWithCtx.
	// BatchQuery adds the query to the batch operation
	//
	// Example:
	//
	//	// Without values
	//	   c.BatchQuery("INSERT INTO users VALUES(1, 'John Doe')")
	//	   c.BatchQuery("INSERT INTO users VALUES(2, 'Jane Smith')")
	//
	//	// With Values
	//	   id1 := 1
	//	   name1 := "John Doe"
	//	   id2 := 2
	//	   name2 := "Jane Smith"
	//	   c.BatchQuery("INSERT INTO users VALUES(?, ?)", id1, name1)
	//	   c.BatchQuery("INSERT INTO users VALUES(?, ?)", id2, name2)
	BatchQuery(name, stmt string, values ...any) error

	// Deprecated: ExecuteBatch method is deprecated and will be removed in future releases, users must use ExecuteBatchWithCtx.
	// ExecuteBatch executes a batch operation and returns nil if successful otherwise an error is returned describing the failure.
	//
	// Example:
	//
	//	err := c.ExecuteBatch("myBatch")
	ExecuteBatch(name string) error

	// Deprecated: ExecuteBatchCAS method is deprecated and will be removed in future releases, users must use ExecuteBatchCASWithCtx.
	// ExecuteBatchCAS executes a batch operation and returns true if successful.
	// Returns true if the query is applied otherwise false.
	// Returns false and error if any error occur while executing the query.
	// Accepts only pointer to struct and built-in types as the dest parameter.
	//
	// Example:
	//
	//  applied, err := c.ExecuteBatchCAS("myBatch");
	ExecuteBatchCAS(name string, dest ...any) (bool, error)
}

type CassandraWithContext interface {
	// QueryWithCtx executes the query with a context and binds the result into dest parameter.
	// Accepts pointer to struct or slice as dest parameter for single and multiple rows retrieval respectively.
	QueryWithCtx(ctx context.Context, dest any, stmt string, values ...any) error

	// ExecWithCtx executes the query with a context, without returning any rows.
	ExecWithCtx(ctx context.Context, stmt string, values ...any) error

	// ExecCASWithCtx executes a lightweight transaction with a context.
	ExecCASWithCtx(ctx context.Context, dest any, stmt string, values ...any) (bool, error)

	// NewBatchWithCtx creates a new Cassandra batch with context.
	NewBatchWithCtx(ctx context.Context, name string, batchType int) error

	Cassandra
	CassandraBatchWithContext
}

type CassandraBatchWithContext interface {
	// BatchQueryWithCtx adds the query to the batch operation with a context.
	BatchQueryWithCtx(ctx context.Context, name, stmt string, values ...any) error

	// ExecuteBatchWithCtx executes a batch operation with a context.
	ExecuteBatchWithCtx(ctx context.Context, name string) error

	// ExecuteBatchCASWithCtx executes a batch operation with context and returns the result.
	ExecuteBatchCASWithCtx(ctx context.Context, name string, dest ...any) (bool, error)
}

type CassandraProvider interface {
	CassandraWithContext

	provider
}

type Clickhouse interface {
	Exec(ctx context.Context, query string, args ...any) error
	Select(ctx context.Context, dest any, query string, args ...any) error
	AsyncInsert(ctx context.Context, query string, wait bool, args ...any) error

	HealthChecker
}

type ClickhouseProvider interface {
	Clickhouse

	provider
}

type OracleDB interface {
	Exec(ctx context.Context, query string, args ...any) error
	Select(ctx context.Context, dest any, query string, args ...any) error

	HealthChecker
}

type OracleProvider interface {
	OracleDB

	provider
}

// Mongo is an interface representing a MongoDB database client with common CRUD operations.
type Mongo interface {
	// Find executes a query to find documents in a collection based on a filter and stores the results
	// into the provided results interface.
	Find(ctx context.Context, collection string, filter any, results any) error

	// FindOne executes a query to find a single document in a collection based on a filter and stores the result
	// into the provided result interface.
	FindOne(ctx context.Context, collection string, filter any, result any) error

	// InsertOne inserts a single document into a collection.
	// It returns the identifier of the inserted document and an error, if any.
	InsertOne(ctx context.Context, collection string, document any) (any, error)

	// InsertMany inserts multiple documents into a collection.
	// It returns the identifiers of the inserted documents and an error, if any.
	InsertMany(ctx context.Context, collection string, documents []any) ([]any, error)

	// DeleteOne deletes a single document from a collection based on a filter.
	// It returns the number of documents deleted and an error, if any.
	DeleteOne(ctx context.Context, collection string, filter any) (int64, error)

	// DeleteMany deletes multiple documents from a collection based on a filter.
	// It returns the number of documents deleted and an error, if any.
	DeleteMany(ctx context.Context, collection string, filter any) (int64, error)

	// UpdateByID updates a document in a collection by its ID.
	// It returns the number of documents updated and an error if any.
	UpdateByID(ctx context.Context, collection string, id any, update any) (int64, error)

	// UpdateOne updates a single document in a collection based on a filter.
	// It returns an error if any.
	UpdateOne(ctx context.Context, collection string, filter any, update any) error

	// UpdateMany updates multiple documents in a collection based on a filter.
	// It returns the number of documents updated and an error if any.
	UpdateMany(ctx context.Context, collection string, filter any, update any) (int64, error)

	// CountDocuments counts the number of documents in a collection based on a filter.
	// It returns the count and an error if any.
	CountDocuments(ctx context.Context, collection string, filter any) (int64, error)

	// Drop an entire collection from the database.
	// It returns an error if any.
	Drop(ctx context.Context, collection string) error

	// CreateCollection creates a new collection with specified name and default options.
	CreateCollection(ctx context.Context, name string) error

	// StartSession starts a session and provide methods to run commands in a transaction.
	StartSession() (any, error)

	HealthChecker
}

type Transaction interface {
	StartTransaction() error
	AbortTransaction(context.Context) error
	CommitTransaction(context.Context) error
	EndSession(context.Context)
}

// MongoProvider is an interface that extends Mongo with additional methods for logging, metrics, and connection management.
// Which is used for initializing datasource.
type MongoProvider interface {
	Mongo

	provider
}

// SurrealDB defines an interface representing a SurrealDB client with common database operations.
type SurrealDB interface {
	// CreateNamespace creates a new namespace in the SurrealDB instance.
	CreateNamespace(ctx context.Context, namespace string) error

	// CreateDatabase creates a new database in the SurrealDB instance.
	CreateDatabase(ctx context.Context, database string) error

	// DropNamespace deletes a namespace from the SurrealDB instance.
	DropNamespace(ctx context.Context, namespace string) error

	// DropDatabase deletes a database from the SurrealDB instance.
	DropDatabase(ctx context.Context, database string) error

	// Query executes a Surreal query with the provided variables and returns the query results as a slice of interfaces{}.
	// It returns an error if the query execution fails.
	Query(ctx context.Context, query string, vars map[string]any) ([]any, error)

	// Create inserts a new record into the specified table and returns the created record as a map.
	// It returns an error if the operation fails.
	Create(ctx context.Context, table string, data any) (map[string]any, error)

	// Update modifies an existing record in the specified table by its ID with the provided data.
	// It returns the updated record as an interface and an error if the operation fails.
	Update(ctx context.Context, table string, id string, data any) (any, error)

	// Delete removes a record from the specified table by its ID.
	// It returns the result of the delete operation as an interface and an error if the operation fails.
	Delete(ctx context.Context, table string, id string) (any, error)

	// Select retrieves all records from the specified table.
	// It returns a slice of maps representing the records and an error if the operation fails.
	Select(ctx context.Context, table string) ([]map[string]any, error)

	HealthChecker
}

// SurrealBDProvider is an interface that extends SurrealDB with additional methods for logging, metrics, or connection management.
// It is typically used for initializing and managing SurrealDB-based data sources.
type SurrealBDProvider interface {
	SurrealDB

	provider
}

type provider interface {
	// UseLogger sets the logger for the Cassandra client.
	UseLogger(logger any)

	// UseMetrics sets the metrics for the Cassandra client.
	UseMetrics(metrics any)

	// UseTracer sets the tracer for the Cassandra client.
	UseTracer(tracer any)

	// Connect establishes a connection to Cassandra and registers metrics using the provided configuration when the client was Created.
	Connect()
}

type HealthChecker interface {
	// HealthCheck returns an interface rather than a struct as externalDB's are part of different module.
	// It is done to avoid adding packages which are not being used.
	HealthCheck(context.Context) (any, error)
}

type KVStore interface {
	Get(ctx context.Context, key string) (string, error)
	Set(ctx context.Context, key, value string) error
	Delete(ctx context.Context, key string) error

	HealthChecker
}

type KVStoreProvider interface {
	KVStore

	provider
}

type PubSubProvider interface {
	pubsub.Client

	provider
}

type Solr interface {
	Search(ctx context.Context, collection string, params map[string]any) (any, error)
	Create(ctx context.Context, collection string, document *bytes.Buffer, params map[string]any) (any, error)
	Update(ctx context.Context, collection string, document *bytes.Buffer, params map[string]any) (any, error)
	Delete(ctx context.Context, collection string, document *bytes.Buffer, params map[string]any) (any, error)

	Retrieve(ctx context.Context, collection string, params map[string]any) (any, error)
	ListFields(ctx context.Context, collection string, params map[string]any) (any, error)
	AddField(ctx context.Context, collection string, document *bytes.Buffer) (any, error)
	UpdateField(ctx context.Context, collection string, document *bytes.Buffer) (any, error)
	DeleteField(ctx context.Context, collection string, document *bytes.Buffer) (any, error)

	HealthChecker
}

type SolrProvider interface {
	Solr

	provider
}

// Dgraph defines the methods for interacting with a Dgraph database.
type Dgraph interface {
	// ApplySchema applies or updates the complete database schema.
	// Parameters:
	// - ctx: Context for request cancellation and timeouts
	// - schema: Schema definition in Dgraph Schema Definition Language (SDL) format
	// Returns:
	// - error: An error if the schema application fails
	ApplySchema(ctx context.Context, schema string) error

	// AddOrUpdateField atomically creates or updates a single field definition.
	// Parameters:
	// - ctx: Context for request cancellation and timeouts
	// - fieldName: Name of the field/predicate to create or update
	// - fieldType: Dgraph data type (e.g., string, int, datetime)
	// - directives: Space-separated Dgraph directives (e.g., "@index(hash) @upsert")
	// Returns:
	// - error: An error if the field operation fails
	AddOrUpdateField(ctx context.Context, fieldName, fieldType, directives string) error

	// DropField permanently removes a field/predicate and all its associated data.
	// Parameters:
	// - ctx: Context for request cancellation and timeouts
	// - fieldName: Name of the field/predicate to remove
	// Returns:
	// - error: An error if the field removal fails
	DropField(ctx context.Context, fieldName string) error

	// Query executes a read-only query in the Dgraph database and returns the result.
	// Parameters:
	// - ctx: The context for the query, used for controlling timeouts, cancellation, etc.
	// - query: The Dgraph query string in GraphQL+- format.
	// Returns:
	// - any: The result of the query, usually of type *api.Response.
	// - error: An error if the query execution fails.
	Query(ctx context.Context, query string) (any, error)

	// QueryWithVars executes a read-only query with variables in the Dgraph database.
	// Parameters:
	// - ctx: The context for the query.
	// - query: The Dgraph query string in GraphQL+- format.
	// - vars: A map of variables to be used within the query.
	// Returns:
	// - any: The result of the query with variables, usually of type *api.Response.
	// - error: An error if the query execution fails.
	QueryWithVars(ctx context.Context, query string, vars map[string]string) (any, error)

	// Mutate executes a write operation (mutation) in the Dgraph database and returns the result.
	// Parameters:
	// - ctx: The context for the mutation.
	// - mu: The mutation operation, usually of type *api.Mutation.
	// Returns:
	// - any: The result of the mutation, usually of type *api.Assigned.
	// - error: An error if the mutation execution fails.
	Mutate(ctx context.Context, mu any) (any, error)

	// Alter applies schema or other changes to the Dgraph database.
	// Parameters:
	// - ctx: The context for the alter operation.
	// - op: The alter operation, usually of type *api.Operation.
	// Returns:
	// - error: An error if the operation fails.
	Alter(ctx context.Context, op any) error

	// NewTxn creates a new transaction (read-write) for interacting with the Dgraph database.
	// Returns:
	// - any: A new transaction, usually of type *api.Txn.
	NewTxn() any

	// NewReadOnlyTxn creates a new read-only transaction for querying the Dgraph database.
	// Returns:
	// - any: A new read-only transaction, usually of type *api.Txn.
	NewReadOnlyTxn() any

	// HealthChecker checks the health of the Dgraph instance, ensuring it is up and running.
	// Returns:
	// - error: An error if the health check fails.
	HealthChecker
}

// DgraphProvider extends Dgraph with connection management capabilities.
type DgraphProvider interface {
	Dgraph
	provider
}

type OpenTSDBProvider interface {
	OpenTSDB
	provider
}

// OpenTSDB provides methods for GoFr applications to communicate with OpenTSDB
// through its REST APIs. Each method corresponds to an API endpoint defined in the
// OpenTSDB documentation (http://opentsdb.net/docs/build/html/api_http/index.html#api-endpoints).
type OpenTSDB interface {
	// HealthChecker verifies if the OpenTSDB server is reachable.
	// Returns an error if the server is unreachable, otherwise nil.
	HealthChecker

	// PutDataPoints sends data to the 'POST /api/put' endpoint to store metrics in OpenTSDB.
	//
	// Parameters:
	// - ctx: Context for managing request lifetime.
	// - data: A slice of DataPoint objects; must contain at least one entry.
	// - queryParam: Specifies the response format:
	//   - client.PutRespWithSummary: Requests a summary response.
	//   - client.PutRespWithDetails: Requests detailed response information.
	//   - Empty string (""): No additional response details.
	// - res: A pointer to PutResponse, where the server's response will be stored.
	//
	// Returns:
	// - Error if parameters are invalid, response parsing fails, or if connectivity issues occur.
	PutDataPoints(ctx context.Context, data any, queryParam string, res any) error

	// QueryDataPoints retrieves data using the 'GET /api/query' endpoint based on the specified parameters.
	//
	// Parameters:
	// - ctx: Context for managing request lifetime.
	// - param: An instance of QueryParam with query parameters for filtering data.
	// - res: A pointer to QueryResponse, where the server's response will be stored.
	//
	// Returns:
	// - Error if parameters are invalid, response parsing fails, or if connectivity issues occur.
	QueryDataPoints(ctx context.Context, param any, res any) error

	// QueryLatestDataPoints fetches the latest data point(s) using the 'GET /api/query/last' endpoint,
	// supported in OpenTSDB v2.2 and later.
	//
	// Parameters:
	// - ctx: Context for managing request lifetime.
	// - param: An instance of QueryLastParam with query parameters for the latest data point.
	// - res: A pointer to QueryLastResponse, where the server's response will be stored.
	//
	// Returns:
	// - Error if parameters are invalid, response parsing fails, or if connectivity issues occur.
	QueryLatestDataPoints(ctx context.Context, param any, res any) error

	// GetAggregators retrieves available aggregation functions using the 'GET /api/aggregators' endpoint.
	//
	// Parameters:
	// - ctx: Context for managing request lifetime.
	// - res: A pointer to AggregatorsResponse, where the server's response will be stored.
	//
	// Returns:
	// - Error if response parsing fails or if connectivity issues occur.
	GetAggregators(ctx context.Context, res any) error

	// QueryAnnotation retrieves a single annotation from OpenTSDB using the 'GET /api/annotation' endpoint.
	//
	// Parameters:
	// - ctx: Context for managing request lifetime.
	// - queryAnnoParam: A map of parameters for the annotation query, such as client.AnQueryStartTime, client.AnQueryTSUid.
	// - res: A pointer to AnnotationResponse, where the server's response will be stored.
	//
	// Returns:
	// - Error if parameters are invalid, response parsing fails, or if connectivity issues occur.
	QueryAnnotation(ctx context.Context, queryAnnoParam map[string]any, res any) error

	// PostAnnotation creates or updates an annotation in OpenTSDB using the 'POST /api/annotation' endpoint.
	//
	// Parameters:
	// - ctx: Context for managing request lifetime.
	// - annotation: The annotation to be created or updated.
	// - res: A pointer to AnnotationResponse, where the server's response will be stored.
	//
	// Returns:
	// - Error if parameters are invalid, response parsing fails, or if connectivity issues occur.
	PostAnnotation(ctx context.Context, annotation any, res any) error

	// PutAnnotation creates or replaces an annotation in OpenTSDB using the 'PUT /api/annotation' endpoint.
	// Fields not included in the request will be reset to default values.
	//
	// Parameters:
	// - ctx: Context for managing request lifetime.
	// - annotation: The annotation to be created or replaced.
	// - res: A pointer to AnnotationResponse, where the server's response will be stored.
	//
	// Returns:
	// - Error if parameters are invalid, response parsing fails, or if connectivity issues occur.
	PutAnnotation(ctx context.Context, annotation any, res any) error

	// DeleteAnnotation removes an annotation from OpenTSDB using the 'DELETE /api/annotation' endpoint.
	//
	// Parameters:
	// - ctx: Context for managing request lifetime.
	// - annotation: The annotation to be deleted.
	// - res: A pointer to AnnotationResponse, where the server's response will be stored.
	//
	// Returns:
	// - Error if parameters are invalid, response parsing fails, or if connectivity issues occur.
	DeleteAnnotation(ctx context.Context, annotation any, res any) error
}

type ScyllaDB interface {
	// Query executes a CQL (Cassandra Query Language) query on the ScyllaDB cluster
	// and stores the result in the provided destination variable `dest`.
	// Accepts pointer to struct or slice as dest parameter for single and multiple
	Query(dest any, stmt string, values ...any) error
	// QueryWithCtx executes the query with a context and binds the result into dest parameter.
	// Accepts pointer to struct or slice as dest parameter for single and multiple rows retrieval respectively.
	QueryWithCtx(ctx context.Context, dest any, stmt string, values ...any) error
	// Exec executes a CQL statement (e.g., INSERT, UPDATE, DELETE) on the ScyllaDB cluster without returning any result.
	Exec(stmt string, values ...any) error
	// ExecWithCtx executes a CQL statement with the provided context and without returning any result.
	ExecWithCtx(ctx context.Context, stmt string, values ...any) error
	// ExecCAS executes a lightweight transaction (i.e. an UPDATE or INSERT statement containing an IF clause).
	// If the transaction fails because the existing values did not match, the previous values will be stored in dest.
	// Returns true if the query is applied otherwise false.
	// Returns false and error if any error occur while executing the query.
	// Accepts only pointer to struct and built-in types as the dest parameter.
	ExecCAS(dest any, stmt string, values ...any) (bool, error)
	// NewBatch initializes a new batch operation with the specified name and batch type.
	NewBatch(name string, batchType int) error
	// NewBatchWithCtx takes context,name and batchtype and return error.
	NewBatchWithCtx(_ context.Context, name string, batchType int) error
	// BatchQuery executes a batch query in the ScyllaDB cluster with the specified name, statement, and values.
	BatchQuery(name, stmt string, values ...any) error
	// BatchQueryWithCtx executes a batch query with the provided context.
	BatchQueryWithCtx(ctx context.Context, name, stmt string, values ...any) error
	// ExecuteBatchWithCtx executes a batch with context and name returns error.
	ExecuteBatchWithCtx(ctx context.Context, name string) error
	// HealthChecker defines the HealthChecker interface.
	HealthChecker
}

type ScyllaDBProvider interface {
	ScyllaDB
	provider
}

type ArangoDB interface {
	// CreateDB creates a new database in ArangoDB.
	CreateDB(ctx context.Context, database string) error
	// DropDB deletes an existing database in ArangoDB.
	DropDB(ctx context.Context, database string) error

	// CreateCollection creates a new collection in a database with specified type.
	CreateCollection(ctx context.Context, database, collection string, isEdge bool) error
	// DropCollection deletes an existing collection from a database.
	DropCollection(ctx context.Context, database, collection string) error

	// CreateGraph creates a new graph in a database.
	// Parameters:
	//   - ctx: Request context for tracing and cancellation.
	//   - database: Name of the database where the graph will be created.
	//   - graph: Name of the graph to be created.
	//   - edgeDefinitions: Pointer to EdgeDefinition struct containing edge definitions.
	//
	// Returns an error if the edgeDefinitions parameter is not of type *EdgeDefinition or is nil.
	CreateGraph(ctx context.Context, database, graph string, edgeDefinitions any) error
	// DropGraph deletes an existing graph from a database.
	DropGraph(ctx context.Context, database, graph string) error

	// CreateDocument creates a new document in the specified collection.
	CreateDocument(ctx context.Context, dbName, collectionName string, document any) (string, error)
	// GetDocument retrieves a document by its ID from the specified collection.
	GetDocument(ctx context.Context, dbName, collectionName, documentID string, result any) error
	// UpdateDocument updates an existing document in the specified collection.
	UpdateDocument(ctx context.Context, dbName, collectionName, documentID string, document any) error
	// DeleteDocument deletes a document by its ID from the specified collection.
	DeleteDocument(ctx context.Context, dbName, collectionName, documentID string) error

	// GetEdges fetches all edges connected to a given vertex in the specified edge collection.
	//
	// Parameters:
	//   - ctx: Request context for tracing and cancellation.
	//   - dbName: Database name.
	//   - graphName: Graph name.
	//   - edgeCollection: Edge collection name.
	//   - vertexID: Full vertex ID (e.g., "persons/16563").
	//   - resp: Pointer to `*EdgeDetails` to store results.
	//
	// Returns an error if input is invalid, `resp` is of the wrong type, or the query fails.
	GetEdges(ctx context.Context, dbName, graphName, edgeCollection, vertexID string, resp any) error

	// Query executes an AQL query and binds the results.
	//
	// Parameters:
	//   - ctx: Request context for tracing and cancellation.
	//   - dbName: Name of the database where the query will be executed.
	//   - query: AQL query string to be executed.
	//   - bindVars: Map of bind variables to be used in the query.
	//   - result: Pointer to a slice of maps where the query results will be stored.
	//	 - options : A flexible map[string]any to customize query behavior. Keys should be in camelCase
	//     and correspond to fields in ArangoDB’s QueryOptions and QuerySubOptions structs.
	//
	// Returns an error if the database connection fails, the query execution fails, or
	// the result parameter is not a pointer to a slice of maps.
	Query(ctx context.Context, dbName string, query string, bindVars map[string]any, result any, options ...map[string]any) error

	HealthChecker
}

// ArangoDBProvider is an interface that extends ArangoDB with additional methods for logging, metrics, and connection management.
type ArangoDBProvider interface {
	ArangoDB

	provider
}

// Elasticsearch defines all the operations GoFr users need.
type Elasticsearch interface {
	// CreateIndex creates a new index with optional mapping/settings.
	CreateIndex(ctx context.Context, index string, settings map[string]any) error

	// DeleteIndex deletes an existing index.
	DeleteIndex(ctx context.Context, index string) error

	// IndexDocument indexes (creates or replaces) a single document.
	IndexDocument(ctx context.Context, index, id string, document any) error

	// GetDocument retrieves a single document by ID.
	// Returns the raw JSON as a map.
	GetDocument(ctx context.Context, index, id string) (map[string]any, error)

	// UpdateDocument applies a partial update to an existing document.
	UpdateDocument(ctx context.Context, index, id string, update map[string]any) error

	// DeleteDocument removes a document by ID.
	DeleteDocument(ctx context.Context, index, id string) error

	// Bulk executes multiple indexing/updating/deleting operations in one request.
	// Each entry in `operations` should be a JSON‑serializable object
	// following the Elasticsearch bulk API format.
	Bulk(ctx context.Context, operations []map[string]any) (map[string]any, error)

	// Search executes a query against one or more indices.
	// Returns the entire response JSON as a map.
	Search(ctx context.Context, indices []string, query map[string]any) (map[string]any, error)

	HealthChecker
}

// ElasticsearchProvider an interface that extends Elasticsearch with additional methods for logging, metrics, and connection management.
type ElasticsearchProvider interface {
	Elasticsearch

	provider
}
<<<<<<< HEAD
=======

// Couchbase defines the methods for interacting with a Couchbase database.
type Couchbase interface {
	// Get retrieves a document by its key from the specified bucket.
	// The result parameter should be a pointer to the struct where the document will be unmarshaled.
	Get(ctx context.Context, key string, result any) error

	// InsertOne inserts a new document in the collection.
	Insert(ctx context.Context, key string, document, result any) error

	// Upsert inserts a new document or replaces an existing one in the specified bucket.
	// The document parameter can be any Go type that can be marshaled into JSON.
	Upsert(ctx context.Context, key string, document any, result any) error

	// Remove deletes a document by its key from the specified bucket.
	Remove(ctx context.Context, key string) error

	// Query executes a N1QL query against the Couchbase cluster.
	// The statement is the N1QL query string, and params are any query parameters.
	// The result parameter should be a pointer to a slice of structs or maps where the query results will be unmarshaled.
	Query(ctx context.Context, statement string, params map[string]any, result any) error

	// AnalyticsQuery executes an Analytics query against the Couchbase Analytics service.
	// The statement is the Analytics query string, and params are any query parameters.
	// The result parameter should be a pointer to a slice of structs or maps where the query results will be unmarshaled.
	AnalyticsQuery(ctx context.Context, statement string, params map[string]any, result any) error

	RunTransaction(ctx context.Context, logic func(attempt any) error) (any, error)

	Close(opts any) error

	HealthChecker
}

// CouchbaseProvider is an interface that extends Couchbase with additional methods
// for logging, metrics, tracing, and connection management, aligning with other
// data source providers in your package.
type CouchbaseProvider interface {
	Couchbase

	provider
}
>>>>>>> 295fc4b6
<|MERGE_RESOLUTION|>--- conflicted
+++ resolved
@@ -734,8 +734,6 @@
 
 	provider
 }
-<<<<<<< HEAD
-=======
 
 // Couchbase defines the methods for interacting with a Couchbase database.
 type Couchbase interface {
@@ -777,5 +775,4 @@
 	Couchbase
 
 	provider
-}
->>>>>>> 295fc4b6
+}