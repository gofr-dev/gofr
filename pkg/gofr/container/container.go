/*
Package container provides a centralized structure to manage common application-level concerns such as
logging, connection pools, and service management. This package is designed to facilitate the sharing and
management of these concerns across different parts of an application.

Supported data sources:
  - Databases (Cassandra, ClickHouse, MongoDB, DGraph, MySQL, PostgreSQL, SQLite)
  - Key-value storages (Redis, BadgerDB)
  - Pub/Sub systems (Azure Event Hub, Google as backend, Kafka, MQTT)
  - Search engines (Solr)
  - File systems (FTP, SFTP, S3)
*/
package container

import (
	"context"
	"errors"
	"strconv"
	"strings"
	"time"

	_ "github.com/go-sql-driver/mysql" // This is required to be blank import

	"gofr.dev/pkg/gofr/config"
	"gofr.dev/pkg/gofr/datasource/file"
	"gofr.dev/pkg/gofr/datasource/pubsub"
	"gofr.dev/pkg/gofr/datasource/pubsub/google"
	"gofr.dev/pkg/gofr/datasource/pubsub/kafka"
	"gofr.dev/pkg/gofr/datasource/pubsub/mqtt"
	"gofr.dev/pkg/gofr/datasource/redis"
	"gofr.dev/pkg/gofr/datasource/sql"
	"gofr.dev/pkg/gofr/logging"
	"gofr.dev/pkg/gofr/logging/remotelogger"
	"gofr.dev/pkg/gofr/metrics"
	"gofr.dev/pkg/gofr/metrics/exporters"
	"gofr.dev/pkg/gofr/service"
	"gofr.dev/pkg/gofr/version"
	"gofr.dev/pkg/gofr/websocket"
)

// Container is a collection of all common application level concerns. Things like Logger, Connection Pool for Redis
// etc. which is shared across is placed here.
type Container struct {
	logging.Logger

	appName    string
	appVersion string

	Services       map[string]service.HTTP
	metricsManager metrics.Manager
	PubSub         pubsub.Client

	WSManager *websocket.Manager

	Redis Redis
	SQL   DB

	Cassandra     CassandraWithContext
	Clickhouse    Clickhouse
	Mongo         Mongo
	Solr          Solr
	DGraph        Dgraph
	OpenTSDB      OpenTSDB
	ScyllaDB      ScyllaDB
	SurrealDB     SurrealDB
	ArangoDB      ArangoDB
	Elasticsearch Elasticsearch
<<<<<<< HEAD
	Oracle OracleDB
=======
	Oracle        OracleDB
>>>>>>> 41951f51

	KVStore KVStore

	File file.FileSystem
}

func NewContainer(conf config.Config) *Container {
	if conf == nil {
		return &Container{}
	}

	c := &Container{
		appName:    conf.GetOrDefault("APP_NAME", "gofr-app"),
		appVersion: conf.GetOrDefault("APP_VERSION", "dev"),
	}

	c.Create(conf)

	return c
}

func (c *Container) Create(conf config.Config) {
	if c.appName == "" {
		c.appName = conf.GetOrDefault("APP_NAME", "gofr-app")
	}

	if c.appVersion == "" {
		c.appVersion = conf.GetOrDefault("APP_VERSION", "dev")
	}

	if c.Logger == nil {
		levelFetchConfig, err := strconv.Atoi(conf.GetOrDefault("REMOTE_LOG_FETCH_INTERVAL", "15"))
		if err != nil {
			levelFetchConfig = 15
		}

		c.Logger = remotelogger.New(logging.GetLevelFromString(conf.Get("LOG_LEVEL")), conf.Get("REMOTE_LOG_URL"),
			time.Duration(levelFetchConfig)*time.Second)

		if err != nil {
			c.Logger.Error("invalid value for REMOTE_LOG_FETCH_INTERVAL. setting default of 15 sec.")
		}
	}

	c.Logger.Debug("Container is being created")

	c.metricsManager = metrics.NewMetricsManager(exporters.Prometheus(c.GetAppName(), c.GetAppVersion()), c.Logger)

	// Register framework metrics
	c.registerFrameworkMetrics()

	// Populating an instance of app_info with the app details, the value is set as 1 to depict the no. of instances
	c.Metrics().SetGauge("app_info", 1,
		"app_name", c.GetAppName(), "app_version", c.GetAppVersion(), "framework_version", version.Framework)

	c.Redis = redis.NewClient(conf, c.Logger, c.metricsManager)

	c.SQL = sql.NewSQL(conf, c.Logger, c.metricsManager)

	switch strings.ToUpper(conf.Get("PUBSUB_BACKEND")) {
	case "KAFKA":
		if conf.Get("PUBSUB_BROKER") != "" {
			partition, _ := strconv.Atoi(conf.GetOrDefault("PARTITION_SIZE", "0"))
			offSet, _ := strconv.Atoi(conf.GetOrDefault("PUBSUB_OFFSET", "-1"))
			batchSize, _ := strconv.Atoi(conf.GetOrDefault("KAFKA_BATCH_SIZE", strconv.Itoa(kafka.DefaultBatchSize)))
			batchBytes, _ := strconv.Atoi(conf.GetOrDefault("KAFKA_BATCH_BYTES", strconv.Itoa(kafka.DefaultBatchBytes)))
			batchTimeout, _ := strconv.Atoi(conf.GetOrDefault("KAFKA_BATCH_TIMEOUT", strconv.Itoa(kafka.DefaultBatchTimeout)))

			tlsConf := kafka.TLSConfig{
				CertFile:           conf.Get("KAFKA_TLS_CERT_FILE"),
				KeyFile:            conf.Get("KAFKA_TLS_KEY_FILE"),
				CACertFile:         conf.Get("KAFKA_TLS_CA_CERT_FILE"),
				InsecureSkipVerify: conf.Get("KAFKA_TLS_INSECURE_SKIP_VERIFY") == "true",
			}

			pubsubBrokers := strings.Split(conf.Get("PUBSUB_BROKER"), ",")

			c.PubSub = kafka.New(&kafka.Config{
				Brokers:          pubsubBrokers,
				Partition:        partition,
				ConsumerGroupID:  conf.Get("CONSUMER_ID"),
				OffSet:           offSet,
				BatchSize:        batchSize,
				BatchBytes:       batchBytes,
				BatchTimeout:     batchTimeout,
				SecurityProtocol: conf.Get("KAFKA_SECURITY_PROTOCOL"),
				SASLMechanism:    conf.Get("KAFKA_SASL_MECHANISM"),
				SASLUser:         conf.Get("KAFKA_SASL_USERNAME"),
				SASLPassword:     conf.Get("KAFKA_SASL_PASSWORD"),
				TLS:              tlsConf,
			}, c.Logger, c.metricsManager)
		}
	case "GOOGLE":
		c.PubSub = google.New(google.Config{
			ProjectID:        conf.Get("GOOGLE_PROJECT_ID"),
			SubscriptionName: conf.Get("GOOGLE_SUBSCRIPTION_NAME"),
		}, c.Logger, c.metricsManager)
	case "MQTT":
		c.PubSub = c.createMqttPubSub(conf)
	}

	c.File = file.New(c.Logger)

	c.WSManager = websocket.New()
}

func (c *Container) Close() error {
	var err error

	if !isNil(c.SQL) {
		err = errors.Join(err, c.SQL.Close())
	}

	if !isNil(c.Redis) {
		err = errors.Join(err, c.Redis.Close())
	}

	if !isNil(c.PubSub) {
		err = errors.Join(err, c.PubSub.Close())
	}

	for _, conn := range c.WSManager.ListConnections() {
		c.WSManager.CloseConnection(conn)
	}

	return err
}

func (c *Container) createMqttPubSub(conf config.Config) pubsub.Client {
	var qos byte

	port, _ := strconv.Atoi(conf.Get("MQTT_PORT"))
	order, _ := strconv.ParseBool(conf.GetOrDefault("MQTT_MESSAGE_ORDER", "false"))

	retrieveRetained, _ := strconv.ParseBool(conf.GetOrDefault("MQTT_RETRIEVE_RETAINED", "false"))

	keepAlive, err := time.ParseDuration(conf.Get("MQTT_KEEP_ALIVE"))
	if err != nil {
		keepAlive = 30 * time.Second

		c.Logger.Debug("MQTT_KEEP_ALIVE is not set or invalid, setting it to 30 seconds")
	}

	switch conf.Get("MQTT_QOS") {
	case "1":
		qos = 1
	case "2":
		qos = 2
	default:
		qos = 0
	}

	configs := &mqtt.Config{
		Protocol:         conf.GetOrDefault("MQTT_PROTOCOL", "tcp"), // using tcp as default method to connect to broker
		Hostname:         conf.Get("MQTT_HOST"),
		Port:             port,
		Username:         conf.Get("MQTT_USER"),
		Password:         conf.Get("MQTT_PASSWORD"),
		ClientID:         conf.Get("MQTT_CLIENT_ID_SUFFIX"),
		QoS:              qos,
		Order:            order,
		RetrieveRetained: retrieveRetained,
		KeepAlive:        keepAlive,
		CloseTimeout:     0 * time.Millisecond,
	}

	return mqtt.New(configs, c.Logger, c.metricsManager)
}

// GetHTTPService returns registered HTTP services.
// HTTP services are registered from AddHTTPService method of GoFr object.
func (c *Container) GetHTTPService(serviceName string) service.HTTP {
	return c.Services[serviceName]
}

func (c *Container) Metrics() metrics.Manager {
	return c.metricsManager
}

func (c *Container) registerFrameworkMetrics() {
	// system info metrics
	c.Metrics().NewGauge("app_info", "Info for app_name, app_version and framework_version.")
	c.Metrics().NewGauge("app_go_routines", "Number of Go routines running.")
	c.Metrics().NewGauge("app_sys_memory_alloc", "Number of bytes allocated for heap objects.")
	c.Metrics().NewGauge("app_sys_total_alloc", "Number of cumulative bytes allocated for heap objects.")
	c.Metrics().NewGauge("app_go_numGC", "Number of completed Garbage Collector cycles.")
	c.Metrics().NewGauge("app_go_sys", "Number of total bytes of memory.")

	{ // HTTP metrics
		httpBuckets := []float64{.001, .003, .005, .01, .02, .03, .05, .1, .2, .3, .5, .75, 1, 2, 3, 5, 10, 30}
		c.Metrics().NewHistogram("app_http_response", "Response time of HTTP requests in seconds.", httpBuckets...)
		c.Metrics().NewHistogram("app_http_service_response", "Response time of HTTP service requests in seconds.", httpBuckets...)
	}

	{ // Redis metrics
		redisBuckets := []float64{.05, .075, .1, .125, .15, .2, .3, .5, .75, 1, 1.25, 1.5, 2, 2.5, 3}
		c.Metrics().NewHistogram("app_redis_stats", "Response time of Redis commands in milliseconds.", redisBuckets...)
	}

	{ // SQL metrics
		sqlBuckets := []float64{.05, .075, .1, .125, .15, .2, .3, .5, .75, 1, 2, 3, 4, 5, 7.5, 10}
		c.Metrics().NewHistogram("app_sql_stats", "Response time of SQL queries in milliseconds.", sqlBuckets...)
		c.Metrics().NewGauge("app_sql_open_connections", "Number of open SQL connections.")
		c.Metrics().NewGauge("app_sql_inUse_connections", "Number of inUse SQL connections.")
	}

	// pubsub metrics
	c.Metrics().NewCounter("app_pubsub_publish_total_count", "Number of total publish operations.")
	c.Metrics().NewCounter("app_pubsub_publish_success_count", "Number of successful publish operations.")
	c.Metrics().NewCounter("app_pubsub_subscribe_total_count", "Number of total subscribe operations.")
	c.Metrics().NewCounter("app_pubsub_subscribe_success_count", "Number of successful subscribe operations.")
}

func (c *Container) GetAppName() string {
	return c.appName
}

func (c *Container) GetAppVersion() string {
	return c.appVersion
}

func (c *Container) GetPublisher() pubsub.Publisher {
	return c.PubSub
}

func (c *Container) GetSubscriber() pubsub.Subscriber {
	return c.PubSub
}

// GetConnectionFromContext retrieves a WebSocket connection from the context using the Manager.
func (c *Container) GetConnectionFromContext(ctx context.Context) *websocket.Connection {
	connID, ok := ctx.Value(websocket.WSConnectionKey).(string)
	if !ok {
		return nil
	}

	return c.WSManager.GetWebsocketConnection(connID)
}

// GetWSConnectionByServiceName retrieves a WebSocket connection by its service name.
func (c *Container) GetWSConnectionByServiceName(serviceName string) *websocket.Connection {
	return c.WSManager.GetConnectionByServiceName(serviceName)
}

// AddConnection adds a WebSocket connection to the Manager.
func (c *Container) AddConnection(connID string, conn *websocket.Connection) {
	c.WSManager.AddWebsocketConnection(connID, conn)
}

// RemoveConnection removes a WebSocket connection from the Manager.
func (c *Container) RemoveConnection(connID string) {
	c.WSManager.CloseConnection(connID)
}<|MERGE_RESOLUTION|>--- conflicted
+++ resolved
@@ -65,11 +65,7 @@
 	SurrealDB     SurrealDB
 	ArangoDB      ArangoDB
 	Elasticsearch Elasticsearch
-<<<<<<< HEAD
-	Oracle OracleDB
-=======
 	Oracle        OracleDB
->>>>>>> 41951f51
 
 	KVStore KVStore
 
