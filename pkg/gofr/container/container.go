--- conflicted
+++ resolved
@@ -68,16 +68,6 @@
 	}
 
 	c.createLogger(conf)
-<<<<<<< HEAD
-
-	if c.Logger == nil {
-		c.Logger = remotelogger.New(logging.GetLevelFromString(conf.Get("LOG_LEVEL")), conf.Get("REMOTE_LOG_URL"),
-			conf.GetOrDefault("REMOTE_LOG_FETCH_INTERVAL", "15"))
-	}
-
-	c.Debug("Container is being created")
-=======
->>>>>>> c92cd59a
 
 	c.metricsManager = metrics.NewMetricsManager(exporters.Prometheus(c.appName, c.appVersion), c.Logger)
 
@@ -153,31 +143,6 @@
 		c.Logger = remotelogger.New(logging.GetLevelFromString(conf.Get("LOG_LEVEL")), conf.Get("REMOTE_LOG_URL"),
 			conf.GetOrDefault("REMOTE_LOG_FETCH_INTERVAL", "15"))
 
-		maskingFields := conf.GetOrDefault("LOGGER_MASKING_FIELDS", "")
-		if maskingFields != "" {
-			fields := strings.Split(maskingFields, ",")
-
-			var filteredFields []string
-
-			for _, field := range fields {
-				field = strings.TrimSpace(field)
-				if field != "" {
-					filteredFields = append(filteredFields, field)
-				}
-			}
-
-			c.Logger.SetMaskingFilters(filteredFields)
-		}
-	}
-
-	c.Debug("Container is being created")
-}
-
-func (c *Container) createLogger(conf config.Config) {
-	if c.Logger == nil {
-		c.Logger = remotelogger.New(logging.GetLevelFromString(conf.Get("LOG_LEVEL")), conf.Get("REMOTE_LOG_URL"),
-			conf.GetOrDefault("REMOTE_LOG_FETCH_INTERVAL", "15"))
-
 		maskingFields := conf.Get("LOGGER_MASKING_FIELDS")
 		if maskingFields != "" {
 			fields := strings.Split(maskingFields, ",")
