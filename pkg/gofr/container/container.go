--- conflicted
+++ resolved
@@ -132,7 +132,6 @@
 	}
 }
 
-<<<<<<< HEAD
 func (c *Container) createLogger(conf config.Config) {
 	if c.Logger == nil {
 		c.Logger = remotelogger.New(logging.GetLevelFromString(conf.Get("LOG_LEVEL")), conf.Get("REMOTE_LOG_URL"),
@@ -158,12 +157,8 @@
 	c.Debug("Container is being created")
 }
 
-// GetHTTPService returns registered http services.
-// HTTP services are registered from AddHTTPService method of gofr object.
-=======
 // GetHTTPService returns registered HTTP services.
 // HTTP services are registered from AddHTTPService method of GoFr object.
->>>>>>> faf286cd
 func (c *Container) GetHTTPService(serviceName string) service.HTTP {
 	return c.Services[serviceName]
 }
