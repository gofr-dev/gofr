/*
Package container provides a centralized structure to manage common application-level concerns such as
logging, connection pools, and service management. This package is designed to facilitate the sharing and
management of these concerns across different parts of an application.

Supported data sources:
  - Databases (Cassandra, ClickHouse, MongoDB, DGraph, MySQL, PostgreSQL, SQLite)
  - Key-value storages (Redis, BadgerDB)
  - Pub/Sub systems (Azure Event Hub, Google as backend, Kafka, MQTT)
  - Search engines (Solr)
  - File systems (FTP, SFTP, S3)
*/
package container

import (
	"context"
	"errors"
	"strconv"
	"strings"
	"time"

	_ "github.com/go-sql-driver/mysql" // This is required to be blank import

	"gofr.dev/pkg/gofr/config"
	"gofr.dev/pkg/gofr/datasource/file"
	"gofr.dev/pkg/gofr/datasource/pubsub"
	"gofr.dev/pkg/gofr/datasource/pubsub/google"
	"gofr.dev/pkg/gofr/datasource/pubsub/kafka"
	"gofr.dev/pkg/gofr/datasource/pubsub/mqtt"
	"gofr.dev/pkg/gofr/datasource/redis"
	"gofr.dev/pkg/gofr/datasource/sql"
	"gofr.dev/pkg/gofr/logging"
	"gofr.dev/pkg/gofr/logging/remotelogger"
	"gofr.dev/pkg/gofr/metrics"
	"gofr.dev/pkg/gofr/metrics/exporters"
	"gofr.dev/pkg/gofr/service"
	"gofr.dev/pkg/gofr/version"
	"gofr.dev/pkg/gofr/websocket"
)

// Container is a collection of all common application level concerns. Things like Logger, Connection Pool for Redis
// etc. which is shared across is placed here.
type Container struct {
	logging.Logger

	appName    string
	appVersion string

	Services       map[string]service.HTTP
	metricsManager metrics.Manager
	PubSub         pubsub.Client

	WSManager *websocket.Manager

	Redis Redis
	SQL   DB

	Cassandra     CassandraWithContext
	Clickhouse    Clickhouse
	Mongo         Mongo
	Solr          Solr
	DGraph        Dgraph
	OpenTSDB      OpenTSDB
	ScyllaDB      ScyllaDB
	SurrealDB     SurrealDB
	ArangoDB      ArangoDB
	Elasticsearch Elasticsearch
<<<<<<< HEAD
	InfluxDB      InfluxDB
=======
	Oracle        OracleDB
	Couchbase     Couchbase
>>>>>>> 513473b5

	KVStore KVStore

	File file.FileSystem
}

func NewContainer(conf config.Config) *Container {
	if conf == nil {
		return &Container{}
	}

	c := &Container{
		appName:    conf.GetOrDefault("APP_NAME", "gofr-app"),
		appVersion: conf.GetOrDefault("APP_VERSION", "dev"),
	}

	c.Create(conf)

	return c
}

func (c *Container) Create(conf config.Config) {
	if c.appName == "" {
		c.appName = conf.GetOrDefault("APP_NAME", "gofr-app")
	}

	if c.appVersion == "" {
		c.appVersion = conf.GetOrDefault("APP_VERSION", "dev")
	}

	if c.Logger == nil {
		levelFetchConfig, err := strconv.Atoi(conf.GetOrDefault("REMOTE_LOG_FETCH_INTERVAL", "15"))
		if err != nil {
			levelFetchConfig = 15
		}

		c.Logger = remotelogger.New(logging.GetLevelFromString(conf.Get("LOG_LEVEL")), conf.Get("REMOTE_LOG_URL"),
			time.Duration(levelFetchConfig)*time.Second)

		if err != nil {
			c.Logger.Error("invalid value for REMOTE_LOG_FETCH_INTERVAL. setting default of 15 sec.")
		}
	}

	c.Logger.Debug("Container is being created")

	c.metricsManager = metrics.NewMetricsManager(exporters.Prometheus(c.GetAppName(), c.GetAppVersion()), c.Logger)

	// Register framework metrics
	c.registerFrameworkMetrics()

	// Populating an instance of app_info with the app details, the value is set as 1 to depict the no. of instances
	c.Metrics().SetGauge("app_info", 1,
		"app_name", c.GetAppName(), "app_version", c.GetAppVersion(), "framework_version", version.Framework)

	c.Redis = redis.NewClient(conf, c.Logger, c.metricsManager)

	c.SQL = sql.NewSQL(conf, c.Logger, c.metricsManager)

	switch strings.ToUpper(conf.Get("PUBSUB_BACKEND")) {
	case "KAFKA":
		if conf.Get("PUBSUB_BROKER") != "" {
			partition, _ := strconv.Atoi(conf.GetOrDefault("PARTITION_SIZE", "0"))
			offSet, _ := strconv.Atoi(conf.GetOrDefault("PUBSUB_OFFSET", "-1"))
			batchSize, _ := strconv.Atoi(conf.GetOrDefault("KAFKA_BATCH_SIZE", strconv.Itoa(kafka.DefaultBatchSize)))
			batchBytes, _ := strconv.Atoi(conf.GetOrDefault("KAFKA_BATCH_BYTES", strconv.Itoa(kafka.DefaultBatchBytes)))
			batchTimeout, _ := strconv.Atoi(conf.GetOrDefault("KAFKA_BATCH_TIMEOUT", strconv.Itoa(kafka.DefaultBatchTimeout)))

			tlsConf := kafka.TLSConfig{
				CertFile:           conf.Get("KAFKA_TLS_CERT_FILE"),
				KeyFile:            conf.Get("KAFKA_TLS_KEY_FILE"),
				CACertFile:         conf.Get("KAFKA_TLS_CA_CERT_FILE"),
				InsecureSkipVerify: conf.Get("KAFKA_TLS_INSECURE_SKIP_VERIFY") == "true",
			}

			pubsubBrokers := strings.Split(conf.Get("PUBSUB_BROKER"), ",")

			c.PubSub = kafka.New(&kafka.Config{
				Brokers:          pubsubBrokers,
				Partition:        partition,
				ConsumerGroupID:  conf.Get("CONSUMER_ID"),
				OffSet:           offSet,
				BatchSize:        batchSize,
				BatchBytes:       batchBytes,
				BatchTimeout:     batchTimeout,
				SecurityProtocol: conf.Get("KAFKA_SECURITY_PROTOCOL"),
				SASLMechanism:    conf.Get("KAFKA_SASL_MECHANISM"),
				SASLUser:         conf.Get("KAFKA_SASL_USERNAME"),
				SASLPassword:     conf.Get("KAFKA_SASL_PASSWORD"),
				TLS:              tlsConf,
			}, c.Logger, c.metricsManager)
		}
	case "GOOGLE":
		c.PubSub = google.New(google.Config{
			ProjectID:        conf.Get("GOOGLE_PROJECT_ID"),
			SubscriptionName: conf.Get("GOOGLE_SUBSCRIPTION_NAME"),
		}, c.Logger, c.metricsManager)
	case "MQTT":
		c.PubSub = c.createMqttPubSub(conf)
	}

	c.File = file.New(c.Logger)

	c.WSManager = websocket.New()
}

func (c *Container) Close() error {
	var err error

	if !isNil(c.SQL) {
		err = errors.Join(err, c.SQL.Close())
	}

	if !isNil(c.Redis) {
		err = errors.Join(err, c.Redis.Close())
	}

	if !isNil(c.PubSub) {
		err = errors.Join(err, c.PubSub.Close())
	}

	for _, conn := range c.WSManager.ListConnections() {
		c.WSManager.CloseConnection(conn)
	}

	return err
}

func (c *Container) createMqttPubSub(conf config.Config) pubsub.Client {
	var qos byte

	port, _ := strconv.Atoi(conf.Get("MQTT_PORT"))
	order, _ := strconv.ParseBool(conf.GetOrDefault("MQTT_MESSAGE_ORDER", "false"))

	retrieveRetained, _ := strconv.ParseBool(conf.GetOrDefault("MQTT_RETRIEVE_RETAINED", "false"))

	keepAlive, err := time.ParseDuration(conf.Get("MQTT_KEEP_ALIVE"))
	if err != nil {
		keepAlive = 30 * time.Second

		c.Logger.Debug("MQTT_KEEP_ALIVE is not set or invalid, setting it to 30 seconds")
	}

	switch conf.Get("MQTT_QOS") {
	case "1":
		qos = 1
	case "2":
		qos = 2
	default:
		qos = 0
	}

	configs := &mqtt.Config{
		Protocol:         conf.GetOrDefault("MQTT_PROTOCOL", "tcp"), // using tcp as default method to connect to broker
		Hostname:         conf.Get("MQTT_HOST"),
		Port:             port,
		Username:         conf.Get("MQTT_USER"),
		Password:         conf.Get("MQTT_PASSWORD"),
		ClientID:         conf.Get("MQTT_CLIENT_ID_SUFFIX"),
		QoS:              qos,
		Order:            order,
		RetrieveRetained: retrieveRetained,
		KeepAlive:        keepAlive,
		CloseTimeout:     0 * time.Millisecond,
	}

	return mqtt.New(configs, c.Logger, c.metricsManager)
}

// GetHTTPService returns registered HTTP services.
// HTTP services are registered from AddHTTPService method of GoFr object.
func (c *Container) GetHTTPService(serviceName string) service.HTTP {
	return c.Services[serviceName]
}

func (c *Container) Metrics() metrics.Manager {
	return c.metricsManager
}

func (c *Container) registerFrameworkMetrics() {
	// system info metrics
	c.Metrics().NewGauge("app_info", "Info for app_name, app_version and framework_version.")
	c.Metrics().NewGauge("app_go_routines", "Number of Go routines running.")
	c.Metrics().NewGauge("app_sys_memory_alloc", "Number of bytes allocated for heap objects.")
	c.Metrics().NewGauge("app_sys_total_alloc", "Number of cumulative bytes allocated for heap objects.")
	c.Metrics().NewGauge("app_go_numGC", "Number of completed Garbage Collector cycles.")
	c.Metrics().NewGauge("app_go_sys", "Number of total bytes of memory.")

	{ // HTTP metrics
		httpBuckets := []float64{.001, .003, .005, .01, .02, .03, .05, .1, .2, .3, .5, .75, 1, 2, 3, 5, 10, 30}
		c.Metrics().NewHistogram("app_http_response", "Response time of HTTP requests in seconds.", httpBuckets...)
		c.Metrics().NewHistogram("app_http_service_response", "Response time of HTTP service requests in seconds.", httpBuckets...)
	}

	{ // Redis metrics
		redisBuckets := []float64{.05, .075, .1, .125, .15, .2, .3, .5, .75, 1, 1.25, 1.5, 2, 2.5, 3}
		c.Metrics().NewHistogram("app_redis_stats", "Response time of Redis commands in milliseconds.", redisBuckets...)
	}

	{ // SQL metrics
		sqlBuckets := []float64{.05, .075, .1, .125, .15, .2, .3, .5, .75, 1, 2, 3, 4, 5, 7.5, 10}
		c.Metrics().NewHistogram("app_sql_stats", "Response time of SQL queries in milliseconds.", sqlBuckets...)
		c.Metrics().NewGauge("app_sql_open_connections", "Number of open SQL connections.")
		c.Metrics().NewGauge("app_sql_inUse_connections", "Number of inUse SQL connections.")
	}

	// pubsub metrics
	c.Metrics().NewCounter("app_pubsub_publish_total_count", "Number of total publish operations.")
	c.Metrics().NewCounter("app_pubsub_publish_success_count", "Number of successful publish operations.")
	c.Metrics().NewCounter("app_pubsub_subscribe_total_count", "Number of total subscribe operations.")
	c.Metrics().NewCounter("app_pubsub_subscribe_success_count", "Number of successful subscribe operations.")
}

func (c *Container) GetAppName() string {
	return c.appName
}

func (c *Container) GetAppVersion() string {
	return c.appVersion
}

func (c *Container) GetPublisher() pubsub.Publisher {
	return c.PubSub
}

func (c *Container) GetSubscriber() pubsub.Subscriber {
	return c.PubSub
}

// GetConnectionFromContext retrieves a WebSocket connection from the context using the Manager.
func (c *Container) GetConnectionFromContext(ctx context.Context) *websocket.Connection {
	connID, ok := ctx.Value(websocket.WSConnectionKey).(string)
	if !ok {
		return nil
	}

	return c.WSManager.GetWebsocketConnection(connID)
}

// GetWSConnectionByServiceName retrieves a WebSocket connection by its service name.
func (c *Container) GetWSConnectionByServiceName(serviceName string) *websocket.Connection {
	return c.WSManager.GetConnectionByServiceName(serviceName)
}

// AddConnection adds a WebSocket connection to the Manager.
func (c *Container) AddConnection(connID string, conn *websocket.Connection) {
	c.WSManager.AddWebsocketConnection(connID, conn)
}

// RemoveConnection removes a WebSocket connection from the Manager.
func (c *Container) RemoveConnection(connID string) {
	c.WSManager.CloseConnection(connID)
}<|MERGE_RESOLUTION|>--- conflicted
+++ resolved
@@ -65,12 +65,9 @@
 	SurrealDB     SurrealDB
 	ArangoDB      ArangoDB
 	Elasticsearch Elasticsearch
-<<<<<<< HEAD
-	InfluxDB      InfluxDB
-=======
 	Oracle        OracleDB
 	Couchbase     Couchbase
->>>>>>> 513473b5
+	InfluxDB      InfluxDB
 
 	KVStore KVStore
 
