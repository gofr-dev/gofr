--- conflicted
+++ resolved
@@ -35,19 +35,13 @@
 	metricsManager metrics.Manager
 	PubSub         pubsub.Client
 
-<<<<<<< HEAD
-	Redis Redis
-	SQL   DB
-	Mongo datasource.Mongo
-
-	WebsocketConnection *websocket.Connection
-	WebSocketUpgrader   websocket.WSUpgrader
-=======
 	Redis     Redis
 	SQL       DB
 	Mongo     datasource.Mongo
 	Cassandra datasource.Cassandra
->>>>>>> 346726cb
+
+	WebsocketConnection *websocket.Connection
+	WebSocketUpgrader   websocket.WSUpgrader
 }
 
 func NewContainer(conf config.Config) *Container {
