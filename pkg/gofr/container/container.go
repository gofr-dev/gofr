package container

import (
	"strconv"

	"gofr.dev/pkg/gofr/datasource/redis"

	"gofr.dev/pkg/gofr/config"
	"gofr.dev/pkg/gofr/datasource"
	"gofr.dev/pkg/gofr/datasource/sql"
	"gofr.dev/pkg/gofr/logging"

	_ "github.com/go-sql-driver/mysql" // This is required to be blank import
)

// TODO - This can be a collection of interfaces instead of struct

// Container is a collection of all common application level concerns. Things like Logger, Connection Pool for Redis
// etc which is shared across is placed here.
type Container struct {
	logging.Logger
<<<<<<< HEAD
	Redis *redis.Redis
	DB    *datasource.DB
=======
	Redis *redis.Client
	DB    *sql.DB
}

func (c *Container) Health() interface{} {
	datasources := make(map[string]interface{})

	datasources["sql"] = c.DB.HealthCheck()

	return datasources
>>>>>>> 7a55aee9
}

func NewContainer(conf config.Config) *Container {
	c := &Container{
		Logger: logging.NewLogger(logging.GetLevelFromString(conf.Get("LOG_LEVEL"))),
	}

	c.Debug("Container is being created")

	// Connect Redis if REDIS_HOST is Set.
	if host := conf.Get("REDIS_HOST"); host != "" {
		port, err := strconv.Atoi(conf.Get("REDIS_PORT"))
		if err != nil {
			port = defaultRedisPort
		}

		c.Redis, err = redis.NewRedisClient(redis.Config{
			HostName: host,
			Port:     port,
		}, c.Logger)

		if err != nil {
			c.Errorf("could not connect to redis at %s:%d. error: %s", host, port, err)
		} else {
			c.Logf("connected to redis at %s:%d", host, port)
		}
	}

	if host := conf.Get("DB_HOST"); host != "" {
		conf := sql.DBConfig{
			HostName: host,
			User:     conf.Get("DB_USER"),
			Password: conf.Get("DB_PASSWORD"),
			Port:     conf.GetOrDefault("DB_PORT", strconv.Itoa(defaultDBPort)),
			Database: conf.Get("DB_NAME"),
		}

		var err error

		c.DB, err = sql.NewMYSQL(&conf, c.Logger)

		if err != nil {
			c.Errorf("could not connect with '%s' user to database '%s:%s'  error: %v",
				conf.User, conf.HostName, conf.Port, err)
		} else {
			c.Logf("connected to '%s' database at %s:%s", conf.Database, conf.HostName, conf.Port)
		}
	}

	return c
}<|MERGE_RESOLUTION|>--- conflicted
+++ resolved
@@ -2,8 +2,6 @@
 
 import (
 	"strconv"
-
-	"gofr.dev/pkg/gofr/datasource/redis"
 
 	"gofr.dev/pkg/gofr/config"
 	"gofr.dev/pkg/gofr/datasource"
@@ -11,6 +9,7 @@
 	"gofr.dev/pkg/gofr/logging"
 
 	_ "github.com/go-sql-driver/mysql" // This is required to be blank import
+	"github.com/redis/go-redis/v9"
 )
 
 // TODO - This can be a collection of interfaces instead of struct
@@ -19,10 +18,6 @@
 // etc which is shared across is placed here.
 type Container struct {
 	logging.Logger
-<<<<<<< HEAD
-	Redis *redis.Redis
-	DB    *datasource.DB
-=======
 	Redis *redis.Client
 	DB    *sql.DB
 }
@@ -33,7 +28,6 @@
 	datasources["sql"] = c.DB.HealthCheck()
 
 	return datasources
->>>>>>> 7a55aee9
 }
 
 func NewContainer(conf config.Config) *Container {
@@ -50,10 +44,10 @@
 			port = defaultRedisPort
 		}
 
-		c.Redis, err = redis.NewRedisClient(redis.Config{
+		c.Redis, err = datasource.NewRedisClient(datasource.RedisConfig{
 			HostName: host,
 			Port:     port,
-		}, c.Logger)
+		})
 
 		if err != nil {
 			c.Errorf("could not connect to redis at %s:%d. error: %s", host, port, err)
