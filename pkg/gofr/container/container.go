/*
Package container provides a centralized structure to manage common application-level concerns such as
logging, connection pools, and service management. This package is designed to facilitate the sharing and
management of these concerns across different parts of an application.

Supported data sources:
  - Databases (Cassandra, ClickHouse, MongoDB, DGraph, MySQL, PostgreSQL, SQLite)
  - Key-value storages (Redis, BadgerDB)
  - Pub/Sub systems (Azure Event Hub, Google as backend, Kafka, MQTT)
  - Search engines (Solr)
  - File systems (FTP, SFTP, S3)
*/
package container

import (
	"context"
	"errors"
	"strconv"
	"strings"
	"time"

	_ "github.com/go-sql-driver/mysql" // This is required to be blank import

	"gofr.dev/pkg/gofr/config"
	"gofr.dev/pkg/gofr/datasource/file"
	"gofr.dev/pkg/gofr/datasource/pubsub"
	"gofr.dev/pkg/gofr/datasource/pubsub/google"
	"gofr.dev/pkg/gofr/datasource/pubsub/kafka"
	"gofr.dev/pkg/gofr/datasource/pubsub/mqtt"
	"gofr.dev/pkg/gofr/datasource/redis"
	"gofr.dev/pkg/gofr/datasource/sql"
	"gofr.dev/pkg/gofr/logging"
	"gofr.dev/pkg/gofr/logging/remotelogger"
	"gofr.dev/pkg/gofr/metrics"
	"gofr.dev/pkg/gofr/metrics/exporters"
	"gofr.dev/pkg/gofr/service"
	"gofr.dev/pkg/gofr/version"
	"gofr.dev/pkg/gofr/websocket"
)

// Container is a collection of all common application level concerns. Things like Logger, Connection Pool for Redis
// etc. which is shared across is placed here.
type Container struct {
	logging.Logger

	appName    string
	appVersion string

	Services       map[string]service.HTTP
	metricsManager metrics.Manager
	PubSub         pubsub.Client

	Redis Redis
	SQL   DB

	Cassandra  CassandraWithContext
	Clickhouse Clickhouse
	Mongo      Mongo
	Solr       Solr
	DGraph     Dgraph
	OpenTSDB   OpenTSDB
	ScyllaDB   ScyllaDB
<<<<<<< HEAD
	Arango     ArangoDB
=======
	SurrealDB  SurrealDB
>>>>>>> 734c007c

	KVStore KVStore

	File file.FileSystem
}

func NewContainer(conf config.Config) *Container {
	if conf == nil {
		return &Container{}
	}

	c := &Container{
		appName:    conf.GetOrDefault("APP_NAME", "gofr-app"),
		appVersion: conf.GetOrDefault("APP_VERSION", "dev"),
	}

	c.Create(conf)

	return c
}

func (c *Container) Create(conf config.Config) {
	if c.appName != "" {
		c.appName = conf.GetOrDefault("APP_NAME", "gofr-app")
	}

	if c.appVersion != "" {
		c.appVersion = conf.GetOrDefault("APP_VERSION", "dev")
	}

	if c.Logger == nil {
		levelFetchConfig, err := strconv.Atoi(conf.GetOrDefault("REMOTE_LOG_FETCH_INTERVAL", "15"))
		if err != nil {
			levelFetchConfig = 15
		}

		c.Logger = remotelogger.New(logging.GetLevelFromString(conf.Get("LOG_LEVEL")), conf.Get("REMOTE_LOG_URL"),
			time.Duration(levelFetchConfig)*time.Second)

		if err != nil {
			c.Logger.Error("invalid value for REMOTE_LOG_FETCH_INTERVAL. setting default of 15 sec.")
		}
	}

	c.Logger.Debug("Container is being created")

	c.metricsManager = metrics.NewMetricsManager(exporters.Prometheus(c.GetAppName(), c.GetAppVersion()), c.Logger)

	// Register framework metrics
	c.registerFrameworkMetrics()

	// Populating an instance of app_info with the app details, the value is set as 1 to depict the no. of instances
	c.Metrics().SetGauge("app_info", 1,
		"app_name", c.GetAppName(), "app_version", c.GetAppVersion(), "framework_version", version.Framework)

	c.Redis = redis.NewClient(conf, c.Logger, c.metricsManager)

	c.SQL = sql.NewSQL(conf, c.Logger, c.metricsManager)

	switch strings.ToUpper(conf.Get("PUBSUB_BACKEND")) {
	case "KAFKA":
		if conf.Get("PUBSUB_BROKER") != "" {
			partition, _ := strconv.Atoi(conf.GetOrDefault("PARTITION_SIZE", "0"))
			offSet, _ := strconv.Atoi(conf.GetOrDefault("PUBSUB_OFFSET", "-1"))
			batchSize, _ := strconv.Atoi(conf.GetOrDefault("KAFKA_BATCH_SIZE", strconv.Itoa(kafka.DefaultBatchSize)))
			batchBytes, _ := strconv.Atoi(conf.GetOrDefault("KAFKA_BATCH_BYTES", strconv.Itoa(kafka.DefaultBatchBytes)))
			batchTimeout, _ := strconv.Atoi(conf.GetOrDefault("KAFKA_BATCH_TIMEOUT", strconv.Itoa(kafka.DefaultBatchTimeout)))

			c.PubSub = kafka.New(kafka.Config{
				Broker:          conf.Get("PUBSUB_BROKER"),
				Partition:       partition,
				ConsumerGroupID: conf.Get("CONSUMER_ID"),
				OffSet:          offSet,
				BatchSize:       batchSize,
				BatchBytes:      batchBytes,
				BatchTimeout:    batchTimeout,
			}, c.Logger, c.metricsManager)
		}
	case "GOOGLE":
		c.PubSub = google.New(google.Config{
			ProjectID:        conf.Get("GOOGLE_PROJECT_ID"),
			SubscriptionName: conf.Get("GOOGLE_SUBSCRIPTION_NAME"),
		}, c.Logger, c.metricsManager)
	case "MQTT":
		c.PubSub = c.createMqttPubSub(conf)
	}

	c.File = file.New(c.Logger)
}

func (c *Container) Close() error {
	var err error

	if !isNil(c.SQL) {
		err = errors.Join(err, c.SQL.Close())
	}

	if !isNil(c.Redis) {
		err = errors.Join(err, c.Redis.Close())
	}

	if !isNil(c.PubSub) {
		err = errors.Join(err, c.PubSub.Close())
	}

	return err
}

func (c *Container) createMqttPubSub(conf config.Config) pubsub.Client {
	var qos byte

	port, _ := strconv.Atoi(conf.Get("MQTT_PORT"))
	order, _ := strconv.ParseBool(conf.GetOrDefault("MQTT_MESSAGE_ORDER", "false"))

	keepAlive, err := time.ParseDuration(conf.Get("MQTT_KEEP_ALIVE"))
	if err != nil {
		keepAlive = 30 * time.Second

		c.Logger.Debug("MQTT_KEEP_ALIVE is not set or invalid, setting it to 30 seconds")
	}

	switch conf.Get("MQTT_QOS") {
	case "1":
		qos = 1
	case "2":
		qos = 2
	default:
		qos = 0
	}

	configs := &mqtt.Config{
		Protocol:     conf.GetOrDefault("MQTT_PROTOCOL", "tcp"), // using tcp as default method to connect to broker
		Hostname:     conf.Get("MQTT_HOST"),
		Port:         port,
		Username:     conf.Get("MQTT_USER"),
		Password:     conf.Get("MQTT_PASSWORD"),
		ClientID:     conf.Get("MQTT_CLIENT_ID_SUFFIX"),
		QoS:          qos,
		Order:        order,
		KeepAlive:    keepAlive,
		CloseTimeout: 0 * time.Millisecond,
	}

	return mqtt.New(configs, c.Logger, c.metricsManager)
}

// GetHTTPService returns registered HTTP services.
// HTTP services are registered from AddHTTPService method of GoFr object.
func (c *Container) GetHTTPService(serviceName string) service.HTTP {
	return c.Services[serviceName]
}

func (c *Container) Metrics() metrics.Manager {
	return c.metricsManager
}

func (c *Container) registerFrameworkMetrics() {
	// system info metrics
	c.Metrics().NewGauge("app_info", "Info for app_name, app_version and framework_version.")
	c.Metrics().NewGauge("app_go_routines", "Number of Go routines running.")
	c.Metrics().NewGauge("app_sys_memory_alloc", "Number of bytes allocated for heap objects.")
	c.Metrics().NewGauge("app_sys_total_alloc", "Number of cumulative bytes allocated for heap objects.")
	c.Metrics().NewGauge("app_go_numGC", "Number of completed Garbage Collector cycles.")
	c.Metrics().NewGauge("app_go_sys", "Number of total bytes of memory.")

	{ // HTTP metrics
		httpBuckets := []float64{.001, .003, .005, .01, .02, .03, .05, .1, .2, .3, .5, .75, 1, 2, 3, 5, 10, 30}
		c.Metrics().NewHistogram("app_http_response", "Response time of HTTP requests in seconds.", httpBuckets...)
		c.Metrics().NewHistogram("app_http_service_response", "Response time of HTTP service requests in seconds.", httpBuckets...)
	}

	{ // Redis metrics
		redisBuckets := []float64{.05, .075, .1, .125, .15, .2, .3, .5, .75, 1, 1.25, 1.5, 2, 2.5, 3}
		c.Metrics().NewHistogram("app_redis_stats", "Response time of Redis commands in milliseconds.", redisBuckets...)
	}

	{ // SQL metrics
		sqlBuckets := []float64{.05, .075, .1, .125, .15, .2, .3, .5, .75, 1, 2, 3, 4, 5, 7.5, 10}
		c.Metrics().NewHistogram("app_sql_stats", "Response time of SQL queries in milliseconds.", sqlBuckets...)
		c.Metrics().NewGauge("app_sql_open_connections", "Number of open SQL connections.")
		c.Metrics().NewGauge("app_sql_inUse_connections", "Number of inUse SQL connections.")
	}

	// pubsub metrics
	c.Metrics().NewCounter("app_pubsub_publish_total_count", "Number of total publish operations.")
	c.Metrics().NewCounter("app_pubsub_publish_success_count", "Number of successful publish operations.")
	c.Metrics().NewCounter("app_pubsub_subscribe_total_count", "Number of total subscribe operations.")
	c.Metrics().NewCounter("app_pubsub_subscribe_success_count", "Number of successful subscribe operations.")
}

func (c *Container) GetAppName() string {
	return c.appName
}

func (c *Container) GetAppVersion() string {
	return c.appVersion
}

func (c *Container) GetPublisher() pubsub.Publisher {
	return c.PubSub
}

func (c *Container) GetSubscriber() pubsub.Subscriber {
	return c.PubSub
}

func (*Container) GetConnectionFromContext(ctx context.Context) *websocket.Connection {
	conn, ok := ctx.Value(websocket.WSConnectionKey).(*websocket.Connection)
	if !ok {
		return nil
	}

	return conn
}<|MERGE_RESOLUTION|>--- conflicted
+++ resolved
@@ -60,11 +60,8 @@
 	DGraph     Dgraph
 	OpenTSDB   OpenTSDB
 	ScyllaDB   ScyllaDB
-<<<<<<< HEAD
+	SurrealDB  SurrealDB
 	Arango     ArangoDB
-=======
-	SurrealDB  SurrealDB
->>>>>>> 734c007c
 
 	KVStore KVStore
 
