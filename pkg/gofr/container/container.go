--- conflicted
+++ resolved
@@ -40,15 +40,12 @@
 	SQL   DB
 
 	Cassandra datasource.Cassandra
-<<<<<<< HEAD
+	Mongo     datasource.Mongo
+
+	File datasource.FileSystem
 
 	WebSocketConnections map[string]*websocket.Connection
 	WebSocketUpgrader    websocket.WSUpgrader
-=======
-	Mongo     datasource.Mongo
-
-	File datasource.FileSystem
->>>>>>> 757261f5
 }
 
 func NewContainer(conf config.Config) *Container {
