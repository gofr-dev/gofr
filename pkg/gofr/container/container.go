package container

import (
	"context"
	"errors"
	"strconv"
	"strings"
	"time"

	_ "github.com/go-sql-driver/mysql" // This is required to be blank import

	"gofr.dev/pkg/gofr/config"
	"gofr.dev/pkg/gofr/datasource/file"
	"gofr.dev/pkg/gofr/datasource/pubsub"
	"gofr.dev/pkg/gofr/datasource/pubsub/google"
	"gofr.dev/pkg/gofr/datasource/pubsub/kafka"
	"gofr.dev/pkg/gofr/datasource/pubsub/mqtt"
	"gofr.dev/pkg/gofr/datasource/redis"
	"gofr.dev/pkg/gofr/datasource/sql"
	"gofr.dev/pkg/gofr/logging"
	"gofr.dev/pkg/gofr/logging/remotelogger"
	"gofr.dev/pkg/gofr/metrics"
	"gofr.dev/pkg/gofr/metrics/exporters"
	"gofr.dev/pkg/gofr/service"
	"gofr.dev/pkg/gofr/version"
	"gofr.dev/pkg/gofr/websocket"
)

// Container is a collection of all common application level concerns. Things like Logger, Connection Pool for Redis
// etc. which is shared across is placed here.
type Container struct {
	logging.Logger

	appName    string
	appVersion string

	Services       map[string]service.HTTP
	metricsManager metrics.Manager
	PubSub         pubsub.Client

	Redis Redis
	SQL   DB

	Cassandra  Cassandra
	Clickhouse Clickhouse
	Mongo      Mongo
<<<<<<< HEAD
	DGraph     Dgraph
=======
	Solr       Solr
>>>>>>> 17207821

	KVStore KVStore

	File file.FileSystem
}

func NewContainer(conf config.Config) *Container {
	if conf == nil {
		return &Container{}
	}

	c := &Container{
		appName:    conf.GetOrDefault("APP_NAME", "gofr-app"),
		appVersion: conf.GetOrDefault("APP_VERSION", "dev"),
	}

	c.Create(conf)

	return c
}

func (c *Container) Create(conf config.Config) {
	if c.appName != "" {
		c.appName = conf.GetOrDefault("APP_NAME", "gofr-app")
	}

	if c.appVersion != "" {
		c.appVersion = conf.GetOrDefault("APP_VERSION", "dev")
	}

	if c.Logger == nil {
		levelFetchConfig, err := strconv.Atoi(conf.GetOrDefault("REMOTE_LOG_FETCH_INTERVAL", "15"))
		if err != nil {
			levelFetchConfig = 15
		}

		c.Logger = remotelogger.New(logging.GetLevelFromString(conf.Get("LOG_LEVEL")), conf.Get("REMOTE_LOG_URL"),
			time.Duration(levelFetchConfig)*time.Second)

		if err != nil {
			c.Logger.Error("invalid value for REMOTE_LOG_FETCH_INTERVAL. setting default of 15 sec.")
		}
	}

	c.Debug("Container is being created")

	c.metricsManager = metrics.NewMetricsManager(exporters.Prometheus(c.GetAppName(), c.GetAppVersion()), c.Logger)

	// Register framework metrics
	c.registerFrameworkMetrics()

	// Populating an instance of app_info with the app details, the value is set as 1 to depict the no. of instances
	c.Metrics().SetGauge("app_info", 1,
		"app_name", c.GetAppName(), "app_version", c.GetAppVersion(), "framework_version", version.Framework)

	c.Redis = redis.NewClient(conf, c.Logger, c.metricsManager)

	c.SQL = sql.NewSQL(conf, c.Logger, c.metricsManager)

	switch strings.ToUpper(conf.Get("PUBSUB_BACKEND")) {
	case "KAFKA":
		if conf.Get("PUBSUB_BROKER") != "" {
			partition, _ := strconv.Atoi(conf.GetOrDefault("PARTITION_SIZE", "0"))
			offSet, _ := strconv.Atoi(conf.GetOrDefault("PUBSUB_OFFSET", "-1"))
			batchSize, _ := strconv.Atoi(conf.GetOrDefault("KAFKA_BATCH_SIZE", strconv.Itoa(kafka.DefaultBatchSize)))
			batchBytes, _ := strconv.Atoi(conf.GetOrDefault("KAFKA_BATCH_BYTES", strconv.Itoa(kafka.DefaultBatchBytes)))
			batchTimeout, _ := strconv.Atoi(conf.GetOrDefault("KAFKA_BATCH_TIMEOUT", strconv.Itoa(kafka.DefaultBatchTimeout)))

			c.PubSub = kafka.New(kafka.Config{
				Broker:          conf.Get("PUBSUB_BROKER"),
				Partition:       partition,
				ConsumerGroupID: conf.Get("CONSUMER_ID"),
				OffSet:          offSet,
				BatchSize:       batchSize,
				BatchBytes:      batchBytes,
				BatchTimeout:    batchTimeout,
			}, c.Logger, c.metricsManager)
		}
	case "GOOGLE":
		c.PubSub = google.New(google.Config{
			ProjectID:        conf.Get("GOOGLE_PROJECT_ID"),
			SubscriptionName: conf.Get("GOOGLE_SUBSCRIPTION_NAME"),
		}, c.Logger, c.metricsManager)
	case "MQTT":
		c.PubSub = c.createMqttPubSub(conf)
	}

	c.File = file.New(c.Logger)
}

func (c *Container) Close() error {
	var err error

	if !isNil(c.SQL) {
		err = errors.Join(err, c.SQL.Close())
	}

	if !isNil(c.Redis) {
		err = errors.Join(err, c.Redis.Close())
	}

	if !isNil(c.PubSub) {
		err = errors.Join(err, c.PubSub.Close())
	}

	return err
}

func (c *Container) createMqttPubSub(conf config.Config) pubsub.Client {
	var qos byte

	port, _ := strconv.Atoi(conf.Get("MQTT_PORT"))
	order, _ := strconv.ParseBool(conf.GetOrDefault("MQTT_MESSAGE_ORDER", "false"))

	keepAlive, err := time.ParseDuration(conf.Get("MQTT_KEEP_ALIVE"))
	if err != nil {
		keepAlive = 30 * time.Second

		c.Logger.Debug("MQTT_KEEP_ALIVE is not set or ivalid, setting it to 30 seconds")
	}

	switch conf.Get("MQTT_QOS") {
	case "1":
		qos = 1
	case "2":
		qos = 2
	default:
		qos = 0
	}

	configs := &mqtt.Config{
		Protocol:     conf.GetOrDefault("MQTT_PROTOCOL", "tcp"), // using tcp as default method to connect to broker
		Hostname:     conf.Get("MQTT_HOST"),
		Port:         port,
		Username:     conf.Get("MQTT_USER"),
		Password:     conf.Get("MQTT_PASSWORD"),
		ClientID:     conf.Get("MQTT_CLIENT_ID_SUFFIX"),
		QoS:          qos,
		Order:        order,
		KeepAlive:    keepAlive,
		CloseTimeout: 0 * time.Millisecond,
	}

	return mqtt.New(configs, c.Logger, c.metricsManager)
}

// GetHTTPService returns registered HTTP services.
// HTTP services are registered from AddHTTPService method of GoFr object.
func (c *Container) GetHTTPService(serviceName string) service.HTTP {
	return c.Services[serviceName]
}

func (c *Container) Metrics() metrics.Manager {
	return c.metricsManager
}

func (c *Container) registerFrameworkMetrics() {
	// system info metrics
	c.Metrics().NewGauge("app_info", "Info for app_name, app_version and framework_version.")
	c.Metrics().NewGauge("app_go_routines", "Number of Go routines running.")
	c.Metrics().NewGauge("app_sys_memory_alloc", "Number of bytes allocated for heap objects.")
	c.Metrics().NewGauge("app_sys_total_alloc", "Number of cumulative bytes allocated for heap objects.")
	c.Metrics().NewGauge("app_go_numGC", "Number of completed Garbage Collector cycles.")
	c.Metrics().NewGauge("app_go_sys", "Number of total bytes of memory.")

	{ // HTTP metrics
		httpBuckets := []float64{.001, .003, .005, .01, .02, .03, .05, .1, .2, .3, .5, .75, 1, 2, 3, 5, 10, 30}
		c.Metrics().NewHistogram("app_http_response", "Response time of HTTP requests in seconds.", httpBuckets...)
		c.Metrics().NewHistogram("app_http_service_response", "Response time of HTTP service requests in seconds.", httpBuckets...)
	}

	{ // Redis metrics
		redisBuckets := []float64{.05, .075, .1, .125, .15, .2, .3, .5, .75, 1, 1.25, 1.5, 2, 2.5, 3}
		c.Metrics().NewHistogram("app_redis_stats", "Response time of Redis commands in milliseconds.", redisBuckets...)
	}

	{ // SQL metrics
		sqlBuckets := []float64{.05, .075, .1, .125, .15, .2, .3, .5, .75, 1, 2, 3, 4, 5, 7.5, 10}
		c.Metrics().NewHistogram("app_sql_stats", "Response time of SQL queries in milliseconds.", sqlBuckets...)
		c.Metrics().NewGauge("app_sql_open_connections", "Number of open SQL connections.")
		c.Metrics().NewGauge("app_sql_inUse_connections", "Number of inUse SQL connections.")
	}

	// pubsub metrics
	c.Metrics().NewCounter("app_pubsub_publish_total_count", "Number of total publish operations.")
	c.Metrics().NewCounter("app_pubsub_publish_success_count", "Number of successful publish operations.")
	c.Metrics().NewCounter("app_pubsub_subscribe_total_count", "Number of total subscribe operations.")
	c.Metrics().NewCounter("app_pubsub_subscribe_success_count", "Number of successful subscribe operations.")
}

func (c *Container) GetAppName() string {
	return c.appName
}

func (c *Container) GetAppVersion() string {
	return c.appVersion
}

func (c *Container) GetPublisher() pubsub.Publisher {
	return c.PubSub
}

func (c *Container) GetSubscriber() pubsub.Subscriber {
	return c.PubSub
}

func (*Container) GetConnectionFromContext(ctx context.Context) *websocket.Connection {
	conn, ok := ctx.Value(websocket.WSConnectionKey).(*websocket.Connection)
	if !ok {
		return nil
	}

	return conn
}<|MERGE_RESOLUTION|>--- conflicted
+++ resolved
@@ -44,11 +44,8 @@
 	Cassandra  Cassandra
 	Clickhouse Clickhouse
 	Mongo      Mongo
-<<<<<<< HEAD
+	Solr       Solr
 	DGraph     Dgraph
-=======
-	Solr       Solr
->>>>>>> 17207821
 
 	KVStore KVStore
 
