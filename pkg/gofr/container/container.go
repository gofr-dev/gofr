--- conflicted
+++ resolved
@@ -3,20 +3,13 @@
 import (
 	"strconv"
 
-	_ "github.com/go-sql-driver/mysql" // This is required to be blank import
 	"gofr.dev/pkg/gofr/config"
-<<<<<<< HEAD
-	gofrRedis "gofr.dev/pkg/gofr/datasource/redis"
-	"gofr.dev/pkg/gofr/datasource/sql"
-	"gofr.dev/pkg/gofr/logging"
-=======
 	"gofr.dev/pkg/gofr/datasource/redis"
 	"gofr.dev/pkg/gofr/datasource/sql"
 	"gofr.dev/pkg/gofr/logging"
 	"gofr.dev/pkg/gofr/service"
 
 	_ "github.com/go-sql-driver/mysql" // This is required to be blank import
->>>>>>> 0aa23875
 )
 
 // TODO - This can be a collection of interfaces instead of struct
@@ -25,14 +18,9 @@
 // etc which is shared across is placed here.
 type Container struct {
 	logging.Logger
-<<<<<<< HEAD
-	Redis *gofrRedis.Redis
-	DB    *sql.DB
-=======
 	Services map[string]service.HTTP
 	Redis    *redis.Redis
 	DB       *sql.DB
->>>>>>> 0aa23875
 }
 
 func (c *Container) Health() interface{} {
@@ -58,16 +46,10 @@
 			port = defaultRedisPort
 		}
 
-<<<<<<< HEAD
-		c.Redis, err = gofrRedis.NewRedisClient(gofrRedis.Config{
+		c.Redis, err = redis.NewClient(redis.Config{
 			HostName: host,
 			Port:     port,
 			Options:  nil,
-=======
-		c.Redis, err = redis.NewClient(redis.Config{
-			HostName: host,
-			Port:     port,
->>>>>>> 0aa23875
 		}, c.Logger)
 
 		if err != nil {
@@ -75,7 +57,6 @@
 		} else {
 			c.Logf("connected to redis at %s:%d", host, port)
 		}
-
 	}
 
 	if host := conf.Get("DB_HOST"); host != "" {
