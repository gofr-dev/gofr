--- conflicted
+++ resolved
@@ -3,10 +3,9 @@
 import (
 	"strconv"
 
-	"gofr.dev/pkg/gofr/datasource/redis"
-
 	"gofr.dev/pkg/gofr/config"
 	"gofr.dev/pkg/gofr/datasource"
+	"gofr.dev/pkg/gofr/datasource/redis"
 	"gofr.dev/pkg/gofr/datasource/sql"
 	"gofr.dev/pkg/gofr/logging"
 
@@ -19,12 +18,8 @@
 // etc which is shared across is placed here.
 type Container struct {
 	logging.Logger
-<<<<<<< HEAD
 	Redis *redis.Redis
 	DB    *datasource.DB
-=======
-	Redis *redis.Client
-	DB    *sql.DB
 }
 
 func (c *Container) Health() interface{} {
@@ -33,7 +28,6 @@
 	datasources["sql"] = c.DB.HealthCheck()
 
 	return datasources
->>>>>>> 7a55aee9
 }
 
 func NewContainer(conf config.Config) *Container {
