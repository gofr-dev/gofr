--- conflicted
+++ resolved
@@ -62,11 +62,7 @@
 			offSet, _ := strconv.Atoi(conf.GetOrDefault("PUBSUB_OFFSET", "-1"))
 
 			c.pubsub = kafka.New(kafka.Config{
-<<<<<<< HEAD
-				Broker:          strings.Split(conf.Get("PUBSUB_BROKER"), ","),
-=======
 				Broker:          conf.Get("PUBSUB_BROKER"),
->>>>>>> 3b5dc3ac
 				Partition:       partition,
 				ConsumerGroupID: conf.Get("CONSUMER_ID"),
 				OffSet:          offSet,
