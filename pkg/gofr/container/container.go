package container

import (
	"strconv"
	"strings"

	"gofr.dev/pkg/gofr/config"
	"gofr.dev/pkg/gofr/datasource"
	"gofr.dev/pkg/gofr/datasource/pubsub"
	"gofr.dev/pkg/gofr/datasource/pubsub/google"
	"gofr.dev/pkg/gofr/datasource/pubsub/kafka"
	"gofr.dev/pkg/gofr/datasource/pubsub/mqtt"
	"gofr.dev/pkg/gofr/datasource/redis"
	"gofr.dev/pkg/gofr/datasource/sql"
	"gofr.dev/pkg/gofr/logging"
	"gofr.dev/pkg/gofr/metrics"
	"gofr.dev/pkg/gofr/metrics/exporters"
	"gofr.dev/pkg/gofr/service"

	_ "github.com/go-sql-driver/mysql" // This is required to be blank import
)

// Container is a collection of all common application level concerns. Things like Logger, Connection Pool for Redis
// etc. which is shared across is placed here.
type Container struct {
	logging.Logger

	appName    string
	appVersion string

	Services       map[string]service.HTTP
	metricsManager metrics.Manager
	PubSub         pubsub.Client

<<<<<<< HEAD
	Redis *redis.Redis
	SQL   *sql.DB
	Mongo datasource.Mongo
}

func NewEmptyContainer() *Container {
	return &Container{}
=======
	Redis Redis
	SQL   DB
>>>>>>> 7b8c028a
}

func NewContainer(conf config.Config) *Container {
	if conf == nil {
		return &Container{}
	}

	c := &Container{
		appName:    conf.GetOrDefault("APP_NAME", "gofr-app"),
		appVersion: conf.GetOrDefault("APP_VERSION", "dev"),
	}

	c.Create(conf)

	return c
}

func (c *Container) Create(conf config.Config) {
	if c.appName != "" {
		c.appName = conf.GetOrDefault("APP_NAME", "gofr-app")
	}

	if c.appVersion != "" {
		c.appVersion = conf.GetOrDefault("APP_VERSION", "dev")
	}

	if c.Logger == nil {
		c.Logger = logging.NewRemoteLogger(logging.GetLevelFromString(conf.Get("LOG_LEVEL")), conf.Get("REMOTE_LOG_URL"),
			conf.GetOrDefault("REMOTE_LOG_FETCH_INTERVAL", "15"))
	}

	c.Debug("Container is being created")

	c.metricsManager = metrics.NewMetricsManager(exporters.Prometheus(c.appName, c.appVersion), c.Logger)

	// Register framework metrics
	c.registerFrameworkMetrics()

	c.Redis = redis.NewClient(conf, c.Logger, c.metricsManager)

	c.SQL = sql.NewSQL(conf, c.Logger, c.metricsManager)

	switch strings.ToUpper(conf.Get("PUBSUB_BACKEND")) {
	case "KAFKA":
		if conf.Get("PUBSUB_BROKER") != "" {
			partition, _ := strconv.Atoi(conf.GetOrDefault("PARTITION_SIZE", "0"))
			offSet, _ := strconv.Atoi(conf.GetOrDefault("PUBSUB_OFFSET", "-1"))

			c.PubSub = kafka.New(kafka.Config{
				Broker:          conf.Get("PUBSUB_BROKER"),
				Partition:       partition,
				ConsumerGroupID: conf.Get("CONSUMER_ID"),
				OffSet:          offSet,
			}, c.Logger, c.metricsManager)
		}
	case "GOOGLE":
		c.PubSub = google.New(google.Config{
			ProjectID:        conf.Get("GOOGLE_PROJECT_ID"),
			SubscriptionName: conf.Get("GOOGLE_SUBSCRIPTION_NAME"),
		}, c.Logger, c.metricsManager)
	case "MQTT":
		var qos byte

		port, _ := strconv.Atoi(conf.Get("MQTT_PORT"))
		order, _ := strconv.ParseBool(conf.GetOrDefault("MQTT_MESSAGE_ORDER", "false"))

		switch conf.Get("MQTT_QOS") {
		case "1":
			qos = 1
		case "2":
			qos = 2
		default:
			qos = 0
		}

		configs := &mqtt.Config{
			Protocol: conf.GetOrDefault("MQTT_PROTOCOL", "tcp"), // using tcp as default method to connect to broker
			Hostname: conf.Get("MQTT_HOST"),
			Port:     port,
			Username: conf.Get("MQTT_USER"),
			Password: conf.Get("MQTT_PASSWORD"),
			ClientID: conf.Get("MQTT_CLIENT_ID_SUFFIX"),
			QoS:      qos,
			Order:    order,
		}

		c.PubSub = mqtt.New(configs, c.Logger, c.metricsManager)
	}
}

// GetHTTPService returns registered http services.
// HTTP services are registered from AddHTTPService method of gofr object.
func (c *Container) GetHTTPService(serviceName string) service.HTTP {
	return c.Services[serviceName]
}

func (c *Container) Metrics() metrics.Manager {
	return c.metricsManager
}

func (c *Container) registerFrameworkMetrics() {
	// system info metrics
	c.Metrics().NewGauge("app_go_routines", "Number of Go routines running.")
	c.Metrics().NewGauge("app_sys_memory_alloc", "Number of bytes allocated for heap objects.")
	c.Metrics().NewGauge("app_sys_total_alloc", "Number of cumulative bytes allocated for heap objects.")
	c.Metrics().NewGauge("app_go_numGC", "Number of completed Garbage Collector cycles.")
	c.Metrics().NewGauge("app_go_sys", "Number of total bytes of memory.")

	// http metrics
	httpBuckets := []float64{.001, .003, .005, .01, .02, .03, .05, .1, .2, .3, .5, .75, 1, 2, 3, 5, 10, 30}
	c.Metrics().NewHistogram("app_http_response", "Response time of http requests in seconds.", httpBuckets...)
	c.Metrics().NewHistogram("app_http_service_response", "Response time of http service requests in seconds.", httpBuckets...)

	// redis metrics
	redisBuckets := []float64{50, 75, 100, 125, 150, 200, 300, 500, 750, 1000, 1250, 1500, 2000, 2500, 3000}
	c.Metrics().NewHistogram("app_redis_stats", "Response time of Redis commands in milliseconds.", redisBuckets...)

	// sql metrics
	sqlBuckets := []float64{50, 75, 100, 125, 150, 200, 300, 500, 750, 1000, 2000, 3000, 4000, 5000, 7500, 10000}
	c.Metrics().NewHistogram("app_sql_stats", "Response time of SQL queries in milliseconds.", sqlBuckets...)
	c.Metrics().NewGauge("app_sql_open_connections", "Number of open SQL connections.")
	c.Metrics().NewGauge("app_sql_inUse_connections", "Number of inUse SQL connections.")

	// pubsub metrics
	c.Metrics().NewCounter("app_pubsub_publish_total_count", "Number of total publish operations.")
	c.Metrics().NewCounter("app_pubsub_publish_success_count", "Number of successful publish operations.")
	c.Metrics().NewCounter("app_pubsub_subscribe_total_count", "Number of total subscribe operations.")
	c.Metrics().NewCounter("app_pubsub_subscribe_success_count", "Number of successful subscribe operations.")
}

func (c *Container) GetAppName() string {
	return c.appName
}

func (c *Container) GetAppVersion() string {
	return c.appVersion
}

func (c *Container) GetPublisher() pubsub.Publisher {
	return c.PubSub
}

func (c *Container) GetSubscriber() pubsub.Subscriber {
	return c.PubSub
}<|MERGE_RESOLUTION|>--- conflicted
+++ resolved
@@ -32,18 +32,9 @@
 	metricsManager metrics.Manager
 	PubSub         pubsub.Client
 
-<<<<<<< HEAD
-	Redis *redis.Redis
-	SQL   *sql.DB
-	Mongo datasource.Mongo
-}
-
-func NewEmptyContainer() *Container {
-	return &Container{}
-=======
 	Redis Redis
 	SQL   DB
->>>>>>> 7b8c028a
+	Mongo datasource.Mongo
 }
 
 func NewContainer(conf config.Config) *Container {
