package container

import (
	"gofr.dev/pkg/gofr/datasource"
	"strconv"

	"gofr.dev/pkg/gofr/config"
	"gofr.dev/pkg/gofr/logging"

	_ "github.com/go-sql-driver/mysql" // This is required to be blank import
	"github.com/redis/go-redis/v9"
)

// TODO - This can be a collection of interfaces instead of struct

// Container is a collection of all common application level concerns. Things like Logger, Connection Pool for Redis
// etc which is shared across is placed here.
type Container struct {
	logging.Logger
	Redis *redis.Client
	DB    *datasource.DB
}

func NewContainer(cfg config.Config) *Container {
	c := &Container{
		Logger: logging.NewLogger(logging.GetLevelFromString(cfg.Get("LOG_LEVEL"))),
	}

	c.Debug("Container is being created")

	// Connect Redis if REDIS_HOST is Set.
	if host := cfg.Get("REDIS_HOST"); host != "" {
		port, err := strconv.Atoi(cfg.Get("REDIS_PORT"))
		if err != nil {
			port = defaultRedisPort
		}

		c.Redis, err = datasource.NewRedisClient(datasource.RedisConfig{
			HostName: host,
			Port:     port,
		})

		if err != nil {
			c.Errorf("could not connect to redis at %s:%d. error: %s", host, port, err)
		} else {
			c.Logf("connected to redis at %s:%d", host, port)
		}
	}

<<<<<<< HEAD
	if host := config.Get("DB_HOST"); host != "" {
		conf := datasource.DBConfig{
=======
	if host := cfg.Get("DB_HOST"); host != "" {
		conf := dbConfig{
>>>>>>> 4bbff7f8
			HostName: host,
			User:     cfg.Get("DB_USER"),
			Password: cfg.Get("DB_PASSWORD"),
			Port:     cfg.GetOrDefault("DB_PORT", strconv.Itoa(defaultDBPort)),
			Database: cfg.Get("DB_NAME"),
		}
<<<<<<< HEAD
		db, err := datasource.NewMYSQL(&conf)
		c.DB = &datasource.DB{db}
=======
		db, err := newMYSQL(&conf)
		c.DB = &DB{db, c.Logger}
>>>>>>> 4bbff7f8

		if err != nil {
			c.Errorf("could not connect with '%s' user to database '%s:%s'  error: %v",
				conf.User, conf.HostName, conf.Port, err)
		} else {
			c.Logf("connected to '%s' database at %s:%s", conf.Database, conf.HostName, conf.Port)
		}
	}

	return c
}<|MERGE_RESOLUTION|>--- conflicted
+++ resolved
@@ -21,16 +21,16 @@
 	DB    *datasource.DB
 }
 
-func NewContainer(cfg config.Config) *Container {
+func NewContainer(config config.Config) *Container {
 	c := &Container{
-		Logger: logging.NewLogger(logging.GetLevelFromString(cfg.Get("LOG_LEVEL"))),
+		Logger: logging.NewLogger(logging.GetLevelFromString(config.Get("LOG_LEVEL"))),
 	}
 
 	c.Debug("Container is being created")
 
 	// Connect Redis if REDIS_HOST is Set.
-	if host := cfg.Get("REDIS_HOST"); host != "" {
-		port, err := strconv.Atoi(cfg.Get("REDIS_PORT"))
+	if host := config.Get("REDIS_HOST"); host != "" {
+		port, err := strconv.Atoi(config.Get("REDIS_PORT"))
 		if err != nil {
 			port = defaultRedisPort
 		}
@@ -47,26 +47,16 @@
 		}
 	}
 
-<<<<<<< HEAD
 	if host := config.Get("DB_HOST"); host != "" {
 		conf := datasource.DBConfig{
-=======
-	if host := cfg.Get("DB_HOST"); host != "" {
-		conf := dbConfig{
->>>>>>> 4bbff7f8
 			HostName: host,
-			User:     cfg.Get("DB_USER"),
-			Password: cfg.Get("DB_PASSWORD"),
-			Port:     cfg.GetOrDefault("DB_PORT", strconv.Itoa(defaultDBPort)),
-			Database: cfg.Get("DB_NAME"),
+			User:     config.Get("DB_USER"),
+			Password: config.Get("DB_PASSWORD"),
+			Port:     config.GetOrDefault("DB_PORT", strconv.Itoa(defaultDBPort)),
+			Database: config.Get("DB_NAME"),
 		}
-<<<<<<< HEAD
 		db, err := datasource.NewMYSQL(&conf)
 		c.DB = &datasource.DB{db}
-=======
-		db, err := newMYSQL(&conf)
-		c.DB = &DB{db, c.Logger}
->>>>>>> 4bbff7f8
 
 		if err != nil {
 			c.Errorf("could not connect with '%s' user to database '%s:%s'  error: %v",
