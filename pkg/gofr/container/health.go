--- conflicted
+++ resolved
@@ -67,11 +67,7 @@
 		"dgraph":        c.DGraph,
 		"opentsdb":      c.OpenTSDB,
 		"elasticsearch": c.Elasticsearch,
-<<<<<<< HEAD
-		"oracle": c.Oracle,
-=======
 		"oracle":        c.Oracle,
->>>>>>> 41951f51
 	}
 
 	for name, service := range services {
