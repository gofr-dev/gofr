package container

import (
	"context"
	"reflect"
)

func (c *Container) Health(ctx context.Context) any {
	var (
		healthMap = make(map[string]any)
		downCount int
	)

	const statusDown = "DOWN"

	if !isNil(c.SQL) {
		health := c.SQL.HealthCheck()
		if health.Status == statusDown {
			downCount++
		}

		healthMap["sql"] = health
	}

	if !isNil(c.Redis) {
		health := c.Redis.HealthCheck()
		if health.Status == statusDown {
			downCount++
		}

		healthMap["redis"] = health
	}

	if c.PubSub != nil {
		health := c.PubSub.Health()
		if health.Status == statusDown {
			downCount++
		}

		healthMap["pubsub"] = health
	}

	downCount += checkExternalDBHealth(ctx, c, healthMap)

	for name, svc := range c.Services {
		health := svc.HealthCheck(ctx)
		if health.Status == statusDown {
			downCount++
		}

		healthMap[name] = health
	}

	c.appHealth(healthMap, downCount)

	return healthMap
}

func checkExternalDBHealth(ctx context.Context, c *Container, healthMap map[string]any) (downCount int) {
	services := map[string]interface {
		HealthCheck(context.Context) (any, error)
	}{
		"mongo":         c.Mongo,
		"cassandra":     c.Cassandra,
		"clickHouse":    c.Clickhouse,
		"kv-store":      c.KVStore,
		"dgraph":        c.DGraph,
		"opentsdb":      c.OpenTSDB,
		"elasticsearch": c.Elasticsearch,
<<<<<<< HEAD
		"influx":        c.InfluxDB,
=======
		"oracle":        c.Oracle,
		"couchbase":     c.Couchbase,
>>>>>>> 513473b5
	}

	for name, service := range services {
		if !isNil(service) {
			health, err := service.HealthCheck(ctx)
			if err != nil {
				downCount++
			}

			healthMap[name] = health
		}
	}

	return downCount
}

func (c *Container) appHealth(healthMap map[string]any, downCount int) {
	healthMap["name"] = c.GetAppName()
	healthMap["version"] = c.GetAppVersion()

	if downCount == 0 {
		healthMap["status"] = "UP"
	} else {
		healthMap["status"] = "DEGRADED"
	}
}

func isNil(i any) bool {
	// Get the value of the interface
	val := reflect.ValueOf(i)

	// If the interface is not assigned or is nil, return true
	return !val.IsValid() || val.IsNil()
}<|MERGE_RESOLUTION|>--- conflicted
+++ resolved
@@ -67,12 +67,9 @@
 		"dgraph":        c.DGraph,
 		"opentsdb":      c.OpenTSDB,
 		"elasticsearch": c.Elasticsearch,
-<<<<<<< HEAD
-		"influx":        c.InfluxDB,
-=======
 		"oracle":        c.Oracle,
 		"couchbase":     c.Couchbase,
->>>>>>> 513473b5
+		"influx":        c.InfluxDB,
 	}
 
 	for name, service := range services {
