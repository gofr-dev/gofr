--- conflicted
+++ resolved
@@ -30,11 +30,8 @@
 	File          *file.MockFileSystemProvider
 	HTTPService   *service.MockHTTP
 	Metrics       *MockMetrics
-<<<<<<< HEAD
 	Oracle        *MockOracleDB
-=======
 	ScyllaDB      *MockScyllaDB
->>>>>>> 28a130f7
 }
 
 type options func(c *Container, ctrl *gomock.Controller) any
@@ -145,11 +142,8 @@
 		Elasticsearch: elasticsearchMock,
 		PubSub:        pubsubMock,
 		Metrics:       mockMetrics,
-<<<<<<< HEAD
 		Oracle:        oracleMock,
-=======
 		ScyllaDB:      scyllaMock,
->>>>>>> 28a130f7
 	}
 
 	// TODO: Remove this expectation from mock container (previous generalization) to the actual tests where their expectations are being set.
