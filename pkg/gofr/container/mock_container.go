--- conflicted
+++ resolved
@@ -17,25 +17,15 @@
 )
 
 type Mocks struct {
-<<<<<<< HEAD
-	Redis      *MockRedis
-	SQL        *mockSQL
-	Clickhouse *MockClickhouse
-	Cassandra  *MockCassandra
-	Mongo      *MockMongo
-	KVStore    *MockKVStore
-	DGraph     *MockDgraph
-	File       *file.MockFileSystemProvider
-=======
 	Redis       *MockRedis
 	SQL         *mockSQL
 	Clickhouse  *MockClickhouse
 	Cassandra   *MockCassandra
 	Mongo       *MockMongo
 	KVStore     *MockKVStore
+	DGraph     *MockDgraph
 	File        *file.MockFileSystemProvider
 	HTTPService *service.MockHTTP
->>>>>>> dc3168a7
 }
 
 type options func(c *Container, ctrl *gomock.Controller) any
@@ -89,10 +79,9 @@
 	fileStoreMock := file.NewMockFileSystemProvider(ctrl)
 	container.File = fileStoreMock
 
-<<<<<<< HEAD
 	dgraphMock := NewMockDgraph(ctrl)
 	container.DGraph = dgraphMock
-=======
+
 	var httpMock *service.MockHTTP
 
 	container.Services = make(map[string]service.HTTP)
@@ -105,7 +94,6 @@
 			httpMock = val
 		}
 	}
->>>>>>> dc3168a7
 
 	mocks := Mocks{
 		Redis:       redisMock,
