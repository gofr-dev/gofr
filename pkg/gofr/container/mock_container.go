package container

import (
	"context"
	"testing"

	"go.uber.org/mock/gomock"

	"gofr.dev/pkg/gofr/datasource"
	"gofr.dev/pkg/gofr/datasource/file"
	"gofr.dev/pkg/gofr/datasource/pubsub"
	"gofr.dev/pkg/gofr/datasource/sql"
	"gofr.dev/pkg/gofr/logging"
	"gofr.dev/pkg/gofr/service"
)

type Mocks struct {
	Redis         *MockRedis
	SQL           *mockSQL
	Clickhouse    *MockClickhouse
	Cassandra     *MockCassandraWithContext
	Mongo         *MockMongo
	KVStore       *MockKVStore
	DGraph        *MockDgraph
	ArangoDB      *MockArangoDBProvider
	OpenTSDB      *MockOpenTSDB
	SurrealDB     *MockSurrealDB
	Elasticsearch *MockElasticsearch
	InfluxDB	  *MockInfluxDB
	PubSub        *MockPubSubProvider
	File          *file.MockFileSystemProvider
	HTTPService   *service.MockHTTP
	Metrics       *MockMetrics
	ScyllaDB      *MockScyllaDB
}

type options func(c *Container, ctrl *gomock.Controller) any

func WithMockHTTPService(httpServiceNames ...string) options { //nolint:revive // WithMockHTTPService returns an
	// exported type intentionally; options are internal and subject to change.
	return func(c *Container, ctrl *gomock.Controller) any {
		mockservice := service.NewMockHTTP(ctrl)
		for _, s := range httpServiceNames {
			c.Services[s] = mockservice
		}

		return mockservice
	}
}

func NewMockContainer(t *testing.T, options ...options) (*Container, *Mocks) {
	t.Helper()

	container := &Container{}
	container.Logger = logging.NewLogger(logging.DEBUG)

	ctrl := gomock.NewController(t)

	mockDB, sqlMock, _ := sql.NewSQLMocks(t)
	// initialization of expectations
	expectation := expectedQuery{}

	sqlMockWrapper := &mockSQL{sqlMock, &expectation}

	sqlDB := &sqlMockDB{mockDB, &expectation, logging.NewLogger(logging.DEBUG)}
	sqlDB.finish(t)

	container.SQL = sqlDB

	redisMock := NewMockRedis(ctrl)
	container.Redis = redisMock

	cassandraMock := NewMockCassandraWithContext(ctrl)
	container.Cassandra = cassandraMock

	clickhouseMock := NewMockClickhouse(ctrl)
	container.Clickhouse = clickhouseMock

	mongoMock := NewMockMongo(ctrl)
	container.Mongo = mongoMock

	kvStoreMock := NewMockKVStore(ctrl)
	container.KVStore = kvStoreMock

	fileStoreMock := file.NewMockFileSystemProvider(ctrl)
	container.File = fileStoreMock

	dgraphMock := NewMockDgraph(ctrl)
	container.DGraph = dgraphMock

	opentsdbMock := NewMockOpenTSDB(ctrl)
	container.OpenTSDB = opentsdbMock

	arangoMock := NewMockArangoDBProvider(ctrl)
	container.ArangoDB = arangoMock

	surrealMock := NewMockSurrealDB(ctrl)
	container.SurrealDB = surrealMock

	elasticsearchMock := NewMockElasticsearch(ctrl)
	container.Elasticsearch = elasticsearchMock

<<<<<<< HEAD
	influxdbMock := NewMockInfluxDB(ctrl)
	container.InfluxDB = influxdbMock

=======
	scyllaMock := NewMockScyllaDB(ctrl)
	container.ScyllaDB = scyllaMock
>>>>>>> 813c6e72
	pubsubMock := NewMockPubSubProvider(ctrl)
	container.PubSub = pubsubMock

	var httpMock *service.MockHTTP

	container.Services = make(map[string]service.HTTP)

	for _, option := range options {
		optionsAdded := option(container, ctrl)

		val, ok := optionsAdded.(*service.MockHTTP)
		if ok {
			httpMock = val
		}
	}

	redisMock.EXPECT().Close().AnyTimes()

	mockMetrics := NewMockMetrics(ctrl)
	container.metricsManager = mockMetrics

	mocks := Mocks{
		Redis:         redisMock,
		SQL:           sqlMockWrapper,
		Clickhouse:    clickhouseMock,
		Cassandra:     cassandraMock,
		Mongo:         mongoMock,
		KVStore:       kvStoreMock,
		File:          fileStoreMock,
		HTTPService:   httpMock,
		DGraph:        dgraphMock,
		OpenTSDB:      opentsdbMock,
		ArangoDB:      arangoMock,
		SurrealDB:     surrealMock,
		InfluxDB: 	   influxdbMock,
		Elasticsearch: elasticsearchMock,
		PubSub:        pubsubMock,
		Metrics:       mockMetrics,
		ScyllaDB:      scyllaMock,
	}

	// TODO: Remove this expectation from mock container (previous generalization) to the actual tests where their expectations are being set.
	mockMetrics.EXPECT().RecordHistogram(gomock.Any(), gomock.Any(), gomock.Any(), gomock.Any(),
		gomock.Any(), gomock.Any(), gomock.Any(), gomock.Any(), gomock.Any()).AnyTimes()

	return container, &mocks
}

type MockPubSub struct {
}

func (*MockPubSub) Query(_ context.Context, _ string, _ ...any) ([]byte, error) {
	return nil, nil
}

func (*MockPubSub) CreateTopic(_ context.Context, _ string) error {
	return nil
}

func (*MockPubSub) DeleteTopic(_ context.Context, _ string) error {
	return nil
}

func (*MockPubSub) Health() datasource.Health {
	return datasource.Health{}
}

func (*MockPubSub) Publish(_ context.Context, _ string, _ []byte) error {
	return nil
}

func (*MockPubSub) Subscribe(_ context.Context, _ string) (*pubsub.Message, error) {
	return nil, nil
}

func (*MockPubSub) Close() error { return nil }<|MERGE_RESOLUTION|>--- conflicted
+++ resolved
@@ -100,14 +100,12 @@
 	elasticsearchMock := NewMockElasticsearch(ctrl)
 	container.Elasticsearch = elasticsearchMock
 
-<<<<<<< HEAD
 	influxdbMock := NewMockInfluxDB(ctrl)
 	container.InfluxDB = influxdbMock
 
-=======
 	scyllaMock := NewMockScyllaDB(ctrl)
 	container.ScyllaDB = scyllaMock
->>>>>>> 813c6e72
+
 	pubsubMock := NewMockPubSubProvider(ctrl)
 	container.PubSub = pubsubMock
 
