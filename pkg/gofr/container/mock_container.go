package container

import (
	"context"
	"testing"

	"go.uber.org/mock/gomock"

	"gofr.dev/pkg/gofr/datasource"
	"gofr.dev/pkg/gofr/datasource/file"
	"gofr.dev/pkg/gofr/datasource/pubsub"
	"gofr.dev/pkg/gofr/datasource/sql"
	"gofr.dev/pkg/gofr/logging"
	"gofr.dev/pkg/gofr/service"
)

type Mocks struct {
	Redis         *MockRedis
	SQL           *mockSQL
	Clickhouse    *MockClickhouse
	Cassandra     *MockCassandraWithContext
	Mongo         *MockMongo
	KVStore       *MockKVStore
	DGraph        *MockDgraph
	ArangoDB      *MockArangoDBProvider
	OpenTSDB      *MockOpenTSDBProvider
	SurrealDB     *MockSurrealDB
	Elasticsearch *MockElasticsearch
	PubSub        *MockPubSubProvider
	File          *file.MockFileSystemProvider
	HTTPService   *service.MockHTTP
	Metrics       *MockMetrics
	ScyllaDB      *MockScyllaDB
}

type options func(c *Container, ctrl *gomock.Controller) any

func WithMockHTTPService(httpServiceNames ...string) options { //nolint:revive // WithMockHTTPService returns an
	// exported type intentionally; options are internal and subject to change.
	return func(c *Container, ctrl *gomock.Controller) any {
		mockservice := service.NewMockHTTP(ctrl)
		for _, s := range httpServiceNames {
			c.Services[s] = mockservice
		}

		return mockservice
	}
}

func NewMockContainer(t *testing.T, options ...options) (*Container, *Mocks) {
	t.Helper()

	container := &Container{}
	container.Logger = logging.NewLogger(logging.DEBUG)

	ctrl := gomock.NewController(t)

	mockDB, sqlMock, _ := sql.NewSQLMocks(t)
	// initialization of expectations
	expectation := expectedQuery{}

	sqlMockWrapper := &mockSQL{sqlMock, &expectation}

	sqlDB := &sqlMockDB{mockDB, &expectation, logging.NewLogger(logging.DEBUG)}
	sqlDB.finish(t)

	container.SQL = sqlDB

	redisMock := NewMockRedis(ctrl)
	container.Redis = redisMock

	cassandraMock := NewMockCassandraWithContext(ctrl)
	container.Cassandra = cassandraMock

	clickhouseMock := NewMockClickhouse(ctrl)
	container.Clickhouse = clickhouseMock

	mongoMock := NewMockMongo(ctrl)
	container.Mongo = mongoMock

	kvStoreMock := NewMockKVStore(ctrl)
	container.KVStore = kvStoreMock

	fileStoreMock := file.NewMockFileSystemProvider(ctrl)
	container.File = fileStoreMock

	dgraphMock := NewMockDgraph(ctrl)
	container.DGraph = dgraphMock

	opentsdbMock := NewMockOpenTSDBProvider(ctrl)
	container.OpenTSDB = opentsdbMock

	arangoMock := NewMockArangoDBProvider(ctrl)
	container.ArangoDB = arangoMock

	surrealMock := NewMockSurrealDB(ctrl)
	container.SurrealDB = surrealMock

	elasticsearchMock := NewMockElasticsearch(ctrl)
	container.Elasticsearch = elasticsearchMock

<<<<<<< HEAD
	scyllaMock := NewMockScyllaDB(ctrl)
	container.ScyllaDB = scyllaMock
=======
	pubsubMock := NewMockPubSubProvider(ctrl)
	container.PubSub = pubsubMock
>>>>>>> 5014d9ff

	var httpMock *service.MockHTTP

	container.Services = make(map[string]service.HTTP)

	for _, option := range options {
		optionsAdded := option(container, ctrl)

		val, ok := optionsAdded.(*service.MockHTTP)
		if ok {
			httpMock = val
		}
	}

	redisMock.EXPECT().Close().AnyTimes()

	mockMetrics := NewMockMetrics(ctrl)
	container.metricsManager = mockMetrics

	mocks := Mocks{
		Redis:         redisMock,
		SQL:           sqlMockWrapper,
		Clickhouse:    clickhouseMock,
		Cassandra:     cassandraMock,
		Mongo:         mongoMock,
		KVStore:       kvStoreMock,
		File:          fileStoreMock,
		HTTPService:   httpMock,
		DGraph:        dgraphMock,
		OpenTSDB:      opentsdbMock,
		ArangoDB:      arangoMock,
		SurrealDB:     surrealMock,
		Elasticsearch: elasticsearchMock,
		PubSub:        pubsubMock,
		Metrics:       mockMetrics,
		ScyllaDB:      scyllaMock,
	}

	// TODO: Remove this expectation from mock container (previous generalization) to the actual tests where their expectations are being set.
	mockMetrics.EXPECT().RecordHistogram(gomock.Any(), gomock.Any(), gomock.Any(), gomock.Any(),
		gomock.Any(), gomock.Any(), gomock.Any(), gomock.Any(), gomock.Any()).AnyTimes()

	return container, &mocks
}

type MockPubSub struct {
}

func (*MockPubSub) Query(_ context.Context, _ string, _ ...any) ([]byte, error) {
	return nil, nil
}

func (*MockPubSub) CreateTopic(_ context.Context, _ string) error {
	return nil
}

func (*MockPubSub) DeleteTopic(_ context.Context, _ string) error {
	return nil
}

func (*MockPubSub) Health() datasource.Health {
	return datasource.Health{}
}

func (*MockPubSub) Publish(_ context.Context, _ string, _ []byte) error {
	return nil
}

func (*MockPubSub) Subscribe(_ context.Context, _ string) (*pubsub.Message, error) {
	return nil, nil
}

func (*MockPubSub) Close() error { return nil }<|MERGE_RESOLUTION|>--- conflicted
+++ resolved
@@ -99,13 +99,10 @@
 	elasticsearchMock := NewMockElasticsearch(ctrl)
 	container.Elasticsearch = elasticsearchMock
 
-<<<<<<< HEAD
 	scyllaMock := NewMockScyllaDB(ctrl)
 	container.ScyllaDB = scyllaMock
-=======
 	pubsubMock := NewMockPubSubProvider(ctrl)
 	container.PubSub = pubsubMock
->>>>>>> 5014d9ff
 
 	var httpMock *service.MockHTTP
 
