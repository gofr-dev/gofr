--- conflicted
+++ resolved
@@ -58,23 +58,12 @@
 					"error": "clickhouse not connected",
 				},
 			},
-<<<<<<< HEAD
-
-			"oracle": datasource.Health{
-    		    Status: tc.datasourceHealth, Details: map[string]any{
-    		        "host": "localhost:1521",
-    		        "error": "oracle not connected",
-    		    },
-    		},
-			
-=======
 			"oracle": datasource.Health{
 				Status: tc.datasourceHealth, Details: map[string]any{
 					"host":  "localhost:1521",
 					"error": "oracle not connected",
 				},
 			},
->>>>>>> 41951f51
 			"cassandra": datasource.Health{
 				Status: tc.datasourceHealth, Details: map[string]any{
 					"host":  "localhost:6379",
@@ -175,16 +164,6 @@
 	}, nil)
 
 	mocks.Oracle.EXPECT().HealthCheck(context.Background()).Return(datasource.Health{
-<<<<<<< HEAD
-	    Status: health,
-	    Details: map[string]any{
-	        "host": "localhost:1521",
-	        "error": "oracle not connected",
-	    },
-	}, nil)
-
-
-=======
 		Status: health,
 		Details: map[string]any{
 			"host":  "localhost:1521",
@@ -192,7 +171,6 @@
 		},
 	}, nil)
 
->>>>>>> 41951f51
 	mocks.KVStore.EXPECT().HealthCheck(context.Background()).Return(datasource.Health{
 		Status: health,
 		Details: map[string]any{
