--- conflicted
+++ resolved
@@ -33,77 +33,7 @@
 	}
 
 	for i, tc := range tests {
-<<<<<<< HEAD
-		expected := map[string]any{
-			"kv-store": datasource.Health{
-				Status: tc.datasourceHealth, Details: map[string]any{
-					"host":  "localhost:1234",
-					"error": "kv-store not connected",
-				},
-			},
-			"redis": datasource.Health{
-				Status: tc.datasourceHealth, Details: map[string]any{
-					"host":  "localhost:6379",
-					"error": "redis not connected",
-				},
-			},
-			"mongo": datasource.Health{
-				Status: tc.datasourceHealth, Details: map[string]any{
-					"host":  "localhost:6379",
-					"error": "mongo not connected",
-				},
-			},
-			"clickHouse": datasource.Health{
-				Status: tc.datasourceHealth, Details: map[string]any{
-					"host":  "localhost:6379",
-					"error": "clickhouse not connected",
-				},
-			},
-			"oracle": datasource.Health{
-				Status: tc.datasourceHealth, Details: map[string]any{
-					"host":  "localhost:1521",
-					"error": "oracle not connected",
-				},
-			},
-			"cassandra": datasource.Health{
-				Status: tc.datasourceHealth, Details: map[string]any{
-					"host":  "localhost:6379",
-					"error": "cassandra not connected",
-				},
-			},
-			"sql": &datasource.Health{
-				Status: tc.datasourceHealth, Details: map[string]any{
-					"host": "localhost:3306/test",
-					"stats": sql.DBStats{
-						MaxOpenConnections: 0, OpenConnections: 1, InUse: 0, Idle: 1, WaitCount: 0,
-						WaitDuration: 0, MaxIdleClosed: 0, MaxIdleTimeClosed: 0, MaxLifetimeClosed: 0,
-					},
-				},
-			},
-			"dgraph": datasource.Health{
-				Status: tc.datasourceHealth, Details: map[string]any{
-					"host":  "localhost:8000",
-					"error": "dgraph not connected",
-				},
-			},
-			"opentsdb": datasource.Health{
-				Status: tc.datasourceHealth, Details: map[string]any{
-					"host":  "localhost:8000",
-					"error": "opentsdb not connected",
-				},
-			},
-			"test-service": &service.Health{
-				Status: "UP", Details: map[string]any{
-					"host": strings.TrimPrefix(srv.URL, "http://"),
-				},
-			},
-			"name":    "test-app",
-			"status":  tc.appHealth,
-			"version": "test",
-		}
-=======
 		expected := getExpectedData(tc.datasourceHealth, tc.appHealth, srv.URL)
->>>>>>> 6d4a4303
 
 		expectedJSONdata, _ := json.Marshal(expected)
 		c, mocks := NewMockContainer(t)
@@ -167,11 +97,7 @@
 		},
 	}, nil)
 
-<<<<<<< HEAD
-	mocks.Oracle.EXPECT().HealthCheck(context.Background()).Return(datasource.Health{
-=======
 	mocks.Oracle.EXPECT().HealthCheck(gomock.Any()).Return(datasource.Health{
->>>>>>> 6d4a4303
 		Status: health,
 		Details: map[string]any{
 			"host":  "localhost:1521",
@@ -179,11 +105,7 @@
 		},
 	}, nil)
 
-<<<<<<< HEAD
-	mocks.KVStore.EXPECT().HealthCheck(context.Background()).Return(datasource.Health{
-=======
 	mocks.KVStore.EXPECT().HealthCheck(gomock.Any()).Return(datasource.Health{
->>>>>>> 6d4a4303
 		Status: health,
 		Details: map[string]any{
 			"host":  "localhost:1234",
