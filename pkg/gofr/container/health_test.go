package container

import (
	"context"
	"net/http"
	"net/http/httptest"
	"strings"
	"testing"

	"github.com/stretchr/testify/assert"

	"gofr.dev/pkg/gofr/datasource"
	"gofr.dev/pkg/gofr/datasource/sql"
	"gofr.dev/pkg/gofr/service"
	"gofr.dev/pkg/gofr/testutil"
)

func TestContainer_Health(t *testing.T) {
<<<<<<< HEAD
=======
	mockDB, mock, err := sqlmock.New()
	if err != nil {
		t.Fatalf("could not initialize mock database err: %v", err)
	}

>>>>>>> 3738f8a8
	srv := httptest.NewServer(http.HandlerFunc(func(w http.ResponseWriter, r *http.Request) {
		w.WriteHeader(http.StatusOK)
	}))

	logger := testutil.NewMockLogger(testutil.ERRORLOG)

	expected := map[string]interface{}{
		"redis": datasource.Health{
			Status: "DOWN",
			Details: map[string]interface{}{
				"host":  "localhost:6379",
				"error": "redis not connected",
			},
		},
		"sql": &datasource.Health{
			Status: "UP",
			Details: map[string]interface{}{
				"host": "localhost:3306/test",
				"stats": sql.DBStats{
					MaxOpenConnections: 0,
					OpenConnections:    1,
					InUse:              0,
					Idle:               1,
					WaitCount:          0,
					WaitDuration:       0,
					MaxIdleClosed:      0,
					MaxIdleTimeClosed:  0,
					MaxLifetimeClosed:  0,
				},
			},
		},
		"test-service": &service.Health{
			Status: "UP",
			Details: map[string]interface{}{
				"host": strings.TrimPrefix(srv.URL, "http://"),
			},
		},
	}

	c := NewContainer(testutil.NewMockConfig(map[string]string{
		"DB_HOST":     "localhost",
		"DB_DIALECT":  "mysql",
		"DB_USER":     "user",
		"DB_PASSWORD": "password",
		"DB_NAME":     "test",
		"REDIS_HOST":  "localhost",
		"REDIS_PORT":  "6379",
	}))

	c.Services = make(map[string]service.HTTP)
	c.Services["test-service"] = service.NewHTTPService(srv.URL, logger, nil)

	healthData := c.Health(context.Background())

	assert.IsType(t, expected, healthData)
}<|MERGE_RESOLUTION|>--- conflicted
+++ resolved
@@ -7,6 +7,7 @@
 	"strings"
 	"testing"
 
+	"github.com/DATA-DOG/go-sqlmock"
 	"github.com/stretchr/testify/assert"
 
 	"gofr.dev/pkg/gofr/datasource"
@@ -16,14 +17,6 @@
 )
 
 func TestContainer_Health(t *testing.T) {
-<<<<<<< HEAD
-=======
-	mockDB, mock, err := sqlmock.New()
-	if err != nil {
-		t.Fatalf("could not initialize mock database err: %v", err)
-	}
-
->>>>>>> 3738f8a8
 	srv := httptest.NewServer(http.HandlerFunc(func(w http.ResponseWriter, r *http.Request) {
 		w.WriteHeader(http.StatusOK)
 	}))
