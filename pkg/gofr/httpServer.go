package gofr

import (
	"context"
	"fmt"
	"net/http"
	"net/http/pprof"
	"time"

	"gofr.dev/pkg/gofr/container"
	gofrHTTP "gofr.dev/pkg/gofr/http"
	"gofr.dev/pkg/gofr/http/middleware"
	"gofr.dev/pkg/gofr/websocket"
)

type httpServer struct {
	router *gofrHTTP.Router
	port   int
<<<<<<< HEAD
	srv    *http.Server
=======
	ws     *websocket.Manager
>>>>>>> ae946411
}

func newHTTPServer(c *container.Container, port int, middlewareConfigs map[string]string) *httpServer {
	r := gofrHTTP.NewRouter()
	wsManager := websocket.New()

	r.Use(
		middleware.WSHandlerUpgrade(c, wsManager),
		middleware.Tracer,
		middleware.Logging(c.Logger),
		middleware.CORS(middlewareConfigs, r.RegisteredRoutes),
		middleware.Metrics(c.Metrics()),
	)

	return &httpServer{
		router: r,
		port:   port,
		ws:     wsManager,
	}
}

func (s *httpServer) RegisterProfilingRoutes() {
	s.router.HandleFunc("/debug/pprof/cmdline", pprof.Cmdline)
	s.router.HandleFunc("/debug/pprof/profile", pprof.Profile)
	s.router.HandleFunc("/debug/pprof/symbol", pprof.Symbol)
	s.router.HandleFunc("/debug/pprof/trace", pprof.Trace)

	s.router.NewRoute().Methods(http.MethodGet).PathPrefix("/debug/pprof/").HandlerFunc(pprof.Index)
}

func (s *httpServer) Run(c *container.Container) {
	if s.srv != nil {
		c.Logf("Server already running on port: %d", s.port)
		return
	}

	c.Logf("Starting server on port: %d", s.port)

	s.srv = &http.Server{
		Addr:              fmt.Sprintf(":%d", s.port),
		Handler:           s.router,
		ReadHeaderTimeout: 5 * time.Second,
	}

	c.Error(s.srv.ListenAndServe())
}

func (s *httpServer) Shutdown(ctx context.Context) error {
	if s.srv == nil {
		return nil
	}

	err := s.srv.Shutdown(ctx)
	s.srv = nil
	return err
}<|MERGE_RESOLUTION|>--- conflicted
+++ resolved
@@ -16,11 +16,8 @@
 type httpServer struct {
 	router *gofrHTTP.Router
 	port   int
-<<<<<<< HEAD
 	srv    *http.Server
-=======
 	ws     *websocket.Manager
->>>>>>> ae946411
 }
 
 func newHTTPServer(c *container.Container, port int, middlewareConfigs map[string]string) *httpServer {
