package gofr

import (
	"context"
	"encoding/json"
	"fmt"
	"io"
	"net/http"
	"net/http/httptest"
	"strconv"
	"testing"
	"time"

	"github.com/stretchr/testify/assert"

	"gofr.dev/pkg/gofr/config"
	"gofr.dev/pkg/gofr/container"
	gofrHTTP "gofr.dev/pkg/gofr/http"
	"gofr.dev/pkg/gofr/logging"
	"gofr.dev/pkg/gofr/migration"
	"gofr.dev/pkg/gofr/testutil"
)

const helloWorld = "Hello World!"

func TestNewCMD(t *testing.T) {
	a := NewCMD()
	// Without args we should get error on stderr.
	outputWithoutArgs := testutil.StderrOutputForFunc(a.Run)
	if outputWithoutArgs != "No Command Found!" {
		t.Errorf("Stderr output mismatch. Got: %s ", outputWithoutArgs)
	}
}

func TestGofr_readConfig(t *testing.T) {
	app := App{}

	app.readConfig(false)

	if app.Config == nil {
		t.Errorf("config was not read")
	}
}

func TestGofr_ServerRoutes(t *testing.T) {
	type response struct {
		Data interface{} `json:"data"`
	}

	testCases := []struct {
		// Given
		method string
		target string
		// Expectations
		response  string
		headerKey string
		headerVal string
	}{
		{http.MethodGet, "/hello", "Hello World!", "content-type", "application/json"},
		{http.MethodGet, "/hello2", "Hello World!", "content-type", "application/json"},
		{http.MethodPut, "/hello", "Hello World!", "content-type", "application/json"},
		{http.MethodPost, "/hello", "Hello World!", "content-type", "application/json"},
		{http.MethodGet, "/params?name=Vikash", "Hello Vikash!", "content-type", "application/json"},
		{http.MethodDelete, "/delete", "Success", "content-type", "application/json"},
	}

	g := New()

	g.GET("/hello", func(c *Context) (interface{}, error) {
		return helloWorld, nil
	})

	// using add() func
	g.add(http.MethodGet, "/hello2", func(c *Context) (interface{}, error) {
		return helloWorld, nil
	})

	g.PUT("/hello", func(c *Context) (interface{}, error) {
		return helloWorld, nil
	})

	g.POST("/hello", func(c *Context) (interface{}, error) {
		return helloWorld, nil
	})

	g.GET("/params", func(c *Context) (interface{}, error) {
		return fmt.Sprintf("Hello %s!", c.Param("name")), nil
	})

	g.DELETE("/delete", func(c *Context) (interface{}, error) {
		return "Success", nil
	})

	for i, tc := range testCases {
		w := httptest.NewRecorder()
		r := httptest.NewRequest(tc.method, tc.target, http.NoBody)

		r.Header.Set("content-type", "application/json")

		g.httpServer.router.ServeHTTP(w, r)

		var res response

		respBytes, _ := io.ReadAll(w.Body)
		_ = json.Unmarshal(respBytes, &res)

		assert.Equal(t, res.Data, tc.response, "TEST[%d], Failed.\nUnexpected response for %s %s.", i, tc.method, tc.target)

		assert.Equal(t, w.Header().Get(tc.headerKey), tc.headerVal,
			"TEST[%d], Failed.\nHeader mismatch for %s %s", i, tc.method, tc.target)
	}
}

func TestGofr_ServerRun(t *testing.T) {
	g := New()

	g.GET("/hello", func(c *Context) (interface{}, error) {
		return helloWorld, nil
	})

	go g.Run()
	time.Sleep(1 * time.Second)

	var netClient = &http.Client{
		Timeout: time.Second * 10,
	}

	re, _ := http.NewRequestWithContext(context.Background(), http.MethodGet,
		"http://localhost:"+strconv.Itoa(defaultHTTPPort)+"/hello", http.NoBody)
	resp, err := netClient.Do(re)

	assert.NoError(t, err, "TEST Failed.\n")

	assert.Equal(t, resp.StatusCode, http.StatusOK, "TEST Failed.\n")

	resp.Body.Close()
}

func Test_AddHTTPService(t *testing.T) {
	server := httptest.NewServer(http.HandlerFunc(func(w http.ResponseWriter, r *http.Request) {
		assert.Equal(t, "/test", r.URL.Path)

		w.WriteHeader(http.StatusOK)
	}))

	g := New()

	g.AddHTTPService("test-service", server.URL)

	resp, _ := g.container.GetHTTPService("test-service").
		Get(context.Background(), "test", nil)

	defer resp.Body.Close()

	assert.Equal(t, http.StatusOK, resp.StatusCode)
}

func Test_AddDuplicateHTTPService(t *testing.T) {
	t.Setenv("LOG_LEVEL", "DEBUG")

	logs := testutil.StdoutOutputForFunc(func() {
		a := New()

		a.AddHTTPService("test-service", "http://localhost")
		a.AddHTTPService("test-service", "http://google")
	})

	assert.Contains(t, logs, "Service already registered Name: test-service")
}

func TestApp_Metrics(t *testing.T) {
	app := New()

	assert.NotNil(t, app.Metrics())
}

func TestApp_AddAndGetHTTPService(t *testing.T) {
	app := New()

	app.AddHTTPService("test-service", "http://test")

	svc := app.container.GetHTTPService("test-service")

	assert.NotNil(t, svc)
}

func TestApp_MigrateInvalidKeys(t *testing.T) {
	logs := testutil.StderrOutputForFunc(func() {
		app := New()
		app.Migrate(map[int64]migration.Migrate{1: {}})
	})

	assert.Contains(t, logs, "migration run failed! UP not defined for the following keys: [1]")
}

func TestApp_MigratePanicRecovery(t *testing.T) {
	logs := testutil.StderrOutputForFunc(func() {
		app := New()

		app.container.PubSub = &container.MockPubSub{}

		app.Migrate(map[int64]migration.Migrate{1: {UP: func(d migration.Datasource) error {
			panic("test panic")
		}}})
	})

	assert.Contains(t, logs, "test panic")
}

func Test_otelErrorHandler(t *testing.T) {
	logs := testutil.StderrOutputForFunc(func() {
		h := otelErrorHandler{logging.NewLogger(logging.DEBUG)}
		h.Handle(testutil.CustomError{ErrorMessage: "OTEL Error override"})
	})

	assert.Contains(t, logs, `"message":"OTEL Error override"`)
	assert.Contains(t, logs, `"level":"ERROR"`)
}

func Test_addRoute(t *testing.T) {
	logs := testutil.StdoutOutputForFunc(func() {
		a := NewCMD()

		a.SubCommand("log", func(c *Context) (interface{}, error) {
			c.Logger.Info("logging in handler")

			return "handler called", nil
		})

		a.Run()
	})

	assert.Contains(t, logs, "handler called")
}

func TestEnableBasicAuthWithFunc(t *testing.T) {
	jwksServer := httptest.NewServer(http.HandlerFunc(func(w http.ResponseWriter, r *http.Request) {
		w.WriteHeader(http.StatusOK)
	}))

	c := container.NewContainer(config.NewMockConfig(nil))

	// Initialize a new App instance
	a := &App{
		httpServer: &httpServer{
			router: gofrHTTP.NewRouter(c),
		},
		container: c,
	}

	a.httpServer.router.Handle("/", http.HandlerFunc(func(w http.ResponseWriter, r *http.Request) {
		fmt.Println(w, "Hello, world!")
	}))

	a.EnableOAuth(jwksServer.URL, 600)

	server := httptest.NewServer(a.httpServer.router)
	defer server.Close()

	client := server.Client()

	// Create a mock HTTP request
	req, err := http.NewRequestWithContext(context.Background(), http.MethodGet, server.URL, http.NoBody)
	if err != nil {
		t.Fatal(err)
	}

	// Add a basic authorization header
	req.Header.Add("Authorization", "dXNlcjpwYXNzd29yZA==")

	// Send the HTTP request
	resp, err := client.Do(req)
	if err != nil {
		t.Fatal(err)
	}
	defer resp.Body.Close()

	assert.Equal(t, http.StatusUnauthorized, resp.StatusCode, "TestEnableBasicAuthWithFunc Failed!")
}

func Test_AddRESTHandlers(t *testing.T) {
	app := New()

	type user struct {
		ID   int
		Name string
	}

	var invalidObject int

	tests := []struct {
		desc  string
		input interface{}
		err   error
	}{
		{"success case", &user{}, nil},
		{"invalid object", &invalidObject, errInvalidObject},
	}

	for i, tc := range tests {
		err := app.AddRESTHandlers(tc.input)

		assert.Equal(t, tc.err, err, "TEST[%d], Failed.\n%s", i, tc.desc)
	}
}

func Test_initTracer(t *testing.T) {
	mockConfig1 := config.NewMockConfig(map[string]string{
		"TRACE_EXPORTER": "zipkin",
		"TRACER_HOST":    "localhost",
		"TRACER_PORT":    "2005",
	})

	mockConfig2 := config.NewMockConfig(map[string]string{
		"TRACE_EXPORTER": "jaeger",
		"TRACER_HOST":    "localhost",
		"TRACER_PORT":    "2005",
	})

<<<<<<< HEAD
	mockConfig3 := testutil.NewMockConfig(map[string]string{
=======
	mockConfig3 := config.NewMockConfig(map[string]string{
>>>>>>> afb862c7
		"TRACE_EXPORTER": "gofr",
	})

	tests := []struct {
		desc               string
		config             config.Config
		expectedLogMessage string
	}{
		{"zipkin exporter", mockConfig1, "Exporting traces to zipkin."},
		{"jaeger exporter", mockConfig2, "Exporting traces to jaeger."},
		{"gofr exporter", mockConfig3, "Exporting traces to gofr at https://tracer.gofr.dev"},
	}

	for _, tc := range tests {
		logMessage := testutil.StdoutOutputForFunc(func() {
			mockContainer, _ := container.NewMockContainer(t)

			a := App{
				Config:    tc.config,
				container: mockContainer,
			}

			a.initTracer()
		})

		assert.Contains(t, logMessage, tc.expectedLogMessage)
	}
}

func Test_initTracer_invalidConfig(t *testing.T) {
	mockConfig := config.NewMockConfig(map[string]string{
		"TRACE_EXPORTER": "abc",
		"TRACER_HOST":    "localhost",
		"TRACER_PORT":    "2005",
	})

	errLogMessage := testutil.StderrOutputForFunc(func() {
		mockContainer, _ := container.NewMockContainer(t)

		a := App{
			Config:    mockConfig,
			container: mockContainer,
		}

		a.initTracer()
	})

	assert.Contains(t, errLogMessage, "unsupported trace exporter.")
}<|MERGE_RESOLUTION|>--- conflicted
+++ resolved
@@ -317,11 +317,7 @@
 		"TRACER_PORT":    "2005",
 	})
 
-<<<<<<< HEAD
-	mockConfig3 := testutil.NewMockConfig(map[string]string{
-=======
 	mockConfig3 := config.NewMockConfig(map[string]string{
->>>>>>> afb862c7
 		"TRACE_EXPORTER": "gofr",
 	})
 
