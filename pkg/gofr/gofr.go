--- conflicted
+++ resolved
@@ -4,11 +4,7 @@
 	"context"
 	"encoding/json"
 	"fmt"
-<<<<<<< HEAD
 	"io"
-=======
-
->>>>>>> 94f1b92f
 	"net/http"
 	"os"
 	"strconv"
@@ -30,6 +26,7 @@
 	"google.golang.org/grpc"
 )
 
+// App is the main application in the gofr framework.
 type App struct {
 	// Config can be used by applications to fetch custom configurations from environment or file.
 	Config config.Config // If we directly embed, unnecessary confusion between app.Get and app.GET will happen.
