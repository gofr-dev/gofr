package gofr

import (
	"context"
	"fmt"
	"net/http"
	"os"
	"strconv"
	"strings"
	"sync"
	"time"

	"github.com/gorilla/mux"
	"go.opentelemetry.io/otel"
	"go.opentelemetry.io/otel/exporters/otlp/otlptrace/otlptracegrpc"
	"go.opentelemetry.io/otel/exporters/zipkin"
	"go.opentelemetry.io/otel/propagation"
	"go.opentelemetry.io/otel/sdk/resource"
	sdktrace "go.opentelemetry.io/otel/sdk/trace"
	semconv "go.opentelemetry.io/otel/semconv/v1.4.0"

	"google.golang.org/grpc"

	"gofr.dev/pkg/gofr/config"
	"gofr.dev/pkg/gofr/container"
	gofrHTTP "gofr.dev/pkg/gofr/http"
	"gofr.dev/pkg/gofr/http/middleware"
	"gofr.dev/pkg/gofr/logging"
	"gofr.dev/pkg/gofr/metrics"
	"gofr.dev/pkg/gofr/migration"
	"gofr.dev/pkg/gofr/service"
)

// App is the main application in the GoFr framework.
type App struct {
	// Config can be used by applications to fetch custom configurations from environment or file.
	Config config.Config // If we directly embed, unnecessary confusion between app.Get and app.GET will happen.

	grpcServer   *grpcServer
	httpServer   *httpServer
	metricServer *metricServer

	cmd *cmd

	cron *Crontab

	// container is unexported because this is an internal implementation and applications are provided access to it via Context
	container *container.Container

	grpcRegistered bool
	httpRegistered bool

	subscriptionManager SubscriptionManager
}

// RegisterService adds a gRPC service to the GoFr application.
func (a *App) RegisterService(desc *grpc.ServiceDesc, impl interface{}) {
	a.container.Logger.Infof("registering GRPC Server: %s", desc.ServiceName)
	a.grpcServer.server.RegisterService(desc, impl)
	a.grpcRegistered = true
}

// New creates an HTTP Server Application and returns that App.
func New() *App {
	app := &App{}
	app.readConfig(false)
	app.container = container.NewContainer(app.Config)

	app.initTracer()

	// Metrics Server
	port, err := strconv.Atoi(app.Config.Get("METRICS_PORT"))
	if err != nil || port <= 0 {
		port = defaultMetricPort
	}

	app.metricServer = newMetricServer(port)

	// HTTP Server
	port, err = strconv.Atoi(app.Config.Get("HTTP_PORT"))
	if err != nil || port <= 0 {
		port = defaultHTTPPort
	}

	app.httpServer = newHTTPServer(app.container, port, middleware.GetConfigs(app.Config))

	// GRPC Server
	port, err = strconv.Atoi(app.Config.Get("GRPC_PORT"))
	if err != nil || port <= 0 {
		port = defaultGRPCPort
	}

	app.grpcServer = newGRPCServer(app.container, port)

	app.subscriptionManager = newSubscriptionManager(app.container)

	return app
}

// NewCMD creates a command-line application.
func NewCMD() *App {
	app := &App{}
	app.readConfig(true)

	app.container = container.NewContainer(nil)
	app.container.Logger = logging.NewFileLogger(app.Config.Get("CMD_LOGS_FILE"))
	app.cmd = &cmd{}

	app.container.Create(app.Config)
	app.initTracer()

	return app
}

// Run starts the application. If it is an HTTP server, it will start the server.
func (a *App) Run() {
	if a.cmd != nil {
		a.cmd.Run(a.container)
	}

	wg := sync.WaitGroup{}

	// Start Metrics Server
	// running metrics server before HTTP and gRPC
	wg.Add(1)

	go func(m *metricServer) {
		defer wg.Done()
		m.Run(a.container)
	}(a.metricServer)

	// Start HTTP Server
	if a.httpRegistered {
		wg.Add(1)

		// Add Default routes
		a.add(http.MethodGet, "/.well-known/health", healthHandler)
		a.add(http.MethodGet, "/.well-known/alive", liveHandler)
		a.add(http.MethodGet, "/favicon.ico", faviconHandler)

		if _, err := os.Stat("./static/openapi.json"); err == nil {
			a.add(http.MethodGet, "/.well-known/openapi.json", OpenAPIHandler)
			a.add(http.MethodGet, "/.well-known/swagger", SwaggerUIHandler)
			a.add(http.MethodGet, "/.well-known/{name}", SwaggerUIHandler)
		}

		a.httpServer.router.PathPrefix("/").Handler(handler{
			function:  catchAllHandler,
			container: a.container,
		})

		var registeredMethods []string

		_ = a.httpServer.router.Walk(func(route *mux.Route, _ *mux.Router, _ []*mux.Route) error {
			met, _ := route.GetMethods()
			for _, method := range met {
				if !contains(registeredMethods, method) { // Check for uniqueness before adding
					registeredMethods = append(registeredMethods, method)
				}
			}

			return nil
		})

		*a.httpServer.router.RegisteredRoutes = registeredMethods

		go func(s *httpServer) {
			defer wg.Done()
			s.Run(a.container)
		}(a.httpServer)
	}

	// Start GRPC Server only if a service is registered
	if a.grpcRegistered {
		wg.Add(1)

		go func(s *grpcServer) {
			defer wg.Done()
			s.Run(a.container)
		}(a.grpcServer)
	}

	// If subscriber is registered, block main go routine to wait for subscriber to receive messages
	if len(a.subscriptionManager.subscriptions) != 0 {
		// Start subscribers concurrently using go-routines
		for topic, handler := range a.subscriptionManager.subscriptions {
			go a.subscriptionManager.startSubscriber(topic, handler)
		}

		wg.Add(1)
	}

	wg.Wait()
}

// readConfig reads the configuration from the default location.
func (a *App) readConfig(isAppCMD bool) {
	var configLocation string
	if _, err := os.Stat("./configs"); err == nil {
		configLocation = "./configs"
	}

	if isAppCMD {
		a.Config = config.NewEnvFile(configLocation, logging.NewFileLogger(""))

		return
	}

	a.Config = config.NewEnvFile(configLocation, logging.NewLogger(logging.INFO))
}

// AddHTTPService registers HTTP service in container.
func (a *App) AddHTTPService(serviceName, serviceAddress string, options ...service.Options) {
	if a.container.Services == nil {
		a.container.Services = make(map[string]service.HTTP)
	}

	if _, ok := a.container.Services[serviceName]; ok {
		a.container.Debugf("Service already registered Name: %v", serviceName)
	}

	a.container.Services[serviceName] = service.NewHTTPService(serviceAddress, a.container.Logger, a.container.Metrics(), options...)
}

// GET adds a Handler for HTTP GET method for a route pattern.
func (a *App) GET(pattern string, handler Handler) {
	a.add("GET", pattern, handler)
}

// PUT adds a Handler for HTTP PUT method for a route pattern.
func (a *App) PUT(pattern string, handler Handler) {
	a.add("PUT", pattern, handler)
}

// POST adds a Handler for HTTP POST method for a route pattern.
func (a *App) POST(pattern string, handler Handler) {
	a.add("POST", pattern, handler)
}

// DELETE adds a Handler for HTTP DELETE method for a route pattern.
func (a *App) DELETE(pattern string, handler Handler) {
	a.add("DELETE", pattern, handler)
}

// PATCH adds a Handler for HTTP PATCH method for a route pattern.
func (a *App) PATCH(pattern string, handler Handler) {
	a.add("PATCH", pattern, handler)
}

func (a *App) add(method, pattern string, h Handler) {
	a.httpRegistered = true
	a.httpServer.router.Add(method, pattern, handler{
		function:       h,
		container:      a.container,
		requestTimeout: a.Config.GetOrDefault("REQUEST_TIMEOUT", "5"),
	})
}

func (a *App) Metrics() metrics.Manager {
	return a.container.Metrics()
}

func (a *App) Logger() logging.Logger {
	return a.container.Logger
}

// SubCommand adds a sub-command to the CLI application.
// Can be used to create commands like "kubectl get" or "kubectl get ingress".
func (a *App) SubCommand(pattern string, handler Handler) {
	a.cmd.addRoute(pattern, handler)
}

func (a *App) Migrate(migrationsMap map[int64]migration.Migrate) {
	// TODO : Move panic recovery at central location which will manage for all the different cases.
	defer panicRecovery(a.container.Logger)

	migration.Run(migrationsMap, a.container)
}

func (a *App) initTracer() {
	traceExporter := a.Config.Get("TRACE_EXPORTER")
	tracerHost := a.Config.Get("TRACER_HOST")
	tracerPort := a.Config.GetOrDefault("TRACER_PORT", "9411")

	tp := sdktrace.NewTracerProvider(
		sdktrace.WithResource(resource.NewWithAttributes(
			semconv.SchemaURL,
			semconv.ServiceNameKey.String(a.container.GetAppName()),
		)),
	)
	otel.SetTracerProvider(tp)
	otel.SetTextMapPropagator(propagation.NewCompositeTextMapPropagator(propagation.TraceContext{}, propagation.Baggage{}))
	otel.SetErrorHandler(&otelErrorHandler{logger: a.container.Logger})

	const traceExporterGoFr = "gofr"

	if (traceExporter != "" && tracerHost != "") || traceExporter == traceExporterGoFr {
		var (
			exporter sdktrace.SpanExporter
			err      error
		)

		switch strings.ToLower(traceExporter) {
		case "jaeger":
			a.container.Log("Exporting traces to jaeger.")

			exporter, err = otlptracegrpc.New(context.Background(), otlptracegrpc.WithInsecure(),
				otlptracegrpc.WithEndpoint(fmt.Sprintf("%s:%s", tracerHost, tracerPort)))
		case "zipkin":
			a.container.Log("Exporting traces to zipkin.")

			exporter, err = zipkin.New(
				fmt.Sprintf("http://%s:%s/api/v2/spans", tracerHost, tracerPort),
			)
		case traceExporterGoFr:
			exporter = NewExporter("https://tracer-api.gofr.dev/api/spans", logging.NewLogger(logging.INFO))

			a.container.Log("Exporting traces to GoFr at https://tracer.gofr.dev")
		default:
			a.container.Error("unsupported trace exporter.")
		}

		if err != nil {
			a.container.Error(err)
		}

		batcher := sdktrace.NewBatchSpanProcessor(exporter)
		tp.RegisterSpanProcessor(batcher)
	}
}

type otelErrorHandler struct {
	logger logging.Logger
}

func (o *otelErrorHandler) Handle(e error) {
	o.logger.Error(e.Error())
}

func (a *App) EnableBasicAuth(credentials ...string) {
	if len(credentials)%2 != 0 {
		a.container.Error("Invalid number of arguments for EnableBasicAuth")
	}

	users := make(map[string]string)
	for i := 0; i < len(credentials); i += 2 {
		users[credentials[i]] = credentials[i+1]
	}

	a.httpServer.router.Use(middleware.BasicAuthMiddleware(middleware.BasicAuthProvider{Users: users}))
}

func (a *App) EnableBasicAuthWithFunc(validateFunc func(username, password string) bool) {
	a.httpServer.router.Use(middleware.BasicAuthMiddleware(middleware.BasicAuthProvider{ValidateFunc: validateFunc}))
}

func (a *App) EnableAPIKeyAuth(apiKeys ...string) {
	a.httpServer.router.Use(middleware.APIKeyAuthMiddleware(nil, apiKeys...))
}

func (a *App) EnableAPIKeyAuthWithFunc(validator func(apiKey string) bool) {
	a.httpServer.router.Use(middleware.APIKeyAuthMiddleware(validator))
}

func (a *App) EnableOAuth(jwksEndpoint string, refreshInterval int) {
	a.AddHTTPService("gofr_oauth", jwksEndpoint)

	oauthOption := middleware.OauthConfigs{
		Provider:        a.container.GetHTTPService("gofr_oauth"),
		RefreshInterval: time.Second * time.Duration(refreshInterval),
	}

	a.httpServer.router.Use(middleware.OAuth(middleware.NewOAuth(oauthOption)))
}

func (a *App) Subscribe(topic string, handler SubscribeFunc) {
	if a.container.GetSubscriber() == nil {
		a.container.Logger.Errorf("subscriber not initialized in the container")

		return
	}

	a.subscriptionManager.subscriptions[topic] = handler
}

func (a *App) AddRESTHandlers(object interface{}) error {
	cfg, err := scanEntity(object)
	if err != nil {
		a.container.Logger.Errorf("invalid object for AddRESTHandlers")

		return err
	}

	a.registerCRUDHandlers(cfg, object)

	return nil
}

// UseMiddleware is a setter method for adding user defined custom middleware to GoFr's router.
func (a *App) UseMiddleware(middlewares ...gofrHTTP.Middleware) {
	a.httpServer.router.UseMiddleware(middlewares...)
}

<<<<<<< HEAD
func (a *App) UseMongo(db datasource.Mongo) {
	a.container.Mongo = db
}

func (a *App) AddFileStore(fs datasource.FileSystemProvider) datasource.FileSystem {
	fs.UseLogger(a.Logger())
	fs.UseMetrics(a.Metrics())

	fs.Connect()

	a.container.File = fs

	return fs
}

=======
>>>>>>> c2e022d7
// AddCronJob registers a cron job to the cron table, the schedule is in * * * * * (6 part) format
// denoting minutes, hours, days, months and day of week respectively.
func (a *App) AddCronJob(schedule, jobName string, job CronFunc) {
	if a.cron == nil {
		a.cron = NewCron(a.container)
	}

	if err := a.cron.AddJob(schedule, jobName, job); err != nil {
		a.Logger().Errorf("error adding cron job, err : %v", err)
	}
}

// contains is a helper function checking for duplicate entry in a slice.
func contains(elems []string, v string) bool {
	for _, s := range elems {
		if v == s {
			return true
		}
	}

	return false
}<|MERGE_RESOLUTION|>--- conflicted
+++ resolved
@@ -401,24 +401,6 @@
 	a.httpServer.router.UseMiddleware(middlewares...)
 }
 
-<<<<<<< HEAD
-func (a *App) UseMongo(db datasource.Mongo) {
-	a.container.Mongo = db
-}
-
-func (a *App) AddFileStore(fs datasource.FileSystemProvider) datasource.FileSystem {
-	fs.UseLogger(a.Logger())
-	fs.UseMetrics(a.Metrics())
-
-	fs.Connect()
-
-	a.container.File = fs
-
-	return fs
-}
-
-=======
->>>>>>> c2e022d7
 // AddCronJob registers a cron job to the cron table, the schedule is in * * * * * (6 part) format
 // denoting minutes, hours, days, months and day of week respectively.
 func (a *App) AddCronJob(schedule, jobName string, job CronFunc) {
