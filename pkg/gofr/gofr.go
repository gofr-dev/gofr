package gofr

import (
	"context"
	"errors"
	"fmt"
	"net"
	"net/http"
	"os"
	"path/filepath"
	"strconv"
	"strings"

	"github.com/gorilla/mux"
	"golang.org/x/sync/errgroup"

	"gofr.dev/pkg/gofr/config"
	"gofr.dev/pkg/gofr/container"
	gofrHTTP "gofr.dev/pkg/gofr/http"
	"gofr.dev/pkg/gofr/logging"
	"gofr.dev/pkg/gofr/metrics"
	"gofr.dev/pkg/gofr/migration"
	"gofr.dev/pkg/gofr/service"
)

const (
	configLocation = "./configs"
)

// App is the main application in the GoFr framework.
type App struct {
	// Config can be used by applications to fetch custom configurations from environment or file.
	Config config.Config // If we directly embed, unnecessary confusion between app.Get and app.GET will happen.

	grpcServer   *grpcServer
	httpServer   *httpServer
	metricServer *metricServer

	cmd  *cmd
	cron *Crontab

	// container is unexported because this is an internal implementation and applications are provided access to it via Context
	container *container.Container

	grpcRegistered bool
	httpRegistered bool

	subscriptionManager SubscriptionManager
}

// Shutdown stops the service(s) and close the application.
// It shuts down the HTTP, gRPC, Metrics servers and closes the container's active connections to datasources.
func (a *App) Shutdown(ctx context.Context) error {
	var err error
	if a.httpServer != nil {
		err = errors.Join(err, a.httpServer.Shutdown(ctx))
	}

	if a.grpcServer != nil {
		err = errors.Join(err, a.grpcServer.Shutdown(ctx))
	}

	if a.container != nil {
		err = errors.Join(err, a.container.Close())
	}

	if a.metricServer != nil {
		err = errors.Join(err, a.metricServer.Shutdown(ctx))
	}

	if err != nil {
		return err
	}

	a.container.Logger.Info("Application shutdown complete")

	return err
}

func isPortAvailable(port int) bool {
	conn, err := net.DialTimeout("tcp", fmt.Sprintf(":%d", port), checkPortTimeout)
	if err != nil {
		return true
	}

	conn.Close()

	return false
}

func (a *App) httpServerSetup() {
	// TODO: find a way to read REQUEST_TIMEOUT config only once and log it there. currently doing it twice one for populating
	// the value and other for logging
	requestTimeout := a.Config.Get("REQUEST_TIMEOUT")
	if requestTimeout != "" {
		timeoutVal, err := strconv.Atoi(requestTimeout)
		if err != nil || timeoutVal < 0 {
			a.container.Error("invalid value of config REQUEST_TIMEOUT.")
		}
	}

	for dirName, endpoint := range a.httpServer.staticFiles {
		a.httpServer.router.AddStaticFiles(endpoint, dirName)
		a.container.Logf("registered static files at endpoint %v from directory %v", endpoint, dirName)
	}

	a.httpServer.router.PathPrefix("/").Handler(handler{
		function:  catchAllHandler,
		container: a.container,
	})

	var registeredMethods []string

	_ = a.httpServer.router.Walk(func(route *mux.Route, _ *mux.Router, _ []*mux.Route) error {
		met, _ := route.GetMethods()
		for _, method := range met {
			if !contains(registeredMethods, method) { // Check for uniqueness before adding
				registeredMethods = append(registeredMethods, method)
			}
		}

		return nil
	})

	*a.httpServer.router.RegisteredRoutes = registeredMethods
}

func (a *App) startSubscriptions(ctx context.Context) error {
	if len(a.subscriptionManager.subscriptions) == 0 {
		return nil
	}

	group := errgroup.Group{}
	// Start subscribers concurrently using go-routines
	for topic, handler := range a.subscriptionManager.subscriptions {
		subscriberTopic, subscriberHandler := topic, handler

		group.Go(func() error {
			return a.subscriptionManager.startSubscriber(ctx, subscriberTopic, subscriberHandler)
		})
	}

	return group.Wait()
}

// readConfig reads the configuration from the default location.
func (a *App) readConfig(isAppCMD bool) {
	var location string

	if _, err := os.Stat(configLocation); err == nil {
		location = configLocation
	}

	if isAppCMD {
		a.Config = config.NewEnvFile(location, logging.NewFileLogger(""))

		return
	}

	a.Config = config.NewEnvFile(location, logging.NewLogger(logging.INFO))
}

// AddHTTPService registers HTTP service in container.
func (a *App) AddHTTPService(serviceName, serviceAddress string, options ...service.Options) {
	if a.container.Services == nil {
		a.container.Services = make(map[string]service.HTTP)
	}

	if _, ok := a.container.Services[serviceName]; ok {
		a.container.Debugf("Service already registered Name: %v", serviceName)
	}

	a.container.Services[serviceName] = service.NewHTTPService(serviceAddress, a.container.Logger, a.container.Metrics(), options...)
}

// Metrics returns the metrics manager associated with the App.
func (a *App) Metrics() metrics.Manager {
	return a.container.Metrics()
}

// Logger returns the logger instance associated with the App.
func (a *App) Logger() logging.Logger {
	return a.container.Logger
}

// SubCommand adds a sub-command to the CLI application.
// Can be used to create commands like "kubectl get" or "kubectl get ingress".
func (a *App) SubCommand(pattern string, handler Handler, options ...Options) {
	a.cmd.addRoute(pattern, handler, options...)
}

// Migrate applies a set of migrations to the application's database.
//
// The migrationsMap argument is a map where the key is the version number of the migration
// and the value is a migration.Migrate instance that implements the migration logic.
func (a *App) Migrate(migrationsMap map[int64]migration.Migrate) {
	// TODO : Move panic recovery at central location which will manage for all the different cases.
	defer func() {
		panicRecovery(recover(), a.container.Logger)
	}()

	migration.Run(migrationsMap, a.container)
}

<<<<<<< HEAD
func (a *App) initTracer() {
	traceRatio, err := strconv.ParseFloat(a.Config.GetOrDefault("TRACER_RATIO", "1"), 64)
	if err != nil {
		a.container.Error(err)
	}

	tp := sdktrace.NewTracerProvider(
		sdktrace.WithResource(resource.NewWithAttributes(
			semconv.SchemaURL,
			semconv.ServiceNameKey.String(a.container.GetAppName()),
		)),
		sdktrace.WithSampler(sdktrace.ParentBased(sdktrace.TraceIDRatioBased(traceRatio))),
	)
	otel.SetTracerProvider(tp)
	otel.SetTextMapPropagator(propagation.NewCompositeTextMapPropagator(propagation.TraceContext{}, propagation.Baggage{}))
	otel.SetErrorHandler(&otelErrorHandler{logger: a.container.Logger})

	traceExporter := a.Config.Get("TRACE_EXPORTER")
	tracerURL := a.Config.Get("TRACER_URL")

	// deprecated : tracer_host and tracer_port are deprecated and will be removed in upcoming versions.
	tracerHost := a.Config.Get("TRACER_HOST")
	tracerPort := a.Config.GetOrDefault("TRACER_PORT", "9411")

	if !isValidConfig(a.Logger(), traceExporter, tracerURL, tracerHost, tracerPort) {
		return
	}

	exporter, err := a.getExporter(traceExporter, tracerHost, tracerPort, tracerURL)

	if err != nil {
		a.container.Error(err)
	}

	batcher := sdktrace.NewBatchSpanProcessor(exporter)
	tp.RegisterSpanProcessor(batcher)
}

func isValidConfig(logger logging.Logger, name, url, host, port string) bool {
	if url == "" && name == "" {
		logger.Debug("tracing is disabled, as configs are not provided")
		return false
	}

	if url != "" && name == "" {
		logger.Error("missing TRACE_EXPORTER config, should be provided with TRACER_URL to enable tracing")
		return false
	}

	//nolint:revive // early-return is not possible here, as below is the intentional logging flow
	if url == "" && name != "" && !strings.EqualFold(name, "gofr") {
		if host != "" && port != "" {
			logger.Warn("TRACER_HOST and TRACER_PORT are deprecated, use TRACER_URL instead")
		} else {
			logger.Error("missing TRACER_URL config, should be provided with TRACE_EXPORTER to enable tracing")
			return false
		}
	}

	return true
}

func (a *App) getExporter(name, host, port, url string) (sdktrace.SpanExporter, error) {
	var (
		exporter sdktrace.SpanExporter
		err      error
	)

	authHeader := a.Config.Get("TRACER_AUTH_KEY")

	switch strings.ToLower(name) {
	case "otlp", "jaeger":
		exporter, err = buildOtlpExporter(a.Logger(), name, url, host, port, authHeader)
	case "zipkin":
		exporter, err = buildZipkinExporter(a.Logger(), url, host, port, authHeader)
	case gofrTraceExporter:
		exporter = buildGoFrExporter(a.Logger(), url)
	default:
		a.container.Errorf("unsupported TRACE_EXPORTER: %s", name)
	}

	return exporter, err
}

// buildOpenTelemetryProtocol using OpenTelemetryProtocol as the trace exporter
// jaeger accept OpenTelemetry Protocol (OTLP) over gRPC to upload trace data.
func buildOtlpExporter(logger logging.Logger, name, url, host, port, authHeader string) (sdktrace.SpanExporter, error) {
	if url == "" {
		url = fmt.Sprintf("%s:%s", host, port)
	}

	logger.Infof("Exporting traces to %s at %s", strings.ToLower(name), url)

	opts := []otlptracegrpc.Option{otlptracegrpc.WithInsecure(), otlptracegrpc.WithEndpoint(url)}

	if authHeader != "" {
		opts = append(opts, otlptracegrpc.WithHeaders(map[string]string{"Authorization": authHeader}))
	}

	return otlptracegrpc.New(context.Background(), opts...)
}

func buildZipkinExporter(logger logging.Logger, url, host, port, authHeader string) (sdktrace.SpanExporter, error) {
	if url == "" {
		url = fmt.Sprintf("http://%s:%s/api/v2/spans", host, port)
	}

	logger.Infof("Exporting traces to zipkin at %s", url)

	var opts []zipkin.Option
	if authHeader != "" {
		opts = append(opts, zipkin.WithHeaders(map[string]string{"Authorization": authHeader}))
	}

	return zipkin.New(url, opts...)
}

func buildGoFrExporter(logger logging.Logger, url string) sdktrace.SpanExporter {
	if url == "" {
		url = "https://tracer-api.gofr.dev/api/spans"
	}

	logger.Infof("Exporting traces to GoFr at %s", gofrTracerURL)

	return NewExporter(url, logging.NewLogger(logging.INFO))
}

type otelErrorHandler struct {
	logger logging.Logger
}

func (o *otelErrorHandler) Handle(e error) {
	o.logger.Error(e.Error())
}

// EnableBasicAuth enables basic authentication for the application.
//
// It takes a variable number of credentials as alternating username and password strings.
// An error is logged if an odd number of arguments is provided.
func (a *App) EnableBasicAuth(credentials ...string) {
	if len(credentials) == 0 {
		a.container.Error("No credentials provided for EnableBasicAuth. Proceeding without Authentication")
		return
	}

	if len(credentials)%2 != 0 {
		a.container.Error("Invalid number of arguments for EnableBasicAuth. Proceeding without Authentication")

		return
	}

	users := make(map[string]string)
	for i := 0; i < len(credentials); i += 2 {
		users[credentials[i]] = credentials[i+1]
	}

	a.httpServer.router.Use(middleware.BasicAuthMiddleware(middleware.BasicAuthProvider{Users: users}))
}

// EnableBasicAuthWithFunc enables basic authentication for the HTTP server with a custom validation function.
//
// Deprecated: This method is deprecated and will be removed in future releases, users must use
// [App.EnableBasicAuthWithValidator] as it has access to application datasources.
func (a *App) EnableBasicAuthWithFunc(validateFunc func(username, password string) bool) {
	a.httpServer.router.Use(middleware.BasicAuthMiddleware(middleware.BasicAuthProvider{ValidateFunc: validateFunc, Container: a.container}))
}

// EnableBasicAuthWithValidator enables basic authentication for the HTTP server with a custom validator.
//
// The provided `validateFunc` is invoked for each authentication attempt. It receives a container instance,
// username, and password. The function should return `true` if the credentials are valid, `false` otherwise.
func (a *App) EnableBasicAuthWithValidator(validateFunc func(c *container.Container, username, password string) bool) {
	a.httpServer.router.Use(middleware.BasicAuthMiddleware(middleware.BasicAuthProvider{
		ValidateFuncWithDatasources: validateFunc, Container: a.container}))
}

// EnableAPIKeyAuth enables API key authentication for the application.
//
// It requires at least one API key to be provided. The provided API keys will be used to authenticate requests.
func (a *App) EnableAPIKeyAuth(apiKeys ...string) {
	a.httpServer.router.Use(middleware.APIKeyAuthMiddleware(middleware.APIKeyAuthProvider{}, apiKeys...))
}

// EnableAPIKeyAuthWithFunc enables API key authentication for the application with a custom validation function.
//
// Deprecated: This method is deprecated and will be removed in future releases, users must use
// [App.EnableAPIKeyAuthWithValidator] as it has access to application datasources.
func (a *App) EnableAPIKeyAuthWithFunc(validateFunc func(apiKey string) bool) {
	a.httpServer.router.Use(middleware.APIKeyAuthMiddleware(middleware.APIKeyAuthProvider{
		ValidateFunc: validateFunc,
		Container:    a.container,
	}))
}

// EnableAPIKeyAuthWithValidator enables API key authentication for the application with a custom validation function.
//
// The provided `validateFunc` is used to determine the validity of an API key. It receives the request container
// and the API key as arguments and should return `true` if the key is valid, `false` otherwise.
func (a *App) EnableAPIKeyAuthWithValidator(validateFunc func(c *container.Container, apiKey string) bool) {
	a.httpServer.router.Use(middleware.APIKeyAuthMiddleware(middleware.APIKeyAuthProvider{
		ValidateFuncWithDatasources: validateFunc,
		Container:                   a.container,
	}))
}

// EnableOAuth configures OAuth middleware for authentication & authorization.
//
// It registers a new HTTP service for fetching JWKS and sets up OAuth middleware
// with the given JWKS endpoint and refresh interval.
//
// The JWKS endpoint is used to retrieve JSON Web Key Sets for verifying tokens.
// The refresh interval specifies how often to refresh the token cache.
func (a *App) EnableOAuth(jwksEndpoint string,
	refreshInterval int,
	opts ...middleware.ClaimOption,
) {
	cnf := &middleware.ClaimConfig{}

	for _, opt := range opts {
		opt(cnf)
	}

	a.AddHTTPService("gofr_oauth", jwksEndpoint)

	oauthOption := middleware.OauthConfigs{
		Provider:        a.container.GetHTTPService("gofr_oauth"),
		RefreshInterval: time.Second * time.Duration(refreshInterval),
	}

	a.httpServer.router.Use(middleware.OAuth(middleware.NewOAuth(oauthOption), cnf))
}

=======
>>>>>>> 2341f253
// Subscribe registers a handler for the given topic.
//
// If the subscriber is not initialized in the container, an error is logged and
// the subscription is not registered.
func (a *App) Subscribe(topic string, handler SubscribeFunc) {
	if topic == "" || handler == nil {
		a.container.Logger.Errorf("invalid subscription: topic and handler must not be empty or nil")

		return
	}

	if a.container.GetSubscriber() == nil {
		a.container.Logger.Errorf("subscriber not initialized in the container")

		return
	}

	a.subscriptionManager.subscriptions[topic] = handler
}

// UseMiddleware is a setter method for adding user defined custom middleware to GoFr's router.
func (a *App) UseMiddleware(middlewares ...gofrHTTP.Middleware) {
	a.httpServer.router.UseMiddleware(middlewares...)
}

// UseMiddlewareWithContainer adds a middleware that has access to the container
// and wraps the provided handler with the middleware logic.
//
// The `middleware` function receives the container and the handler, allowing
// the middleware to modify the request processing flow.
// Deprecated: UseMiddlewareWithContainer will be removed in a future release.
// Please use the [*App.UseMiddleware] method that does not depend on the container.
func (a *App) UseMiddlewareWithContainer(middlewareHandler func(c *container.Container, handler http.Handler) http.Handler) {
	a.httpServer.router.Use(func(h http.Handler) http.Handler {
		// Wrap the provided handler `h` with the middleware function `middlewareHandler`
		return middlewareHandler(a.container, h)
	})
}

// AddCronJob registers a cron job to the cron table.
// The cron expression can be either a 5-part or 6-part format. The 6-part format includes an
// optional second field (in beginning) and others being minute, hour, day, month and day of week respectively.
func (a *App) AddCronJob(schedule, jobName string, job CronFunc) {
	if a.cron == nil {
		a.cron = NewCron(a.container)
	}

	if err := a.cron.AddJob(schedule, jobName, job); err != nil {
		a.Logger().Errorf("error adding cron job, err: %v", err)
	}
}

// contains is a helper function checking for duplicate entry in a slice.
func contains(elems []string, v string) bool {
	for _, s := range elems {
		if v == s {
			return true
		}
	}

	return false
}

// AddStaticFiles registers a static file endpoint for the application.
//
// The provided `endpoint` will be used as the prefix for the static file
// server. The `filePath` specifies the directory containing the static files.
// If `filePath` starts with "./", it will be interpreted as a relative path
// to the current working directory.
func (a *App) AddStaticFiles(endpoint, filePath string) {
	if !a.httpRegistered && !isPortAvailable(a.httpServer.port) {
		a.container.Logger.Fatalf("http port %d is blocked or unreachable", a.httpServer.port)
	}

	a.httpRegistered = true

	if !strings.HasPrefix(filePath, "./") && !filepath.IsAbs(filePath) {
		filePath = "./" + filePath
	}

	// update file path based on current directory if it starts with ./
	if strings.HasPrefix(filePath, "./") {
		currentWorkingDir, _ := os.Getwd()
		filePath = filepath.Join(currentWorkingDir, filePath)
	}

	endpoint = "/" + strings.TrimPrefix(endpoint, "/")

	if _, err := os.Stat(filePath); err != nil {
		a.container.Logger.Errorf("error in registering '%s' static endpoint, error: %v", endpoint, err)
		return
	}

	a.httpServer.staticFiles[filePath] = endpoint
}<|MERGE_RESOLUTION|>--- conflicted
+++ resolved
@@ -202,241 +202,6 @@
 	migration.Run(migrationsMap, a.container)
 }
 
-<<<<<<< HEAD
-func (a *App) initTracer() {
-	traceRatio, err := strconv.ParseFloat(a.Config.GetOrDefault("TRACER_RATIO", "1"), 64)
-	if err != nil {
-		a.container.Error(err)
-	}
-
-	tp := sdktrace.NewTracerProvider(
-		sdktrace.WithResource(resource.NewWithAttributes(
-			semconv.SchemaURL,
-			semconv.ServiceNameKey.String(a.container.GetAppName()),
-		)),
-		sdktrace.WithSampler(sdktrace.ParentBased(sdktrace.TraceIDRatioBased(traceRatio))),
-	)
-	otel.SetTracerProvider(tp)
-	otel.SetTextMapPropagator(propagation.NewCompositeTextMapPropagator(propagation.TraceContext{}, propagation.Baggage{}))
-	otel.SetErrorHandler(&otelErrorHandler{logger: a.container.Logger})
-
-	traceExporter := a.Config.Get("TRACE_EXPORTER")
-	tracerURL := a.Config.Get("TRACER_URL")
-
-	// deprecated : tracer_host and tracer_port are deprecated and will be removed in upcoming versions.
-	tracerHost := a.Config.Get("TRACER_HOST")
-	tracerPort := a.Config.GetOrDefault("TRACER_PORT", "9411")
-
-	if !isValidConfig(a.Logger(), traceExporter, tracerURL, tracerHost, tracerPort) {
-		return
-	}
-
-	exporter, err := a.getExporter(traceExporter, tracerHost, tracerPort, tracerURL)
-
-	if err != nil {
-		a.container.Error(err)
-	}
-
-	batcher := sdktrace.NewBatchSpanProcessor(exporter)
-	tp.RegisterSpanProcessor(batcher)
-}
-
-func isValidConfig(logger logging.Logger, name, url, host, port string) bool {
-	if url == "" && name == "" {
-		logger.Debug("tracing is disabled, as configs are not provided")
-		return false
-	}
-
-	if url != "" && name == "" {
-		logger.Error("missing TRACE_EXPORTER config, should be provided with TRACER_URL to enable tracing")
-		return false
-	}
-
-	//nolint:revive // early-return is not possible here, as below is the intentional logging flow
-	if url == "" && name != "" && !strings.EqualFold(name, "gofr") {
-		if host != "" && port != "" {
-			logger.Warn("TRACER_HOST and TRACER_PORT are deprecated, use TRACER_URL instead")
-		} else {
-			logger.Error("missing TRACER_URL config, should be provided with TRACE_EXPORTER to enable tracing")
-			return false
-		}
-	}
-
-	return true
-}
-
-func (a *App) getExporter(name, host, port, url string) (sdktrace.SpanExporter, error) {
-	var (
-		exporter sdktrace.SpanExporter
-		err      error
-	)
-
-	authHeader := a.Config.Get("TRACER_AUTH_KEY")
-
-	switch strings.ToLower(name) {
-	case "otlp", "jaeger":
-		exporter, err = buildOtlpExporter(a.Logger(), name, url, host, port, authHeader)
-	case "zipkin":
-		exporter, err = buildZipkinExporter(a.Logger(), url, host, port, authHeader)
-	case gofrTraceExporter:
-		exporter = buildGoFrExporter(a.Logger(), url)
-	default:
-		a.container.Errorf("unsupported TRACE_EXPORTER: %s", name)
-	}
-
-	return exporter, err
-}
-
-// buildOpenTelemetryProtocol using OpenTelemetryProtocol as the trace exporter
-// jaeger accept OpenTelemetry Protocol (OTLP) over gRPC to upload trace data.
-func buildOtlpExporter(logger logging.Logger, name, url, host, port, authHeader string) (sdktrace.SpanExporter, error) {
-	if url == "" {
-		url = fmt.Sprintf("%s:%s", host, port)
-	}
-
-	logger.Infof("Exporting traces to %s at %s", strings.ToLower(name), url)
-
-	opts := []otlptracegrpc.Option{otlptracegrpc.WithInsecure(), otlptracegrpc.WithEndpoint(url)}
-
-	if authHeader != "" {
-		opts = append(opts, otlptracegrpc.WithHeaders(map[string]string{"Authorization": authHeader}))
-	}
-
-	return otlptracegrpc.New(context.Background(), opts...)
-}
-
-func buildZipkinExporter(logger logging.Logger, url, host, port, authHeader string) (sdktrace.SpanExporter, error) {
-	if url == "" {
-		url = fmt.Sprintf("http://%s:%s/api/v2/spans", host, port)
-	}
-
-	logger.Infof("Exporting traces to zipkin at %s", url)
-
-	var opts []zipkin.Option
-	if authHeader != "" {
-		opts = append(opts, zipkin.WithHeaders(map[string]string{"Authorization": authHeader}))
-	}
-
-	return zipkin.New(url, opts...)
-}
-
-func buildGoFrExporter(logger logging.Logger, url string) sdktrace.SpanExporter {
-	if url == "" {
-		url = "https://tracer-api.gofr.dev/api/spans"
-	}
-
-	logger.Infof("Exporting traces to GoFr at %s", gofrTracerURL)
-
-	return NewExporter(url, logging.NewLogger(logging.INFO))
-}
-
-type otelErrorHandler struct {
-	logger logging.Logger
-}
-
-func (o *otelErrorHandler) Handle(e error) {
-	o.logger.Error(e.Error())
-}
-
-// EnableBasicAuth enables basic authentication for the application.
-//
-// It takes a variable number of credentials as alternating username and password strings.
-// An error is logged if an odd number of arguments is provided.
-func (a *App) EnableBasicAuth(credentials ...string) {
-	if len(credentials) == 0 {
-		a.container.Error("No credentials provided for EnableBasicAuth. Proceeding without Authentication")
-		return
-	}
-
-	if len(credentials)%2 != 0 {
-		a.container.Error("Invalid number of arguments for EnableBasicAuth. Proceeding without Authentication")
-
-		return
-	}
-
-	users := make(map[string]string)
-	for i := 0; i < len(credentials); i += 2 {
-		users[credentials[i]] = credentials[i+1]
-	}
-
-	a.httpServer.router.Use(middleware.BasicAuthMiddleware(middleware.BasicAuthProvider{Users: users}))
-}
-
-// EnableBasicAuthWithFunc enables basic authentication for the HTTP server with a custom validation function.
-//
-// Deprecated: This method is deprecated and will be removed in future releases, users must use
-// [App.EnableBasicAuthWithValidator] as it has access to application datasources.
-func (a *App) EnableBasicAuthWithFunc(validateFunc func(username, password string) bool) {
-	a.httpServer.router.Use(middleware.BasicAuthMiddleware(middleware.BasicAuthProvider{ValidateFunc: validateFunc, Container: a.container}))
-}
-
-// EnableBasicAuthWithValidator enables basic authentication for the HTTP server with a custom validator.
-//
-// The provided `validateFunc` is invoked for each authentication attempt. It receives a container instance,
-// username, and password. The function should return `true` if the credentials are valid, `false` otherwise.
-func (a *App) EnableBasicAuthWithValidator(validateFunc func(c *container.Container, username, password string) bool) {
-	a.httpServer.router.Use(middleware.BasicAuthMiddleware(middleware.BasicAuthProvider{
-		ValidateFuncWithDatasources: validateFunc, Container: a.container}))
-}
-
-// EnableAPIKeyAuth enables API key authentication for the application.
-//
-// It requires at least one API key to be provided. The provided API keys will be used to authenticate requests.
-func (a *App) EnableAPIKeyAuth(apiKeys ...string) {
-	a.httpServer.router.Use(middleware.APIKeyAuthMiddleware(middleware.APIKeyAuthProvider{}, apiKeys...))
-}
-
-// EnableAPIKeyAuthWithFunc enables API key authentication for the application with a custom validation function.
-//
-// Deprecated: This method is deprecated and will be removed in future releases, users must use
-// [App.EnableAPIKeyAuthWithValidator] as it has access to application datasources.
-func (a *App) EnableAPIKeyAuthWithFunc(validateFunc func(apiKey string) bool) {
-	a.httpServer.router.Use(middleware.APIKeyAuthMiddleware(middleware.APIKeyAuthProvider{
-		ValidateFunc: validateFunc,
-		Container:    a.container,
-	}))
-}
-
-// EnableAPIKeyAuthWithValidator enables API key authentication for the application with a custom validation function.
-//
-// The provided `validateFunc` is used to determine the validity of an API key. It receives the request container
-// and the API key as arguments and should return `true` if the key is valid, `false` otherwise.
-func (a *App) EnableAPIKeyAuthWithValidator(validateFunc func(c *container.Container, apiKey string) bool) {
-	a.httpServer.router.Use(middleware.APIKeyAuthMiddleware(middleware.APIKeyAuthProvider{
-		ValidateFuncWithDatasources: validateFunc,
-		Container:                   a.container,
-	}))
-}
-
-// EnableOAuth configures OAuth middleware for authentication & authorization.
-//
-// It registers a new HTTP service for fetching JWKS and sets up OAuth middleware
-// with the given JWKS endpoint and refresh interval.
-//
-// The JWKS endpoint is used to retrieve JSON Web Key Sets for verifying tokens.
-// The refresh interval specifies how often to refresh the token cache.
-func (a *App) EnableOAuth(jwksEndpoint string,
-	refreshInterval int,
-	opts ...middleware.ClaimOption,
-) {
-	cnf := &middleware.ClaimConfig{}
-
-	for _, opt := range opts {
-		opt(cnf)
-	}
-
-	a.AddHTTPService("gofr_oauth", jwksEndpoint)
-
-	oauthOption := middleware.OauthConfigs{
-		Provider:        a.container.GetHTTPService("gofr_oauth"),
-		RefreshInterval: time.Second * time.Duration(refreshInterval),
-	}
-
-	a.httpServer.router.Use(middleware.OAuth(middleware.NewOAuth(oauthOption), cnf))
-}
-
-=======
->>>>>>> 2341f253
 // Subscribe registers a handler for the given topic.
 //
 // If the subscriber is not initialized in the container, an error is logged and
