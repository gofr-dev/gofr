--- conflicted
+++ resolved
@@ -33,10 +33,7 @@
 
 const (
 	defaultPublicStaticDir = "static"
-	traceExporterGoFr      = "gofr"
-	traceExporterZipkin    = "zipkin"
-	traceExporterJaeger    = "jaeger"
-	traceExporterOTLP      = "otlp"
+	gofrTraceExporter      = "gofr"
 	gofrTracerURL          = "https://tracer.gofr.dev"
 )
 
@@ -275,12 +272,10 @@
 	})
 }
 
-// Metrics returns the metrics manager associated with the App.
 func (a *App) Metrics() metrics.Manager {
 	return a.container.Metrics()
 }
 
-// Logger returns the logger instance associated with the App.
 func (a *App) Logger() logging.Logger {
 	return a.container.Logger
 }
@@ -317,46 +312,27 @@
 
 	traceExporter := a.Config.Get("TRACE_EXPORTER")
 	tracerURL := a.Config.Get("TRACER_URL")
-	authHeader := a.Config.Get("TRACER_AUTH_KEY")
 
 	// deprecated : tracer_host and tracer_port are deprecated and will be removed in upcoming versions.
 	tracerHost := a.Config.Get("TRACER_HOST")
 	tracerPort := a.Config.GetOrDefault("TRACER_PORT", "9411")
 
-<<<<<<< HEAD
 	if !isValidConfig(a.Logger(), traceExporter, tracerURL, tracerHost, tracerPort) {
 		return
 	}
 
 	if (traceExporter != "" && tracerHost != "") || tracerURL != "" || traceExporter == gofrTraceExporter {
 		exporter, err := a.getExporter(traceExporter, tracerHost, tracerPort, tracerURL)
-=======
-	if tracerURL == "" && tracerHost != "" && traceExporter != traceExporterGoFr {
-		a.Logger().Warn("TRACER_HOST and TRACER_PORT are deprecated, use TRACER_URL instead")
-
-		tracerURL = fmt.Sprintf("%s:%s", tracerHost, tracerPort)
-	}
-
-	if !isValidExporterConfig(a.Logger(), tracerURL, traceExporter) {
-		return
-	}
-
-	exporter, err := a.getExporter(context.Background(), traceExporter, tracerURL, authHeader)
->>>>>>> 08ba5d9d
-
-	if err != nil {
-		a.container.Error(err)
-	}
-
-	if exporter == nil {
-		return
-	}
-
-	batcher := sdktrace.NewBatchSpanProcessor(exporter)
-	tp.RegisterSpanProcessor(batcher)
-}
-
-<<<<<<< HEAD
+
+		if err != nil {
+			a.container.Error(err)
+		}
+
+		batcher := sdktrace.NewBatchSpanProcessor(exporter)
+		tp.RegisterSpanProcessor(batcher)
+	}
+}
+
 func isValidConfig(logger logging.Logger, name, url, host, port string) bool {
 	if url != "" && name == "" {
 		logger.Error("missing TRACE_EXPORTER config, should be provided with TRACER_URL to enable tracing")
@@ -381,28 +357,10 @@
 		exporter sdktrace.SpanExporter
 		err      error
 	)
-=======
-func isValidExporterConfig(log logging.Logger, tracerURL, traceExporter string) bool {
-	switch {
-	case tracerURL == "" && traceExporter == "":
-		return false
-	case traceExporter == "":
-		log.Error("missing TRACE_EXPORTER config, should be provided with TRACER_URL to enable tracing")
-		return false
-	case tracerURL == "" && !strings.EqualFold(traceExporter, traceExporterGoFr):
-		log.Errorf("missing TRACER_URL config, should be provided with TRACE_EXPORTER to enable tracing")
-		return false
-	}
->>>>>>> 08ba5d9d
-
-	return true
-}
-
-func (a *App) getExporter(ctx context.Context, name, url, authHeader string) (sdktrace.SpanExporter, error) {
-	var exporter sdktrace.SpanExporter
+
+	authHeader := a.Config.Get("TRACER_AUTH_KEY")
 
 	switch strings.ToLower(name) {
-<<<<<<< HEAD
 	case "otlp", "jaeger":
 		exporter, err = buildOtlpExporter(a.Logger(), name, url, host, port, authHeader)
 	case "zipkin":
@@ -416,6 +374,8 @@
 	return exporter, err
 }
 
+// buildOpenTelemetryProtocol using OpenTelemetryProtocol as the trace exporter
+// jaeger accept OpenTelemetry Protocol (OTLP) over gRPC to upload trace data.
 func buildOtlpExporter(logger logging.Logger, name, url, host, port, authHeader string) (sdktrace.SpanExporter, error) {
 	if url == "" {
 		url = fmt.Sprintf("%s:%s", host, port)
@@ -455,61 +415,6 @@
 	logger.Infof("Exporting traces to GoFr at %s", gofrTracerURL)
 
 	return NewExporter(url, logging.NewLogger(logging.INFO))
-=======
-	// jaeger accept OpenTelemetry Protocol (OTLP)
-	case traceExporterOTLP, traceExporterJaeger:
-		return a.buildOpenTelemetryProtocol(ctx, url, strings.ToLower(name), authHeader)
-	case traceExporterZipkin:
-		return a.buildZipkin(url, authHeader)
-	case traceExporterGoFr:
-		return a.buildGofrTraceExporter(url)
-	default:
-		a.container.Errorf("unsupported TRACE_EXPORTER: %s", name)
-		return exporter, nil
-	}
-}
-
-// buildOpenTelemetryProtocol using OpenTelemetryProtocol as the trace exporter
-// jaeger accept OpenTelemetry Protocol (OTLP) over gRPC to upload trace data.
-func (a *App) buildOpenTelemetryProtocol(ctx context.Context, url, exporter, authHeader string) (sdktrace.SpanExporter, error) {
-	a.container.Logf("Exporting traces to %s at %s", exporter, url)
-
-	opts := []otlptracegrpc.Option{otlptracegrpc.WithInsecure(), otlptracegrpc.WithEndpoint(url)}
-
-	if authHeader != "" {
-		opts = append(opts, otlptracegrpc.WithHeaders(map[string]string{"Authorization": authHeader}))
-	}
-
-	return otlptracegrpc.New(ctx, opts...)
-}
-
-func (a *App) buildZipkin(url, authHeader string) (sdktrace.SpanExporter, error) {
-	if !strings.HasPrefix(url, "http") {
-		url = fmt.Sprintf("http://%s/api/v2/spans", url)
-	}
-
-	a.container.Logf("Exporting traces to zipkin at %s", url)
-
-	var opts []zipkin.Option
-
-	if authHeader != "" {
-		opts = append(opts, zipkin.WithHeaders(map[string]string{"Authorization": authHeader}))
-	}
-
-	return zipkin.New(url, opts...)
-}
-
-func (a *App) buildGofrTraceExporter(url string) (sdktrace.SpanExporter, error) {
-	if url == "" {
-		url = "https://tracer-api.gofr.dev/api/spans"
-	}
-
-	a.container.Logf("Exporting traces to GoFr at %s", url)
-
-	exporter := NewExporter(url, logging.NewLogger(logging.INFO))
-
-	return exporter, nil
->>>>>>> 08ba5d9d
 }
 
 type otelErrorHandler struct {
