--- conflicted
+++ resolved
@@ -363,7 +363,6 @@
 	a.cmd.addRoute(pattern, handler, options...)
 }
 
-<<<<<<< HEAD
 func (a *App) MigrateJSONtoSQL(structObject interface{}) error {
 	// TODO : Move panic recovery at central location which will manage for all the different cases.
 	defer panicRecovery(recover(), a.container.Logger)
@@ -399,12 +398,10 @@
 	return nil
 }
 
-=======
 // Migrate applies a set of migrations to the application's database.
 //
 // The migrationsMap argument is a map where the key is the version number of the migration
 // and the value is a migration.Migrate instance that implements the migration logic.
->>>>>>> ce6af0a1
 func (a *App) Migrate(migrationsMap map[int64]migration.Migrate) {
 	// TODO : Move panic recovery at central location which will manage for all the different cases.
 	defer func() {
