package gofr

import (
	"context"
	"errors"
	"fmt"
	"net"
	"net/http"
	"os"
	"path/filepath"
	"strconv"
	"strings"

	"github.com/gorilla/mux"
	"golang.org/x/sync/errgroup"

	"gofr.dev/pkg/gofr/config"
	"gofr.dev/pkg/gofr/container"
	gofrHTTP "gofr.dev/pkg/gofr/http"
	"gofr.dev/pkg/gofr/logging"
	"gofr.dev/pkg/gofr/metrics"
	"gofr.dev/pkg/gofr/migration"
	"gofr.dev/pkg/gofr/service"
)

// App is the main application in the GoFr framework.
type App struct {
	// Config can be used by applications to fetch custom configurations from environment or file.
	Config config.Config // If we directly embed, unnecessary confusion between app.Get and app.GET will happen.

	grpcServer   *grpcServer
	httpServer   *httpServer
	metricServer *metricServer

	cmd  *cmd
	cron *Crontab

	// container is unexported because this is an internal implementation and applications are provided access to it via Context
	container *container.Container

	grpcRegistered bool
	httpRegistered bool

	subscriptionManager SubscriptionManager
}

<<<<<<< HEAD
// New creates an HTTP Server Application and returns that App.
func New() *App {
	app := &App{}
	app.readConfig(false)
	app.container = container.NewContainer(app.Config)

	app.initTracer()

	// Metrics Server
	port, err := strconv.Atoi(app.Config.Get("METRICS_PORT"))
	if err != nil || port <= 0 {
		port = defaultMetricPort
	}

	if !isPortAvailable(port) {
		app.container.Logger.Fatalf("metrics port %d is blocked or unreachable", port)
	}

	app.metricServer = newMetricServer(port)

	// HTTP Server
	port, err = strconv.Atoi(app.Config.Get("HTTP_PORT"))
	if err != nil || port <= 0 {
		port = defaultHTTPPort
	}

	app.httpServer = newHTTPServer(app.container, port, middleware.GetConfigs(app.Config))
	app.httpServer.certFile = app.Config.GetOrDefault("CERT_FILE", "")
	app.httpServer.keyFile = app.Config.GetOrDefault("KEY_FILE", "")

	// Add Default routes
	app.add(http.MethodGet, "/.well-known/health", healthHandler)
	app.add(http.MethodGet, "/.well-known/alive", liveHandler)
	app.add(http.MethodGet, "/favicon.ico", faviconHandler)

	app.checkAndAddOpenAPIDocumentation()

	if app.Config.Get("APP_ENV") == "DEBUG" {
		app.httpServer.RegisterProfilingRoutes()
	}

	// gRPC Server
	port, err = strconv.Atoi(app.Config.Get("GRPC_PORT"))
	if err != nil || port <= 0 {
		port = defaultGRPCPort
	}

	app.grpcServer = newGRPCServer(app.container, port)

	app.subscriptionManager = newSubscriptionManager(app.container)

	// static file server
	currentWd, _ := os.Getwd()
	checkDirectory := filepath.Join(currentWd, defaultPublicStaticDir)

	if _, err = os.Stat(checkDirectory); err == nil {
		app.AddStaticFiles(defaultPublicStaticDir, checkDirectory)
	}

	return app
}

func (a *App) checkAndAddOpenAPIDocumentation() {
	// If the openapi.json file exists in the static directory, set up routes for OpenAPI and Swagger documentation.
	if _, err := os.Stat("./static/" + gofrHTTP.DefaultSwaggerFileName); err == nil {
		// Route to serve the OpenAPI JSON specification file.
		a.add(http.MethodGet, "/.well-known/"+gofrHTTP.DefaultSwaggerFileName, OpenAPIHandler)
		// Route to serve the Swagger UI, providing a user interface for the API documentation.
		a.add(http.MethodGet, "/.well-known/swagger", SwaggerUIHandler)
		// Catchall route: any request to /.well-known/{name} (e.g., /.well-known/other)
		// will be handled by the SwaggerUIHandler, serving the Swagger UI.
		a.add(http.MethodGet, "/.well-known/{name}", SwaggerUIHandler)
	}
}

// NewCMD creates a command-line application.
func NewCMD() *App {
	app := &App{}
	app.readConfig(true)
	app.container = container.NewContainer(nil)
	app.container.Logger = logging.NewFileLogger(app.Config.Get("CMD_LOGS_FILE"))
	app.cmd = &cmd{
		out: terminal.New(),
	}
	app.container.Create(app.Config)
	app.initTracer()

	return app
}

// Run starts the application. If it is an HTTP server, it will start the server.
func (a *App) Run() {
	if a.cmd != nil {
		a.cmd.Run(a.container)
	}

	// Create a context that is canceled on receiving termination signals
	ctx, stop := signal.NotifyContext(context.Background(), os.Interrupt, syscall.SIGINT, syscall.SIGTERM)
	defer stop()

	if a.httpServer.ws != nil {
		a.httpServer.router.Use(middleware.WSHandlerUpgrade(a.container, a.httpServer.ws))
		a.httpServer.router.Use(middleware.Logging(a.Logger()))
		a.httpServer.router.Use(middleware.Metrics(a.Metrics()))
	}

	// Goroutine to handle shutdown when context is canceled
	go func() {
		<-ctx.Done()

		// Create a shutdown context with a timeout
		shutdownCtx, done := context.WithTimeout(context.WithoutCancel(ctx), shutDownTimeout)
		defer done()

		_ = a.Shutdown(shutdownCtx)
	}()

	wg := sync.WaitGroup{}

	// Start Metrics Server
	// running metrics server before HTTP and gRPC
	if a.metricServer != nil {
		wg.Add(1)

		go func(m *metricServer) {
			defer wg.Done()
			m.Run(a.container)
		}(a.metricServer)
	}

	// Start HTTP Server
	if a.httpRegistered {
		wg.Add(1)
		a.httpServerSetup()

		go func(s *httpServer) {
			defer wg.Done()
			s.Run(a.container)
		}(a.httpServer)
	}

	// Start gRPC Server only if a service is registered
	if a.grpcRegistered {
		wg.Add(1)

		go func(s *grpcServer) {
			defer wg.Done()
			s.Run(a.container)
		}(a.grpcServer)
	}

	wg.Add(1)

	go func() {
		defer wg.Done()

		err := a.startSubscriptions(ctx)
		if err != nil {
			a.Logger().Errorf("Subscription Error : %v", err)
		}
	}()

	wg.Wait()
}

=======
>>>>>>> b574630a
// Shutdown stops the service(s) and close the application.
// It shuts down the HTTP, gRPC, Metrics servers and closes the container's active connections to datasources.
func (a *App) Shutdown(ctx context.Context) error {
	var err error
	if a.httpServer != nil {
		err = errors.Join(err, a.httpServer.Shutdown(ctx))
	}

	if a.grpcServer != nil {
		err = errors.Join(err, a.grpcServer.Shutdown(ctx))
	}

	if a.container != nil {
		err = errors.Join(err, a.container.Close())
	}

	if a.metricServer != nil {
		err = errors.Join(err, a.metricServer.Shutdown(ctx))
	}

	if err != nil {
		a.container.Logger.Errorf("error while shutting down: %v", err)
		return err
	}

	a.container.Logger.Info("Application shutdown complete")

	return err
}

func isPortAvailable(port int) bool {
	conn, err := net.DialTimeout("tcp", fmt.Sprintf(":%d", port), checkPortTimeout)
	if err != nil {
		return true
	}

	conn.Close()

	return false
}

func (a *App) httpServerSetup() {
	// TODO: find a way to read REQUEST_TIMEOUT config only once and log it there. currently doing it twice one for populating
	// the value and other for logging
	requestTimeout := a.Config.Get("REQUEST_TIMEOUT")
	if requestTimeout != "" {
		timeoutVal, err := strconv.Atoi(requestTimeout)
		if err != nil || timeoutVal < 0 {
			a.container.Error("invalid value of config REQUEST_TIMEOUT.")
		}
	}

	a.httpServer.router.PathPrefix("/").Handler(handler{
		function:  catchAllHandler,
		container: a.container,
	})

	var registeredMethods []string

	_ = a.httpServer.router.Walk(func(route *mux.Route, _ *mux.Router, _ []*mux.Route) error {
		met, _ := route.GetMethods()
		for _, method := range met {
			if !contains(registeredMethods, method) { // Check for uniqueness before adding
				registeredMethods = append(registeredMethods, method)
			}
		}

		return nil
	})

	*a.httpServer.router.RegisteredRoutes = registeredMethods
}

func (a *App) startSubscriptions(ctx context.Context) error {
	if len(a.subscriptionManager.subscriptions) == 0 {
		return nil
	}

	group := errgroup.Group{}
	// Start subscribers concurrently using go-routines
	for topic, handler := range a.subscriptionManager.subscriptions {
		subscriberTopic, subscriberHandler := topic, handler

		group.Go(func() error {
			return a.subscriptionManager.startSubscriber(ctx, subscriberTopic, subscriberHandler)
		})
	}

	return group.Wait()
}

// readConfig reads the configuration from the default location.
func (a *App) readConfig(isAppCMD bool) {
	var configLocation string
	if _, err := os.Stat("./configs"); err == nil {
		configLocation = "./configs"
	}

	if isAppCMD {
		a.Config = config.NewEnvFile(configLocation, logging.NewFileLogger(""))

		return
	}

	a.Config = config.NewEnvFile(configLocation, logging.NewLogger(logging.INFO))
}

// AddHTTPService registers HTTP service in container.
func (a *App) AddHTTPService(serviceName, serviceAddress string, options ...service.Options) {
	if a.container.Services == nil {
		a.container.Services = make(map[string]service.HTTP)
	}

	if _, ok := a.container.Services[serviceName]; ok {
		a.container.Debugf("Service already registered Name: %v", serviceName)
	}

	a.container.Services[serviceName] = service.NewHTTPService(serviceAddress, a.container.Logger, a.container.Metrics(), options...)
}

// Metrics returns the metrics manager associated with the App.
func (a *App) Metrics() metrics.Manager {
	return a.container.Metrics()
}

// Logger returns the logger instance associated with the App.
func (a *App) Logger() logging.Logger {
	return a.container.Logger
}

// SubCommand adds a sub-command to the CLI application.
// Can be used to create commands like "kubectl get" or "kubectl get ingress".
func (a *App) SubCommand(pattern string, handler Handler, options ...Options) {
	a.cmd.addRoute(pattern, handler, options...)
}

// Migrate applies a set of migrations to the application's database.
//
// The migrationsMap argument is a map where the key is the version number of the migration
// and the value is a migration.Migrate instance that implements the migration logic.
func (a *App) Migrate(migrationsMap map[int64]migration.Migrate) {
	// TODO : Move panic recovery at central location which will manage for all the different cases.
	defer func() {
		panicRecovery(recover(), a.container.Logger)
	}()

	migration.Run(migrationsMap, a.container)
}

// Subscribe registers a handler for the given topic.
//
// If the subscriber is not initialized in the container, an error is logged and
// the subscription is not registered.
func (a *App) Subscribe(topic string, handler SubscribeFunc) {
	if topic == "" || handler == nil {
		a.container.Logger.Errorf("invalid subscription: topic and handler must not be empty or nil")

		return
	}

	if a.container.GetSubscriber() == nil {
		a.container.Logger.Errorf("subscriber not initialized in the container")

		return
	}

	a.subscriptionManager.subscriptions[topic] = handler
}

// UseMiddleware is a setter method for adding user defined custom middleware to GoFr's router.
func (a *App) UseMiddleware(middlewares ...gofrHTTP.Middleware) {
	a.httpServer.router.UseMiddleware(middlewares...)
}

// UseMiddlewareWithContainer adds a middleware that has access to the container
// and wraps the provided handler with the middleware logic.
//
// The `middleware` function receives the container and the handler, allowing
// the middleware to modify the request processing flow.
// Deprecated: UseMiddlewareWithContainer will be removed in a future release.
// Please use the [*App.UseMiddleware] method that does not depend on the container.
func (a *App) UseMiddlewareWithContainer(middlewareHandler func(c *container.Container, handler http.Handler) http.Handler) {
	a.httpServer.router.Use(func(h http.Handler) http.Handler {
		// Wrap the provided handler `h` with the middleware function `middlewareHandler`
		return middlewareHandler(a.container, h)
	})
}

// AddCronJob registers a cron job to the cron table.
// The cron expression can be either a 5-part or 6-part format. The 6-part format includes an
// optional second field (in beginning) and others being minute, hour, day, month and day of week respectively.
func (a *App) AddCronJob(schedule, jobName string, job CronFunc) {
	if a.cron == nil {
		a.cron = NewCron(a.container)
	}

	if err := a.cron.AddJob(schedule, jobName, job); err != nil {
		a.Logger().Errorf("error adding cron job, err: %v", err)
	}
}

// contains is a helper function checking for duplicate entry in a slice.
func contains(elems []string, v string) bool {
	for _, s := range elems {
		if v == s {
			return true
		}
	}

	return false
}

// AddStaticFiles registers a static file endpoint for the application.
//
// The provided `endpoint` will be used as the prefix for the static file
// server. The `filePath` specifies the directory containing the static files.
// If `filePath` starts with "./", it will be interpreted as a relative path
// to the current working directory.
func (a *App) AddStaticFiles(endpoint, filePath string) {
	if !a.httpRegistered && !isPortAvailable(a.httpServer.port) {
		a.container.Logger.Fatalf("http port %d is blocked or unreachable", a.httpServer.port)
	}

	a.httpRegistered = true

	if !strings.HasPrefix(filePath, "./") && !filepath.IsAbs(filePath) {
		filePath = "./" + filePath
	}

	// update file path based on current directory if it starts with ./
	if strings.HasPrefix(filePath, "./") {
		currentWorkingDir, _ := os.Getwd()
		filePath = filepath.Join(currentWorkingDir, filePath)
	}

	endpoint = "/" + strings.TrimPrefix(endpoint, "/")

	if _, err := os.Stat(filePath); err != nil {
		a.container.Logger.Errorf("error in registering '%s' static endpoint, error: %v", endpoint, err)
		return
	}

	a.container.Logger.Infof("registered static files at endpoint '%s' from directory '%s'", endpoint, filePath)

	a.httpServer.router.AddStaticFiles(endpoint, filePath)
}<|MERGE_RESOLUTION|>--- conflicted
+++ resolved
@@ -44,174 +44,6 @@
 	subscriptionManager SubscriptionManager
 }
 
-<<<<<<< HEAD
-// New creates an HTTP Server Application and returns that App.
-func New() *App {
-	app := &App{}
-	app.readConfig(false)
-	app.container = container.NewContainer(app.Config)
-
-	app.initTracer()
-
-	// Metrics Server
-	port, err := strconv.Atoi(app.Config.Get("METRICS_PORT"))
-	if err != nil || port <= 0 {
-		port = defaultMetricPort
-	}
-
-	if !isPortAvailable(port) {
-		app.container.Logger.Fatalf("metrics port %d is blocked or unreachable", port)
-	}
-
-	app.metricServer = newMetricServer(port)
-
-	// HTTP Server
-	port, err = strconv.Atoi(app.Config.Get("HTTP_PORT"))
-	if err != nil || port <= 0 {
-		port = defaultHTTPPort
-	}
-
-	app.httpServer = newHTTPServer(app.container, port, middleware.GetConfigs(app.Config))
-	app.httpServer.certFile = app.Config.GetOrDefault("CERT_FILE", "")
-	app.httpServer.keyFile = app.Config.GetOrDefault("KEY_FILE", "")
-
-	// Add Default routes
-	app.add(http.MethodGet, "/.well-known/health", healthHandler)
-	app.add(http.MethodGet, "/.well-known/alive", liveHandler)
-	app.add(http.MethodGet, "/favicon.ico", faviconHandler)
-
-	app.checkAndAddOpenAPIDocumentation()
-
-	if app.Config.Get("APP_ENV") == "DEBUG" {
-		app.httpServer.RegisterProfilingRoutes()
-	}
-
-	// gRPC Server
-	port, err = strconv.Atoi(app.Config.Get("GRPC_PORT"))
-	if err != nil || port <= 0 {
-		port = defaultGRPCPort
-	}
-
-	app.grpcServer = newGRPCServer(app.container, port)
-
-	app.subscriptionManager = newSubscriptionManager(app.container)
-
-	// static file server
-	currentWd, _ := os.Getwd()
-	checkDirectory := filepath.Join(currentWd, defaultPublicStaticDir)
-
-	if _, err = os.Stat(checkDirectory); err == nil {
-		app.AddStaticFiles(defaultPublicStaticDir, checkDirectory)
-	}
-
-	return app
-}
-
-func (a *App) checkAndAddOpenAPIDocumentation() {
-	// If the openapi.json file exists in the static directory, set up routes for OpenAPI and Swagger documentation.
-	if _, err := os.Stat("./static/" + gofrHTTP.DefaultSwaggerFileName); err == nil {
-		// Route to serve the OpenAPI JSON specification file.
-		a.add(http.MethodGet, "/.well-known/"+gofrHTTP.DefaultSwaggerFileName, OpenAPIHandler)
-		// Route to serve the Swagger UI, providing a user interface for the API documentation.
-		a.add(http.MethodGet, "/.well-known/swagger", SwaggerUIHandler)
-		// Catchall route: any request to /.well-known/{name} (e.g., /.well-known/other)
-		// will be handled by the SwaggerUIHandler, serving the Swagger UI.
-		a.add(http.MethodGet, "/.well-known/{name}", SwaggerUIHandler)
-	}
-}
-
-// NewCMD creates a command-line application.
-func NewCMD() *App {
-	app := &App{}
-	app.readConfig(true)
-	app.container = container.NewContainer(nil)
-	app.container.Logger = logging.NewFileLogger(app.Config.Get("CMD_LOGS_FILE"))
-	app.cmd = &cmd{
-		out: terminal.New(),
-	}
-	app.container.Create(app.Config)
-	app.initTracer()
-
-	return app
-}
-
-// Run starts the application. If it is an HTTP server, it will start the server.
-func (a *App) Run() {
-	if a.cmd != nil {
-		a.cmd.Run(a.container)
-	}
-
-	// Create a context that is canceled on receiving termination signals
-	ctx, stop := signal.NotifyContext(context.Background(), os.Interrupt, syscall.SIGINT, syscall.SIGTERM)
-	defer stop()
-
-	if a.httpServer.ws != nil {
-		a.httpServer.router.Use(middleware.WSHandlerUpgrade(a.container, a.httpServer.ws))
-		a.httpServer.router.Use(middleware.Logging(a.Logger()))
-		a.httpServer.router.Use(middleware.Metrics(a.Metrics()))
-	}
-
-	// Goroutine to handle shutdown when context is canceled
-	go func() {
-		<-ctx.Done()
-
-		// Create a shutdown context with a timeout
-		shutdownCtx, done := context.WithTimeout(context.WithoutCancel(ctx), shutDownTimeout)
-		defer done()
-
-		_ = a.Shutdown(shutdownCtx)
-	}()
-
-	wg := sync.WaitGroup{}
-
-	// Start Metrics Server
-	// running metrics server before HTTP and gRPC
-	if a.metricServer != nil {
-		wg.Add(1)
-
-		go func(m *metricServer) {
-			defer wg.Done()
-			m.Run(a.container)
-		}(a.metricServer)
-	}
-
-	// Start HTTP Server
-	if a.httpRegistered {
-		wg.Add(1)
-		a.httpServerSetup()
-
-		go func(s *httpServer) {
-			defer wg.Done()
-			s.Run(a.container)
-		}(a.httpServer)
-	}
-
-	// Start gRPC Server only if a service is registered
-	if a.grpcRegistered {
-		wg.Add(1)
-
-		go func(s *grpcServer) {
-			defer wg.Done()
-			s.Run(a.container)
-		}(a.grpcServer)
-	}
-
-	wg.Add(1)
-
-	go func() {
-		defer wg.Done()
-
-		err := a.startSubscriptions(ctx)
-		if err != nil {
-			a.Logger().Errorf("Subscription Error : %v", err)
-		}
-	}()
-
-	wg.Wait()
-}
-
-=======
->>>>>>> b574630a
 // Shutdown stops the service(s) and close the application.
 // It shuts down the HTTP, gRPC, Metrics servers and closes the container's active connections to datasources.
 func (a *App) Shutdown(ctx context.Context) error {
