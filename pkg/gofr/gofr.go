--- conflicted
+++ resolved
@@ -38,13 +38,9 @@
 
 const (
 	defaultPublicStaticDir = "static"
-<<<<<<< HEAD
-	traceExporterGoFr      = "gofr"
 	shutDownTimeout        = 30 * time.Second
-=======
 	gofrTraceExporter      = "gofr"
 	gofrTracerURL          = "https://tracer.gofr.dev"
->>>>>>> 2a904076
 )
 
 // App is the main application in the GoFr framework.
