package gofr

import (
<<<<<<< HEAD
	"net"
	"net/http"
	"os"
	"strconv"
	"sync"
	"time"

	"github.com/vikash/gofr/pkg/gofr/config"
=======
	"fmt"
	"github.com/vikash/gofr/pkg/gofr/config"
	"go.opentelemetry.io/otel"
	"go.opentelemetry.io/otel/exporters/zipkin"
	"go.opentelemetry.io/otel/propagation"
	"go.opentelemetry.io/otel/sdk/resource"
	sdktrace "go.opentelemetry.io/otel/sdk/trace"
	semconv "go.opentelemetry.io/otel/semconv/v1.4.0"
	"log"
	"os"
	"strconv"
	"sync"

>>>>>>> 2f00f00a
	gofrHTTP "github.com/vikash/gofr/pkg/gofr/http"
	"github.com/vikash/gofr/pkg/gofr/logging"
	"go.opentelemetry.io/otel/exporters/trace/zipkin"
	"go.opentelemetry.io/otel/sdk/trace"
	"google.golang.org/grpc"
)

// App is the main application in the gofr framework.
type App struct {
	// Config can be used by applications to fetch custom configurations from environment or file.
	Config Config // If we directly embed, unnecessary confusion between app.Get and app.GET will happen.

	grpcServer *grpcServer
	httpServer *httpServer

	cmd *cmd

	// container is unexported because this is an internal implementation and applications are provided access to it via Context
	container *Container

	grpcRegistered bool
	httpRegistered bool
}

// RegisterService adds a grpc service to the gofr application.
func (a *App) RegisterService(desc *grpc.ServiceDesc, impl interface{}) {
	a.grpcRegistered = true
	a.container.Logger.Infof("Registering GRPC Server: %s", desc.ServiceName)
	a.grpcServer.server.RegisterService(desc, impl)
}

// New creates a HTTP Server Application and returns that App.
func New() *App {
	app := &App{}
	app.readConfig()
	app.container = newContainer(app.Config)

	app.initTracer()

	// HTTP Server
	port, err := strconv.Atoi(app.Config.Get("HTTP_PORT"))
	if err != nil || port <= 0 {
		port = defaultHTTPPort
	}

	app.httpServer = &httpServer{
		router: gofrHTTP.NewRouter(),
		port:   port,
	}

	// GRPC Server
	port, err = strconv.Atoi(app.Config.Get("GRPC_PORT"))
	if err != nil || port <= 0 {
		port = defaultGRPCPort
	}

	app.grpcServer = newGRPCServer(app.container, port)

	return app
}

// NewCMD creates a command line application.
func NewCMD() *App {
	app := &App{}
	app.readConfig()

	app.container = newContainer(app.Config)
	app.cmd = &cmd{}
	app.container.Logger = logging.NewSilentLogger() // TODO - figure out a proper way to log in CMD

	app.initTracer()

	return app
}

// Run starts the application. If it is a HTTP server, it will start the server.
func (a *App) Run() {
	if a.cmd != nil {
		a.cmd.Run(a.container)
	}

	wg := sync.WaitGroup{}

	// Start HTTP Server
	if a.httpRegistered {
		wg.Add(1)

		// Add Default routes
		a.add(http.MethodGet, "/.well-known/health", healthHandler)
		a.add(http.MethodGet, "/favicon.ico", faviconHandler)

		go func(s *httpServer) {
			defer wg.Done()
			s.Run(a.container)
		}(a.httpServer)
	}

	// Start GRPC Server only if a service is registered
	if a.grpcRegistered {
		wg.Add(1)

		go func(s *grpcServer) {
			defer wg.Done()
			s.Run(a.container)
		}(a.grpcServer)
	}

	wg.Wait()
}

// readConfig reads the configuration from the default location.
func (a *App) readConfig() {
	var configLocation string
	if _, err := os.Stat("./configs"); err == nil {
		configLocation = "./configs"
	}

	a.Config = config.NewEnvFile(configLocation)
}

// GET adds a Handler for http GET method for a route pattern.
func (a *App) GET(pattern string, handler Handler) {
	a.add("GET", pattern, handler)
}

// PUT adds a Handler for http PUT method for a route pattern.
func (a *App) PUT(pattern string, handler Handler) {
	a.add("PUT", pattern, handler)
}

// POST adds a Handler for http POST method for a route pattern.
func (a *App) POST(pattern string, handler Handler) {
	a.add("POST", pattern, handler)
}

// DELETE adds a Handler for http DELETE method for a route pattern.
func (a *App) DELETE(pattern string, handler Handler) {
	a.add("DELETE", pattern, handler)
}

func (a *App) add(method, pattern string, h Handler) {
	a.httpRegistered = true
	a.httpServer.router.Add(method, pattern, handler{
		function:  h,
		container: a.container,
	})
}

// SubCommand adds a sub-command to the CLI application.
// Can be used to create commands like "kubectl get" or "kubectl get ingress".
func (a *App) SubCommand(pattern string, handler Handler) {
	a.cmd.addRoute(pattern, handler)
}

func (a *App) initTracer() {
<<<<<<< HEAD
	// If zipkin is running on default port - start tracing
	// TODO - remove gomnd and do proper check here.
	conn, err := net.DialTimeout("tcp", net.JoinHostPort("localhost", "9411"), 2*time.Second) //nolint:gomnd // 2 is reasonable to check.

	if err != nil || conn == nil {
		a.container.Logf("Tracer detection error: %v", err)
		a.container.Log("To enable tracing locally, Run: docker run -d -p 9411:9411 openzipkin/zipkin")

=======
	tracerHost := a.Config.Get("TRACER_HOST")
	tracerPort := a.Config.GetOrDefault("TRACER_PORT", "9411")
	if tracerHost == "" {
>>>>>>> 2f00f00a
		return
	}

	a.container.Log("Exporting traces to zipkin.")

	exporter, err := zipkin.New(
		fmt.Sprintf("http://%s:%s/api/v2/spans", tracerHost, tracerPort),
		zipkin.WithSDKOptions(sdktrace.WithSampler(sdktrace.AlwaysSample())),
	)

	batcher := sdktrace.NewBatchSpanProcessor(exporter)

	tp := sdktrace.NewTracerProvider(
		sdktrace.WithSpanProcessor(batcher),
		sdktrace.WithResource(resource.NewWithAttributes(
			semconv.SchemaURL,
			semconv.ServiceNameKey.String(a.Config.GetOrDefault("APP_NAME", "gofr-service")),
		)),
	)
	otel.SetTracerProvider(tp)
	otel.SetTextMapPropagator(propagation.NewCompositeTextMapPropagator(propagation.TraceContext{}, propagation.Baggage{}))

	if err != nil {
		a.container.Error(err)
	}
}<|MERGE_RESOLUTION|>--- conflicted
+++ resolved
@@ -1,17 +1,12 @@
 package gofr
 
 import (
-<<<<<<< HEAD
-	"net"
+	"fmt"
 	"net/http"
 	"os"
 	"strconv"
 	"sync"
-	"time"
 
-	"github.com/vikash/gofr/pkg/gofr/config"
-=======
-	"fmt"
 	"github.com/vikash/gofr/pkg/gofr/config"
 	"go.opentelemetry.io/otel"
 	"go.opentelemetry.io/otel/exporters/zipkin"
@@ -19,16 +14,9 @@
 	"go.opentelemetry.io/otel/sdk/resource"
 	sdktrace "go.opentelemetry.io/otel/sdk/trace"
 	semconv "go.opentelemetry.io/otel/semconv/v1.4.0"
-	"log"
-	"os"
-	"strconv"
-	"sync"
 
->>>>>>> 2f00f00a
 	gofrHTTP "github.com/vikash/gofr/pkg/gofr/http"
 	"github.com/vikash/gofr/pkg/gofr/logging"
-	"go.opentelemetry.io/otel/exporters/trace/zipkin"
-	"go.opentelemetry.io/otel/sdk/trace"
 	"google.golang.org/grpc"
 )
 
@@ -180,20 +168,9 @@
 }
 
 func (a *App) initTracer() {
-<<<<<<< HEAD
-	// If zipkin is running on default port - start tracing
-	// TODO - remove gomnd and do proper check here.
-	conn, err := net.DialTimeout("tcp", net.JoinHostPort("localhost", "9411"), 2*time.Second) //nolint:gomnd // 2 is reasonable to check.
-
-	if err != nil || conn == nil {
-		a.container.Logf("Tracer detection error: %v", err)
-		a.container.Log("To enable tracing locally, Run: docker run -d -p 9411:9411 openzipkin/zipkin")
-
-=======
 	tracerHost := a.Config.Get("TRACER_HOST")
 	tracerPort := a.Config.GetOrDefault("TRACER_PORT", "9411")
 	if tracerHost == "" {
->>>>>>> 2f00f00a
 		return
 	}
 
@@ -201,7 +178,6 @@
 
 	exporter, err := zipkin.New(
 		fmt.Sprintf("http://%s:%s/api/v2/spans", tracerHost, tracerPort),
-		zipkin.WithSDKOptions(sdktrace.WithSampler(sdktrace.AlwaysSample())),
 	)
 
 	batcher := sdktrace.NewBatchSpanProcessor(exporter)
