--- conflicted
+++ resolved
@@ -28,12 +28,12 @@
 
 	switch v := data.(type) {
 	case resTypes.Raw:
-<<<<<<< HEAD
 		resp = v.Data
 		//r.w.Header().Set("Content-Type", "application/json")
 		//r.w.WriteHeader(statusCode)
 		//_ = json.NewEncoder(r.w).Encode(v.Data)
 		//
+
 		//return
 
 	case resTypes.Response:
@@ -46,25 +46,8 @@
 		//	Error:    errorObj,
 		//})
 		//
+
 		//return
-=======
-		r.w.Header().Set("Content-Type", "application/json")
-		r.w.WriteHeader(statusCode)
-		_ = json.NewEncoder(r.w).Encode(v.Data)
-
-		return
-
-	case resTypes.Response:
-		r.w.Header().Set("Content-Type", "application/json")
-		r.w.WriteHeader(statusCode)
-		_ = json.NewEncoder(r.w).Encode(response{
-			Data:     v.Data,
-			Metadata: v.Metadata,
-			Error:    errorObj,
-		})
-
-		return
->>>>>>> 6ea1efa7
 
 	case resTypes.File:
 		r.w.Header().Set("Content-Type", v.ContentType)
