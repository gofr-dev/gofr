package http

import (
	"net/http"
	"os"
	"path/filepath"
	"strings"

	"github.com/gorilla/mux"

	"go.opentelemetry.io/contrib/instrumentation/net/http/otelhttp"
)

const DefaultSwaggerFileName = "openapi.json"

// Router is responsible for routing HTTP request.
type Router struct {
	mux.Router
	RegisteredRoutes *[]string
}

type Middleware func(handler http.Handler) http.Handler

// NewRouter creates a new Router instance.
func NewRouter() *Router {
	muxRouter := mux.NewRouter().StrictSlash(false)
	routes := make([]string, 0)
	r := &Router{
		Router:           *muxRouter,
		RegisteredRoutes: &routes,
	}

	r.Router = *muxRouter

	return r
}

// Add adds a new route with the given HTTP method, pattern, and handler, wrapping the handler with OpenTelemetry instrumentation.
func (rou *Router) Add(method, pattern string, handler http.Handler) {
	h := otelhttp.NewHandler(handler, "gofr-router")
	rou.Router.NewRoute().Methods(method).Path(pattern).Handler(h)
}

// UseMiddleware registers middlewares to the router.
func (rou *Router) UseMiddleware(mws ...Middleware) {
	middlewares := make([]mux.MiddlewareFunc, 0, len(mws))
	for _, m := range mws {
		middlewares = append(middlewares, mux.MiddlewareFunc(m))
	}

	rou.Use(middlewares...)
}

type staticFileConfig struct {
	directoryName string
}

func (rou *Router) AddStaticFiles(endpoint, dirName string) {
	cfg := staticFileConfig{directoryName: dirName}

	fileServer := http.FileServer(http.Dir(cfg.directoryName))

	if endpoint == "/" {
		rou.Router.NewRoute().PathPrefix("/").Handler(cfg.staticHandler(fileServer))

		return
	}

	rou.Router.NewRoute().PathPrefix(endpoint + "/").Handler(http.StripPrefix(endpoint, cfg.staticHandler(fileServer)))
}

func (staticConfig staticFileConfig) staticHandler(fileServer http.Handler) http.Handler {
	return http.HandlerFunc(func(w http.ResponseWriter, r *http.Request) {
		url := r.URL.Path

		filePath := strings.Split(url, "/")

		fileName := filePath[len(filePath)-1]

		// Prevent direct access to the openapi.json file via static file routes.
		// The file should only be accessible through the explicitly defined /.well-known/swagger or
		// /.well-known/openapi.json for controlled access.
<<<<<<< HEAD
		if _, err := os.Stat(filepath.Clean(filepath.Join(staticConfig.directoryName, url))); fileName == DefaultSwaggerFileName && err == nil {
=======
		absPath, err := filepath.Abs(filepath.Join(staticConfig.directoryName, url))
		if err != nil || !strings.HasPrefix(absPath, staticConfig.directoryName) || (fileName == DefaultSwaggerFileName && err == nil) {
>>>>>>> f64075c3
			w.WriteHeader(http.StatusForbidden)

			_, _ = w.Write([]byte("403 forbidden"))

			return
		}

		fileServer.ServeHTTP(w, r)
	})
}<|MERGE_RESOLUTION|>--- conflicted
+++ resolved
@@ -80,12 +80,8 @@
 		// Prevent direct access to the openapi.json file via static file routes.
 		// The file should only be accessible through the explicitly defined /.well-known/swagger or
 		// /.well-known/openapi.json for controlled access.
-<<<<<<< HEAD
-		if _, err := os.Stat(filepath.Clean(filepath.Join(staticConfig.directoryName, url))); fileName == DefaultSwaggerFileName && err == nil {
-=======
 		absPath, err := filepath.Abs(filepath.Join(staticConfig.directoryName, url))
 		if err != nil || !strings.HasPrefix(absPath, staticConfig.directoryName) || (fileName == DefaultSwaggerFileName && err == nil) {
->>>>>>> f64075c3
 			w.WriteHeader(http.StatusForbidden)
 
 			_, _ = w.Write([]byte("403 forbidden"))
