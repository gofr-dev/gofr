package http

import (
	"bytes"
	"context"
	"encoding/json"
	"errors"
	"fmt"
	"io"
	"net/http"
	"reflect"
	"strings"

	"github.com/gorilla/mux"
)

const (
	defaultMaxMemory = 32 << 20 // 32 MB
)

var (
	errNoFileFound    = errors.New("no files were bounded")
	errNonPointerBind = errors.New("bind error, cannot bind to a non pointer type")
)

// Request is an abstraction over the underlying http.Request. This abstraction is useful because it allows us
// to create applications without being aware of the transport. cmd.Request is another such abstraction.
type Request struct {
	req        *http.Request
	pathParams map[string]string
}

// NewRequest creates a new GoFr Request instance from the given http.Request.
func NewRequest(r *http.Request) *Request {
	return &Request{
		req:        r,
		pathParams: mux.Vars(r),
	}
}

// Param returns the query parameter with the given key.
func (r *Request) Param(key string) string {
	return r.req.URL.Query().Get(key)
}

// Context returns the context of the request.
func (r *Request) Context() context.Context {
	return r.req.Context()
}

// PathParam retrieves a path parameter from the request.
func (r *Request) PathParam(key string) string {
	return r.pathParams[key]
}

// Bind parses the request body and binds it to the provided interface.
func (r *Request) Bind(i interface{}) error {
	v := r.req.Header.Get("content-type")
	contentType := strings.Split(v, ";")[0]

	switch contentType {
	case "application/json":
		body, err := r.body()
		if err != nil {
			return err
		}

		return json.Unmarshal(body, &i)
	case "multipart/form-data":
		return r.bindMultipart(i)
	}

<<<<<<< HEAD
	return json.Unmarshal(body, &i)
}

// GetClaims retrieves JWT claims from the request context.
func (r *Request) GetClaims() map[string]interface{} {
	claims, ok := r.Context().Value("JWTClaims").(jwt.MapClaims)
	if !ok {
		return nil
	}

	return claims
=======
	return nil
>>>>>>> 32277080
}

// HostName retrieves the hostname from the request.
func (r *Request) HostName() string {
	proto := r.req.Header.Get("X-forwarded-proto")
	if proto == "" {
		proto = "http"
	}

	return fmt.Sprintf("%s://%s", proto, r.req.Host)
}

func (r *Request) body() ([]byte, error) {
	bodyBytes, err := io.ReadAll(r.req.Body)
	if err != nil {
		return nil, err
	}

	r.req.Body = io.NopCloser(bytes.NewBuffer(bodyBytes))

	return bodyBytes, nil
}

func (r *Request) bindMultipart(ptr any) error {
	ptrVal := reflect.ValueOf(ptr)
	if ptrVal.Kind() == reflect.Ptr {
		ptrVal = ptrVal.Elem()
	} else {
		return errNonPointerBind
	}

	if err := r.req.ParseMultipartForm(defaultMaxMemory); err != nil {
		return err
	}

	fd := formData{files: r.req.MultipartForm.File}

	ok, err := fd.mapStruct(ptrVal, &reflect.StructField{})
	if err != nil {
		return err
	}

	if !ok {
		return errNoFileFound
	}

	return nil
}<|MERGE_RESOLUTION|>--- conflicted
+++ resolved
@@ -69,22 +69,8 @@
 	case "multipart/form-data":
 		return r.bindMultipart(i)
 	}
-
-<<<<<<< HEAD
-	return json.Unmarshal(body, &i)
-}
-
-// GetClaims retrieves JWT claims from the request context.
-func (r *Request) GetClaims() map[string]interface{} {
-	claims, ok := r.Context().Value("JWTClaims").(jwt.MapClaims)
-	if !ok {
-		return nil
-	}
-
-	return claims
-=======
+  
 	return nil
->>>>>>> 32277080
 }
 
 // HostName retrieves the hostname from the request.
