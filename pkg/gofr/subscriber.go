package gofr

import (
	"context"
	"errors"
	"runtime/debug"

	"gofr.dev/pkg/gofr/container"
	"gofr.dev/pkg/gofr/datasource/pubsub"
	"gofr.dev/pkg/gofr/datasource/pubsub/kafka"
	"gofr.dev/pkg/gofr/logging"
)

type SubscribeFunc func(c *Context) error

type SubscriptionManager struct {
	container     *container.Container
	subscriptions map[string]SubscribeFunc
}

func newSubscriptionManager(c *container.Container) SubscriptionManager {
	return SubscriptionManager{
		container:     c,
		subscriptions: make(map[string]SubscribeFunc),
	}
}

func (s *SubscriptionManager) startSubscriber(ctx context.Context, topic string, handler SubscribeFunc) {
	// continuously subscribe in an infinite loop
	for {
		msg, err := s.container.GetSubscriber().Subscribe(ctx, topic)

		select {
		case <-ctx.Done():
			s.container.Logger.Infof("shutting down subscriber for topic %s", topic)
			return
		default:
			s.handleSubscription(topic, handler, msg, err)
		}
	}
}

<<<<<<< HEAD
func (s *SubscriptionManager) handleSubscription(topic string, handler SubscribeFunc, msg *pubsub.Message, err error) {
	if errors.Is(err, kafka.ErrConsumerGroupNotProvided) {
		s.container.Logger.Errorf("cannot subscribe as consumer_id is not provided in configs")
		return
	}

	if err != nil {
		s.container.Logger.Errorf("error while reading from topic %v, err: %v", topic, err.Error())
		return
	}

	if msg == nil {
		return
	}

	msgCtx := newContext(nil, msg, s.container)
	err = func(ctx *Context) error {
		// TODO : Move panic recovery at central location which will manage for all the different cases.
		defer panicRecovery(ctx.Logger)
		return handler(ctx)
	}(msgCtx)

	// commit the message if the subscription function does not return error
	if err != nil {
		s.container.Logger.Errorf("error in handler for topic %s: %v", topic, err)
		return
	}

	if msg.Committer != nil {
		msg.Commit()
=======
		ctx := newContext(nil, msg, s.container)
		err = func(ctx *Context) error {
			// TODO : Move panic recovery at central location which will manage for all the different cases.
			defer func() {
				panicRecovery(recover(), ctx.Logger)
			}()

			return handler(ctx)
		}(ctx)

		// commit the message if the subscription function does not return error
		if err == nil {
			msg.Commit()
		} else {
			s.container.Logger.Errorf("error in handler for topic %s: %v", topic, err)
		}
>>>>>>> 80673fef
	}
}

type panicLog struct {
	Error      string `json:"error,omitempty"`
	StackTrace string `json:"stack_trace,omitempty"`
}

func panicRecovery(re any, log logging.Logger) {
	if re == nil {
		return
	}

	var e string
	switch t := re.(type) {
	case string:
		e = t
	case error:
		e = t.Error()
	default:
		e = "Unknown panic type"
	}
	log.Error(panicLog{
		Error:      e,
		StackTrace: string(debug.Stack()),
	})
}<|MERGE_RESOLUTION|>--- conflicted
+++ resolved
@@ -40,7 +40,6 @@
 	}
 }
 
-<<<<<<< HEAD
 func (s *SubscriptionManager) handleSubscription(topic string, handler SubscribeFunc, msg *pubsub.Message, err error) {
 	if errors.Is(err, kafka.ErrConsumerGroupNotProvided) {
 		s.container.Logger.Errorf("cannot subscribe as consumer_id is not provided in configs")
@@ -59,7 +58,10 @@
 	msgCtx := newContext(nil, msg, s.container)
 	err = func(ctx *Context) error {
 		// TODO : Move panic recovery at central location which will manage for all the different cases.
-		defer panicRecovery(ctx.Logger)
+		defer func() {
+				panicRecovery(recover(), ctx.Logger)
+		}()
+    
 		return handler(ctx)
 	}(msgCtx)
 
@@ -71,24 +73,6 @@
 
 	if msg.Committer != nil {
 		msg.Commit()
-=======
-		ctx := newContext(nil, msg, s.container)
-		err = func(ctx *Context) error {
-			// TODO : Move panic recovery at central location which will manage for all the different cases.
-			defer func() {
-				panicRecovery(recover(), ctx.Logger)
-			}()
-
-			return handler(ctx)
-		}(ctx)
-
-		// commit the message if the subscription function does not return error
-		if err == nil {
-			msg.Commit()
-		} else {
-			s.container.Logger.Errorf("error in handler for topic %s: %v", topic, err)
-		}
->>>>>>> 80673fef
 	}
 }
 
