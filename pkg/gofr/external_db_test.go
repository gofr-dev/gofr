package gofr

import (
	"strconv"
	"testing"

	"github.com/stretchr/testify/assert"
	"go.opentelemetry.io/otel"
	"go.uber.org/mock/gomock"

	"gofr.dev/pkg/gofr/container"
	"gofr.dev/pkg/gofr/datasource/file"
	"gofr.dev/pkg/gofr/testutil"
)

func TestApp_AddKVStore(t *testing.T) {
	t.Run("Adding KV-Store", func(t *testing.T) {
		port := testutil.GetFreePort(t)
		t.Setenv("METRICS_PORT", strconv.Itoa(port))

		app := New()

		ctrl := gomock.NewController(t)
		defer ctrl.Finish()

		mock := container.NewMockKVStoreProvider(ctrl)

		mock.EXPECT().UseLogger(app.Logger())
		mock.EXPECT().UseMetrics(app.Metrics())
		mock.EXPECT().UseTracer(otel.GetTracerProvider().Tracer("gofr-badger"))
		mock.EXPECT().Connect()

		app.AddKVStore(mock)

		assert.Equal(t, mock, app.container.KVStore)
	})
}

func TestApp_AddMongo(t *testing.T) {
	t.Run("Adding MongoDB", func(t *testing.T) {
		port := testutil.GetFreePort(t)
		t.Setenv("METRICS_PORT", strconv.Itoa(port))

		app := New()

		ctrl := gomock.NewController(t)
		defer ctrl.Finish()

		mock := container.NewMockMongoProvider(ctrl)

		mock.EXPECT().UseLogger(app.Logger())
		mock.EXPECT().UseMetrics(app.Metrics())
		mock.EXPECT().UseTracer(gomock.Any())
		mock.EXPECT().Connect()

		app.AddMongo(mock)

		assert.Equal(t, mock, app.container.Mongo)
	})
}

func TestApp_AddCassandra(t *testing.T) {
	t.Run("Adding Cassandra", func(t *testing.T) {
		port := testutil.GetFreePort(t)
		t.Setenv("METRICS_PORT", strconv.Itoa(port))

		app := New()

		ctrl := gomock.NewController(t)
		defer ctrl.Finish()

		mock := container.NewMockCassandraProvider(ctrl)

		mock.EXPECT().UseLogger(app.Logger())
		mock.EXPECT().UseMetrics(app.Metrics())
		mock.EXPECT().UseTracer(otel.GetTracerProvider().Tracer("gofr-cassandra"))
		mock.EXPECT().Connect()

		app.AddCassandra(mock)

		assert.Equal(t, mock, app.container.Cassandra)
	})
}

func TestApp_AddClickhouse(t *testing.T) {
	t.Run("Adding Clickhouse", func(t *testing.T) {
		port := testutil.GetFreePort(t)
		t.Setenv("METRICS_PORT", strconv.Itoa(port))

		app := New()

		ctrl := gomock.NewController(t)
		defer ctrl.Finish()

		mock := container.NewMockClickhouseProvider(ctrl)

		mock.EXPECT().UseLogger(app.Logger())
		mock.EXPECT().UseMetrics(app.Metrics())
		mock.EXPECT().UseTracer(otel.GetTracerProvider().Tracer("gofr-clickhouse"))
		mock.EXPECT().Connect()

		app.AddClickhouse(mock)

		assert.Equal(t, mock, app.container.Clickhouse)
	})
}

func TestApp_AddFTP(t *testing.T) {
	t.Run("Adding FTP", func(t *testing.T) {
		port := testutil.GetFreePort(t)
		t.Setenv("METRICS_PORT", strconv.Itoa(port))

		app := New()

		ctrl := gomock.NewController(t)
		defer ctrl.Finish()

		mock := file.NewMockFileSystemProvider(ctrl)

		mock.EXPECT().UseLogger(app.Logger())
		mock.EXPECT().UseMetrics(app.Metrics())
		mock.EXPECT().Connect()

		app.AddFTP(mock)

		assert.Equal(t, mock, app.container.File)
	})

	t.Run("Adding FTP", func(t *testing.T) {
		port := testutil.GetFreePort(t)
		t.Setenv("METRICS_PORT", strconv.Itoa(port))

		app := New()

		ctrl := gomock.NewController(t)
		defer ctrl.Finish()

		mock := file.NewMockFileSystemProvider(ctrl)

		mock.EXPECT().UseLogger(app.Logger())
		mock.EXPECT().UseMetrics(app.Metrics())
		mock.EXPECT().Connect()

		app.AddFileStore(mock)

		assert.Equal(t, mock, app.container.File)
	})
}

func TestApp_AddS3(t *testing.T) {
	t.Run("Adding S3", func(t *testing.T) {
		port := testutil.GetFreePort(t)
		t.Setenv("METRICS_PORT", strconv.Itoa(port))

		app := New()

		ctrl := gomock.NewController(t)
		defer ctrl.Finish()

		mock := file.NewMockFileSystemProvider(ctrl)

		mock.EXPECT().UseLogger(app.Logger())
		mock.EXPECT().UseMetrics(app.Metrics())
		mock.EXPECT().Connect()

		app.AddFileStore(mock)

		assert.Equal(t, mock, app.container.File)
	})
}

func TestApp_AddOpenTSDB(t *testing.T) {
	t.Run("Adding OpenTSDB", func(t *testing.T) {
		port := testutil.GetFreePort(t)
		t.Setenv("METRICS_PORT", strconv.Itoa(port))

		app := New()

		ctrl := gomock.NewController(t)
		defer ctrl.Finish()

		mock := container.NewMockOpenTSDBProvider(ctrl)

		mock.EXPECT().UseLogger(app.Logger())
		mock.EXPECT().UseMetrics(app.Metrics())
		mock.EXPECT().UseTracer(gomock.Any())
		mock.EXPECT().Connect()

		app.AddOpenTSDB(mock)

		assert.Equal(t, mock, app.container.OpenTSDB)
	})
}
<<<<<<< HEAD

func TestApp_AddArangoDB(t *testing.T) {
	t.Run("Adding ArangoDB", func(t *testing.T) {
=======
func TestApp_AddScyllaDB(t *testing.T) {
	t.Run("Adding ScyllaDB", func(t *testing.T) {
>>>>>>> cd4179c7
		port := testutil.GetFreePort(t)
		t.Setenv("METRICS_PORT", strconv.Itoa(port))

		app := New()

		ctrl := gomock.NewController(t)
		defer ctrl.Finish()

<<<<<<< HEAD
		mock := container.NewMockArangoProvider(ctrl)
=======
		mock := container.NewMockScyllaDBProvider(ctrl)
>>>>>>> cd4179c7

		mock.EXPECT().UseLogger(app.Logger())
		mock.EXPECT().UseMetrics(app.Metrics())
		mock.EXPECT().UseTracer(gomock.Any())
		mock.EXPECT().Connect()

<<<<<<< HEAD
		app.AddArango(mock)

		assert.Equal(t, mock, app.container.Arango)
=======
		app.AddScyllaDB(mock)

		assert.Equal(t, mock, app.container.ScyllaDB)
>>>>>>> cd4179c7
	})
}<|MERGE_RESOLUTION|>--- conflicted
+++ resolved
@@ -191,41 +191,48 @@
 		assert.Equal(t, mock, app.container.OpenTSDB)
 	})
 }
-<<<<<<< HEAD
+func TestApp_AddScyllaDB(t *testing.T) {
+	t.Run("Adding ScyllaDB", func(t *testing.T) {
+		port := testutil.GetFreePort(t)
+		t.Setenv("METRICS_PORT", strconv.Itoa(port))
+
+		app := New()
+
+		ctrl := gomock.NewController(t)
+		defer ctrl.Finish()
+
+		mock := container.NewMockScyllaDBProvider(ctrl)
+
+		mock.EXPECT().UseLogger(app.Logger())
+		mock.EXPECT().UseMetrics(app.Metrics())
+		mock.EXPECT().UseTracer(gomock.Any())
+		mock.EXPECT().Connect()
+
+		app.AddScyllaDB(mock)
+
+		assert.Equal(t, mock, app.container.ScyllaDB)
+	})
+}
 
 func TestApp_AddArangoDB(t *testing.T) {
 	t.Run("Adding ArangoDB", func(t *testing.T) {
-=======
-func TestApp_AddScyllaDB(t *testing.T) {
-	t.Run("Adding ScyllaDB", func(t *testing.T) {
->>>>>>> cd4179c7
-		port := testutil.GetFreePort(t)
-		t.Setenv("METRICS_PORT", strconv.Itoa(port))
-
-		app := New()
-
-		ctrl := gomock.NewController(t)
-		defer ctrl.Finish()
-
-<<<<<<< HEAD
+		port := testutil.GetFreePort(t)
+		t.Setenv("METRICS_PORT", strconv.Itoa(port))
+
+		app := New()
+
+		ctrl := gomock.NewController(t)
+		defer ctrl.Finish()
+
 		mock := container.NewMockArangoProvider(ctrl)
-=======
-		mock := container.NewMockScyllaDBProvider(ctrl)
->>>>>>> cd4179c7
-
-		mock.EXPECT().UseLogger(app.Logger())
-		mock.EXPECT().UseMetrics(app.Metrics())
-		mock.EXPECT().UseTracer(gomock.Any())
-		mock.EXPECT().Connect()
-
-<<<<<<< HEAD
+
+		mock.EXPECT().UseLogger(app.Logger())
+		mock.EXPECT().UseMetrics(app.Metrics())
+		mock.EXPECT().UseTracer(gomock.Any())
+		mock.EXPECT().Connect()
+
 		app.AddArango(mock)
 
 		assert.Equal(t, mock, app.container.Arango)
-=======
-		app.AddScyllaDB(mock)
-
-		assert.Equal(t, mock, app.container.ScyllaDB)
->>>>>>> cd4179c7
 	})
 }