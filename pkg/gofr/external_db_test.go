--- conflicted
+++ resolved
@@ -102,23 +102,6 @@
 }
 
 func TestApp_AddOracle(t *testing.T) {
-<<<<<<< HEAD
-    t.Run("Adding OracleDB", func(t *testing.T) {
-        testutil.NewServerConfigs(t)
-        app := New()
-        ctrl := gomock.NewController(t)
-        defer ctrl.Finish()
-        mock := container.NewMockOracleProvider(ctrl)
-        mock.EXPECT().UseLogger(app.Logger())
-        mock.EXPECT().UseMetrics(app.Metrics())
-        mock.EXPECT().UseTracer(otel.GetTracerProvider().Tracer("gofr-oracle"))
-        mock.EXPECT().Connect()
-        app.AddOracle(mock)
-        assert.Equal(t, mock, app.container.Oracle)
-    })
-}
-
-=======
 	t.Run("Adding OracleDB", func(t *testing.T) {
 		testutil.NewServerConfigs(t)
 
@@ -139,7 +122,6 @@
 		assert.Equal(t, mock, app.container.Oracle)
 	})
 }
->>>>>>> 41951f51
 
 func TestApp_AddFTP(t *testing.T) {
 	t.Run("Adding FTP", func(t *testing.T) {
