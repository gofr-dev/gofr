# Observability

Now that you have created your server, lets see how GoFr by default manages observability in different ways:

## Logs
<<<<<<< HEAD
  When we run our server we see the following - logs for reading configs, database connection, requests, database queries, logs for missing configs etc.
  They contain information such as request's correlation ID, status codes, request time etc.
=======

  Logs offer real-time information, providing valuable insights and immediate visibility into the ongoing state and activities of the system.
  It helps in identifying errors, debugging and troubleshooting, monitor performance, analysing application usage, communications etc.
>>>>>>> e873509e

  GoFr logger has customizable log level which provides flexibility to adjust logs based on specific needs.

  Logs are generated only for events equal to or above the specified log level, by default GoFr logs at _INFO_ level.
  Log Level can be changed by setting the environment variable `LOG_LEVEL` value to _WARN,DEBUG,ERROR,NOTICE or FATAL_.

<<<<<<< HEAD
  {% figure src="/quick-start-logs.png" alt="Pretty Printed Logs" /%}
=======
  When we run our server we see the following - logs for reading configs, database connection, requests, database queries, logs for missing configs etc.
  They contain information such as request's correlation ID, status codes, request time etc.

{% figure src="/quick-start-logs.png" alt="Pretty Printed Logs" /%}
>>>>>>> e873509e

  Logs are well-structured, they are of type JSON when exported to a file, such that they can be pushed to logging systems such as [Loki](https://grafana.com/oss/loki/), elastic search etc.

## Metrics
Metrics enable performance monitoring by providing insights into response times, latency, throughput, and resource utilization.

They aid in tracking CPU, memory, and disk I/O consumption across services, facilitating capacity planning and scalability efforts.

Metrics play a pivotal role in fault detection and troubleshooting, offering visibility into system behavior.

They are instrumental in measuring and meeting service-level agreements (SLAs) to ensure expected performance and reliability.

GoFr by default publishes metrics automatically to port: _2121_ on _/metrics_ endpoint in prometheus format.

{% table %}

* Name
* Type
* Description
---
* app_go_numGC
* gauge
* Number of completed Garbage Collector cycles
---
* app_go_routines
* gauge
* Number of Go routines running
---
* app_go_sys
* gauge
* Number of total bytes of memory
---
* app_sys_memory_alloc
* gauge
* Number of bytes allocated for heap objects
---
* app_sys_total_alloc
* gauge
* Number of cumulative bytes allocated for heap objects
---
* app_http_response
* histogram
* Response time of http requests in seconds
---
* app_http_service_response
* histogram
* Response time of http service requests in seconds
---
* app_sql_open_connections
* gauge
* Number of open SQL connections
---
* app_sql_inUse_connections
* gauge
* Number of inUse SQL connections
---
* app_sql_stats
* histogram
* Observes the response time for SQL queries
---
* app_redis_stats
* histogram
* Observes the response time for Redis commands

{% /table %}

For example: When running application locally, you can access /metrics endpoint on port 2121 from: [http://localhost:2121/metrics](http://localhost:2121/metrics)

  GoFr also provides supports to create requirement specific metrics using [custom metrics](/docs/advanced-guide/publishing-custom-metrics).


## Tracing

  GoFr adds traces by default for all the request and response,which allows you to export it to zipkin by adding the configs.
  It allows to monitor the request going through different parts of application like database, handler etc.

  To see the traces install zipkin image using the following docker command

  ```bash
  docker run --name gofr-zipkin -p 2005:9411 -d openzipkin/zipkin:latest
  ```

  ### Configuration & Usage

  Add Tracer configs in `.env` file, your .env will be updated to

  ```bash
  APP_NAME=test-service
  HTTP_PORT=9000
  
  REDIS_HOST=localhost
  REDIS_PORT=6379
  
  DB_HOST=localhost
  DB_USER=root
  DB_PASSWORD=root123
  DB_NAME=test_db
  DB_PORT=3306
  
  TRACER_HOST=localhost
  TRACER_PORT=2005
  
  LOG_LEVEL=DEBUG
  ```

  Open [zipkin](http://localhost:2005/zipkin/) and search by TraceID (correlationID) to see the trace.

{% figure src="/quick-start-trace.png" alt="Pretty Printed Logs" /%}<|MERGE_RESOLUTION|>--- conflicted
+++ resolved
@@ -3,28 +3,18 @@
 Now that you have created your server, lets see how GoFr by default manages observability in different ways:
 
 ## Logs
-<<<<<<< HEAD
-  When we run our server we see the following - logs for reading configs, database connection, requests, database queries, logs for missing configs etc.
-  They contain information such as request's correlation ID, status codes, request time etc.
-=======
-
   Logs offer real-time information, providing valuable insights and immediate visibility into the ongoing state and activities of the system.
   It helps in identifying errors, debugging and troubleshooting, monitor performance, analysing application usage, communications etc.
->>>>>>> e873509e
 
   GoFr logger has customizable log level which provides flexibility to adjust logs based on specific needs.
 
   Logs are generated only for events equal to or above the specified log level, by default GoFr logs at _INFO_ level.
   Log Level can be changed by setting the environment variable `LOG_LEVEL` value to _WARN,DEBUG,ERROR,NOTICE or FATAL_.
 
-<<<<<<< HEAD
-  {% figure src="/quick-start-logs.png" alt="Pretty Printed Logs" /%}
-=======
   When we run our server we see the following - logs for reading configs, database connection, requests, database queries, logs for missing configs etc.
   They contain information such as request's correlation ID, status codes, request time etc.
 
 {% figure src="/quick-start-logs.png" alt="Pretty Printed Logs" /%}
->>>>>>> e873509e
 
   Logs are well-structured, they are of type JSON when exported to a file, such that they can be pushed to logging systems such as [Loki](https://grafana.com/oss/loki/), elastic search etc.
 
