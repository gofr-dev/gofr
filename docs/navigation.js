export const navigation = [
    {
        title: 'Quick Start Guide',
        desc: "Get started with GoFR through our Quick Start Guide. Learn to build scalable applications with easy-to-follow instructions on server setup, database connections, configuration management, and more. Boost your productivity and streamline your development process.",
        links: [
            {
                title: 'Hello Server',
                href: '/docs/quick-start/introduction' ,
                desc: "Getting started with how to write a server using GoFR with basic examples and explanations. Boost your productivity with efficient coding practices and learn to build scalable applications quickly."},
<<<<<<< HEAD
=======

            {
                title: 'CLI Applications',
                href: '/docs/quick-start/cli',
                desc: "Learn to build powerful command-line interface (CLI) applications using GoFr's app.NewCMD(), offering a robust framework for command-line tools."
            },
               
>>>>>>> 33b486e0
            {
                title: 'Configuration',
                href: '/docs/quick-start/configuration',
                desc: "Set up environment variables, manage settings, and streamline your development process."
            },
            {
                title: 'Connecting Redis',
                href: '/docs/quick-start/connecting-redis',
                desc: "Discover how to connect your GoFR application to Redis for fast in-memory data storage."
            },
            {
                title: 'Connecting MySQL',
                href: '/docs/quick-start/connecting-mysql',
                desc: "Step-by-step guide on integrating MySQL with your GoFR application. With managed database connections and new methods for increasing your productivity."
            },
            {
                title: 'Observability',
                href: '/docs/quick-start/observability',
                desc: "Inbuilt logging, tracing, and metrics to enhance reliability and performance."
            },
            {
                title: 'Adding REST Handlers',
                href: '/docs/quick-start/add-rest-handlers',
                desc: "Fastest way to create CRUD APIs by just providing the entity."
            }
        ],
    },
    {
        title: 'Advanced Guide',
        links: [
            {
                title: "Scheduling Cron Jobs",
                href: "/docs/advanced-guide/using-cron",
                desc: "Learn how to schedule and manage cron jobs in your application for automated tasks and background processes with GoFr's CRON job management."
            },
            {
                title: 'Overriding Default',
                href: '/docs/advanced-guide/overriding-default',
                desc: "Understand how to override default configurations and behaviors in GoFr to tailor framework to your specific needs."
            },
            {
                title: 'Remote Log Level Change',
                href: '/docs/advanced-guide/remote-log-level-change',
                desc: "Discover how to dynamically change log levels remotely, enabling you to adjust logging verbosity without redeploying your application."
            },
            {
                title: 'Publishing Custom Metrics',
                href: '/docs/advanced-guide/publishing-custom-metrics',
                desc: "Explore methods for publishing custom metrics to monitor your application's performance and gain valuable insights."
            },
            {
                title: 'Custom Headers in Response',
                href: '/docs/advanced-guide/setting-custom-response-headers',
                desc: "Learn how to include custom headers in HTTP responses to provide additional context and control to your API clients."
            },
            {
                title: 'Custom Spans in Tracing',
                href: '/docs/advanced-guide/custom-spans-in-tracing',
                desc: "Learn to create custom spans for tracing to enhance observability and analyze the performance of your services."
            },
            {
                title: 'Adding Custom Middleware',
                href: '/docs/advanced-guide/middlewares',
                desc: "Learn how to add custom middleware to your GoFr application for enhanced functionality and request processing."
            },
            {
                title: 'HTTP Communication',
                href: '/docs/advanced-guide/http-communication',
                desc: "Get familiar with making HTTP requests and handling responses within your GoFr application to facilitate seamless communication."
            },
            {
                title: 'HTTP Authentication',
                href: '/docs/advanced-guide/http-authentication',
                desc: "Implement various HTTP authentication methods to secure your GoFR application and protect sensitive endpoints."
            },
            {
                title: 'Circuit Breaker Support',
                href: '/docs/advanced-guide/circuit-breaker',
                desc: "Understand how to implement circuit breaker patterns to enhance the resilience of your services against failures."
            },
            {
                title: 'Monitoring Service Health',
                href: '/docs/advanced-guide/monitoring-service-health',
                desc: "Learn to monitor the health of your services effectively, ensuring optimal performance and quick issue resolution."
            },
            {
                title: 'Handling Data Migrations',
                href: '/docs/advanced-guide/handling-data-migrations',
                desc: "Explore strategies for managing data migrations within your GoFr application to ensure smooth transitions and data integrity."
            },
            {
                title: 'Writing gRPC Server/Client',
                href: '/docs/advanced-guide/grpc',
                desc: "Step-by-step guide on writing a gRPC server in GoFr to facilitate efficient communication between services."
            },
            {
                title: 'Using Pub/Sub',
                href: '/docs/advanced-guide/using-publisher-subscriber',
                desc: "Discover how to GoFr seamlessly allows to integrate different Pub/Sub systems in your application for effective messaging and event-driven architectures."
            },
            {
                title: 'Key Value Store',
                href: '/docs/advanced-guide/key-value-store',
                desc: "Explore how to implement and manage a key-value store in your GoFr application for fast and efficient data retrieval."
            },
            {
                title: 'Dealing with SQL',
                href: '/docs/advanced-guide/dealing-with-sql',
                desc: "Get insights into best practices for working with SQL databases in GoFr, including query optimization and error handling."
            },
            {
                title: 'Automatic SwaggerUI Rendering',
                href: '/docs/advanced-guide/swagger-documentation',
                desc: "Learn how to automatically render SwaggerUI documentation for your GoFr APIs, improving discoverability and usability."
            },
            {
                title: 'Adding Synchronous Startup Hooks',
                href: '/docs/advanced-guide/startup-hooks',
                desc: "Learn how to seed a database, warm up a cache, or perform other critical setup procedures, synchronously before starting your application."
            },
            {
                title: 'Error Handling',
                href: '/docs/advanced-guide/gofr-errors',
                desc: "Understand error handling mechanisms in GoFr to ensure robust applications and improved user experience."
            },
            {
                title: 'Handling File',
                href: '/docs/advanced-guide/handling-file',
                desc: "Explore how GoFr enables efficient file handling by abstracting remote and local filestore providers in your Go application. Learn to manage file uploads, downloads, and storage seamlessly, enhancing your application's capability to work with diverse data sources."
            },
            {
                title: 'WebSockets',
                href: '/docs/advanced-guide/websocket',
                desc: "Explore how GoFr eases the process of WebSocket communication in your Golang application for real-time data exchange."
            },
            {
                title: 'Serving-Static Files',
                href: '/docs/advanced-guide/serving-static-files',
                desc: "Know how GoFr automatically serves static content from a static folder in the application directory."
            },
            {
                title: 'Profiling in GoFr Applications',
                href: '/docs/advanced-guide/debugging',
                desc: "Discover GoFr auto-enables pprof profiling by leveraging its built-in configurations."
            },
            {
                title: 'OIDC Authentication',
                href: '/docs/advanced-guide/oidc-authentication',
                desc: 'Learn how to integrate OpenID Connect (OIDC) authentication using GoFR. Covers setup, configuration, and usage for secure authentication flows.'
            }
        ],
    },
    {
        title: 'Datasources',
        links: [
            {
                title: "Getting Started",
                href: "/docs/datasources/getting-started",
                desc: "Learn how to connect to and interact with multiple databases in GoFr."
            },
            {
                title: "ArangoDB",
                href: "/docs/datasources/arangodb",
                desc: "Learn how to connect to and interact with arango database in GoFr."
            },
            {
                title: "Cassandra",
                href: "/docs/datasources/cassandra",
                desc: "Learn how to connect to and interact with cassandra database in GoFr."
            },
            {
                title: "ClickHouse",
                href: "/docs/datasources/clickhouse",
                desc: "Learn how to connect to and interact with clickhouse database in GoFr."
            },
            {
                title: "CockroachDB",
                href: "/docs/datasources/cockroachdb",
                desc: "Learn how to connect to and interact with CockroachDB in GoFr."
            },
            {
                title: "DGraph",
                href: "/docs/datasources/dgraph",
                desc: "Learn how to connect to and interact with dgraph database in GoFr."
            },
            {
                title: "MongoDB",
                href: "/docs/datasources/mongodb",
                desc: "Learn how to connect to and interact with mongo database in GoFr."
            },
            {
                title: "OpenTSDB",
                href: "/docs/datasources/opentsdb",
                desc: "Learn how to connect to and interact with opentsdb database in GoFr."
            },
            {
                title: "ScyllaDB",
                href: "/docs/datasources/scylladb",
                desc: "Learn how to connect to and interact with scylla database in GoFr."
            },
            {
                title: "Solr",
                href: "/docs/datasources/solr",
                desc: "Learn how to connect to and interact with solr database in GoFr."
            },
            {
                title: "SurrealDB",
                href: "/docs/datasources/surrealdb",
                desc: "Learn how to connect to and interact with surreal database in GoFr."
            },
            {
                title: "Elasticsearch",
                href: "/docs/datasources/elasticsearch",
                desc: "Learn how to connect to and interact with elasticsearch in GoFr."
            },
        ],
    },
    {
        title: 'References',
        links: [
            {
                title: 'Context',
                href: '/docs/references/context',
                desc: "Discover the GoFR context, an injected object that simplifies request-specific data handling for HTTP, gRPC, and Pub/Sub calls. Learn how it extends Go's context, providing easy access to dependencies like databases, loggers, and HTTP clients. Explore features for reading HTTP requests, binding data, and accessing query and path parameters efficiently, all while reducing application complexity."
            },
            {
                title: 'Configs',
                href: '/docs/references/configs',
                desc: "Learn how to manage configuration settings in your GoFR applications, including default values for environment variables. This section provides a comprehensive list of all available configurations to streamline your setup."
            },
            {
                title: 'Testing',
                href: '/docs/references/testing',
                desc: "GoFr provides a centralized collection of mocks to facilitate writing effective unit tests. Explore testing strategies and tools for GoFr applications, ensuring the code is robust, reliable, and maintainable."
            },
            {
                title: 'GoFr CLI',
                href: '/docs/references/gofrcli',
                desc: "GoFr CLI is the command line tool for initializing projects and performing tasks in accordance with GoFr framework."
            }
        ],
    },
]<|MERGE_RESOLUTION|>--- conflicted
+++ resolved
@@ -7,8 +7,6 @@
                 title: 'Hello Server',
                 href: '/docs/quick-start/introduction' ,
                 desc: "Getting started with how to write a server using GoFR with basic examples and explanations. Boost your productivity with efficient coding practices and learn to build scalable applications quickly."},
-<<<<<<< HEAD
-=======
 
             {
                 title: 'CLI Applications',
@@ -16,7 +14,6 @@
                 desc: "Learn to build powerful command-line interface (CLI) applications using GoFr's app.NewCMD(), offering a robust framework for command-line tools."
             },
                
->>>>>>> 33b486e0
             {
                 title: 'Configuration',
                 href: '/docs/quick-start/configuration',
