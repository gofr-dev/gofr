export const navigation = [
    {
        title: 'Quick Start Guide',
        links: [
            { title: 'Hello Server', href: '/docs/quick-start/introduction' },
            { title: 'Configuration', href: '/docs/quick-start/configuration' },
            { title: 'Connecting Redis', href: '/docs/quick-start/connecting-redis' },
            { title: 'Connecting MySQL', href: '/docs/quick-start/connecting-mysql' },
            { title: 'Observability', href: '/docs/quick-start/observability' },
        ],
    },
    {
        title: 'Advanced Guide',
        links: [
<<<<<<< HEAD
            { title: 'Inter-service HTTP Calls', href: '/docs/advanced-guide/interservice-http-call' },
=======
            // { title: 'Middlewares', href: '/docs/advanced-guide/middleware' },
            { title: 'Publishing Custom Metrics', href: '/docs/advanced-guide/publishing-custom-metrics' },
            // { title: 'Handling Data Migrations', href: '/docs/advanced-guide/data-migrations' },
            // { title: 'Dealing with Remote Files', href: '/docs/advanced-guide/remote-files' },
            { title: 'Remote Log Level Change', href: '/docs/advanced-guide/remote-log-level-change' },
            // { title: 'Supporting OAuth', href: '/docs/advanced-guide/oauth' },
            // { title: 'Circuit Breaker Support', href: '/docs/advanced-guide/circuit-breaker' },
            // { title: 'Writing gRPC Server', href: '/docs/advanced-guide/grpc' },
            // { title: 'Creating a Static File Server', href: '/docs/advanced-guide/static-file-server' },
            // { title: 'WebSockets', href: '/docs/advanced-guide/websockets' },
        ],
    },
    {
        title: 'Advanced Guide',
        links: [
            // { title: 'Middlewares', href: '/docs/advanced-guide/middleware' },
>>>>>>> e67c1a43
            { title: 'Publishing Custom Metrics', href: '/docs/advanced-guide/pushing-custom-metrics' },
            // { title: 'Handling Data Migrations', href: '/docs/advanced-guide/data-migrations' },
            // { title: 'Dealing with Remote Files', href: '/docs/advanced-guide/remote-files' },
            // { title: 'Dynamic Configurations', href: '/docs/advanced-guide/dynamic-configs' },
            // { title: 'Supporting OAuth', href: '/docs/advanced-guide/oauth' },
            // { title: 'Circuit Breaker Support', href: '/docs/advanced-guide/circuit-breaker' },
            // { title: 'Writing gRPC Server', href: '/docs/advanced-guide/grpc' },
            // { title: 'Creating a Static File Server', href: '/docs/advanced-guide/static-file-server' },
            // { title: 'WebSockets', href: '/docs/advanced-guide/websockets' },
        ],
    },
    // {
    //     title: 'References',
    //     links: [
    //         { title: 'Context', href: '/docs/references/context' },
    //         { title: 'Configuration', href: '/docs/references/configs' },
    //         { title: 'HTTP Service', href: '/docs/references/http-service' },
    //         { title: 'Files', href: '/docs/references/files' },
    //         { title: 'Datastore', href: '/docs/references/datastore' },
    //         { title: 'PubSub', href: '/docs/references/pubsub' },
    //         { title: 'Metrics', href: '/docs/references/metrics' },
    //         { title: 'Traces', href: '/docs/references/traces' },
    //         { title: 'Logs', href: '/docs/references/logs' },
    //         { title: 'Errors', href: '/docs/references/errors' },
    //         { title: 'Swaggger', href: '/docs/references/swagger' },
    //     ],
    // },
]<|MERGE_RESOLUTION|>--- conflicted
+++ resolved
@@ -12,27 +12,9 @@
     {
         title: 'Advanced Guide',
         links: [
-<<<<<<< HEAD
             { title: 'Inter-service HTTP Calls', href: '/docs/advanced-guide/interservice-http-call' },
-=======
-            // { title: 'Middlewares', href: '/docs/advanced-guide/middleware' },
             { title: 'Publishing Custom Metrics', href: '/docs/advanced-guide/publishing-custom-metrics' },
-            // { title: 'Handling Data Migrations', href: '/docs/advanced-guide/data-migrations' },
-            // { title: 'Dealing with Remote Files', href: '/docs/advanced-guide/remote-files' },
             { title: 'Remote Log Level Change', href: '/docs/advanced-guide/remote-log-level-change' },
-            // { title: 'Supporting OAuth', href: '/docs/advanced-guide/oauth' },
-            // { title: 'Circuit Breaker Support', href: '/docs/advanced-guide/circuit-breaker' },
-            // { title: 'Writing gRPC Server', href: '/docs/advanced-guide/grpc' },
-            // { title: 'Creating a Static File Server', href: '/docs/advanced-guide/static-file-server' },
-            // { title: 'WebSockets', href: '/docs/advanced-guide/websockets' },
-        ],
-    },
-    {
-        title: 'Advanced Guide',
-        links: [
-            // { title: 'Middlewares', href: '/docs/advanced-guide/middleware' },
->>>>>>> e67c1a43
-            { title: 'Publishing Custom Metrics', href: '/docs/advanced-guide/pushing-custom-metrics' },
             // { title: 'Handling Data Migrations', href: '/docs/advanced-guide/data-migrations' },
             // { title: 'Dealing with Remote Files', href: '/docs/advanced-guide/remote-files' },
             // { title: 'Dynamic Configurations', href: '/docs/advanced-guide/dynamic-configs' },
