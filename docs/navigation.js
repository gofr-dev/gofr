export const navigation = [
    {
        title: 'Quick Start Guide',
        desc: "Get started with GoFR through our Quick Start Guide. Learn to build scalable applications with easy-to-follow instructions on server setup, database connections, configuration management, and more. Boost your productivity and streamline your development process.",
        links: [
            {
                title: 'Hello Server',
                href: '/docs/quick-start/introduction' ,
                desc: "Getting started with how to write a server using GoFR with basic examples and explanations. Boost your productivity with efficient coding practices and learn to build scalable applications quickly."},
               
            {
                title: 'Configuration',
                href: '/docs/quick-start/configuration',
                desc: "Set up environment variables, manage settings, and streamline your development process."
            },
            {
                title: 'Connecting Redis',
                href: '/docs/quick-start/connecting-redis',
                desc: "Discover how to connect your GoFR application to Redis for fast in-memory data storage."
            },
            {
                title: 'Connecting MySQL',
                href: '/docs/quick-start/connecting-mysql',
                desc: "Step-by-step guide on integrating MySQL with your GoFR application. With managed database connections and new methods for increasing your productivity."
            },
            {
                title: 'Observability',
                href: '/docs/quick-start/observability',
                desc: "Inbuilt logging, tracing, and metrics to enhance reliability and performance."
            },
            {
                title: 'Adding REST Handlers',
                href: '/docs/quick-start/add-rest-handlers',
                desc: "Fastest way to create CRUD APIs by just providing the entity."
            }
        ],
    },
    {
        title: 'Advanced Guide',
        links: [
            {
                title: "Scheduling Cron Jobs",
                href: "/docs/advanced-guide/using-cron",
                desc: "Learn how to schedule and manage cron jobs in your application for automated tasks and background processes with GoFr's CRON job management."
            },
            {
                title: 'Overriding Default',
                href: '/docs/advanced-guide/overriding-default',
                desc: "Understand how to override default configurations and behaviors in GoFr to tailor framework to your specific needs."
            },
            {
                title: 'Remote Log Level Change',
                href: '/docs/advanced-guide/remote-log-level-change',
                desc: "Discover how to dynamically change log levels remotely, enabling you to adjust logging verbosity without redeploying your application."
            },
            {
                title: 'Publishing Custom Metrics',
                href: '/docs/advanced-guide/publishing-custom-metrics',
                desc: "Explore methods for publishing custom metrics to monitor your application's performance and gain valuable insights."
            },
            {
                title: 'Custom Headers in Response',
                href: '/docs/advanced-guide/setting-custom-response-headers',
                desc: "Learn how to include custom headers in HTTP responses to provide additional context and control to your API clients."
            },
            {
                title: 'Custom Spans in Tracing',
                href: '/docs/advanced-guide/custom-spans-in-tracing',
                desc: "Learn to create custom spans for tracing to enhance observability and analyze the performance of your services."
            },
            {
                title: 'Adding Custom Middleware',
                href: '/docs/advanced-guide/middlewares',
                desc: "Learn how to add custom middleware to your GoFr application for enhanced functionality and request processing."
            },
            {
                title: 'HTTP Communication',
                href: '/docs/advanced-guide/http-communication',
                desc: "Get familiar with making HTTP requests and handling responses within your GoFr application to facilitate seamless communication."
            },
            {
                title: 'HTTP Authentication',
                href: '/docs/advanced-guide/http-authentication',
                desc: "Implement various HTTP authentication methods to secure your GoFR application and protect sensitive endpoints."
            },
            {
                title: 'Circuit Breaker Support',
                href: '/docs/advanced-guide/circuit-breaker',
                desc: "Understand how to implement circuit breaker patterns to enhance the resilience of your services against failures."
            },
            {
                title: 'Monitoring Service Health',
                href: '/docs/advanced-guide/monitoring-service-health',
                desc: "Learn to monitor the health of your services effectively, ensuring optimal performance and quick issue resolution."
            },
            {
                title: 'Handling Data Migrations',
                href: '/docs/advanced-guide/handling-data-migrations',
                desc: "Explore strategies for managing data migrations within your GoFr application to ensure smooth transitions and data integrity."
            },
            {
                title: 'Writing gRPC Server/Client',
                href: '/docs/advanced-guide/grpc',
                desc: "Step-by-step guide on writing a gRPC server in GoFr to facilitate efficient communication between services."
            },
            {
                title: 'Using Pub/Sub',
                href: '/docs/advanced-guide/using-publisher-subscriber',
                desc: "Discover how to GoFr seamlessly allows to integrate different Pub/Sub systems in your application for effective messaging and event-driven architectures."
            },
            {
                title: 'Key Value Store',
                href: '/docs/advanced-guide/key-value-store',
                desc: "Explore how to implement and manage a key-value store in your GoFr application for fast and efficient data retrieval. Supports BadgerDB, NATS-KV, and DynamoDB."
            },
            {
                title: 'Dealing with SQL',
                href: '/docs/advanced-guide/dealing-with-sql',
                desc: "Get insights into best practices for working with SQL databases in GoFr, including query optimization and error handling."
            },
            {
                title: 'Automatic SwaggerUI Rendering',
                href: '/docs/advanced-guide/swagger-documentation',
                desc: "Learn how to automatically render SwaggerUI documentation for your GoFr APIs, improving discoverability and usability."
            },
            {
                title: 'Adding Synchronous Startup Hooks',
                href: '/docs/advanced-guide/startup-hooks',
                desc: "Learn how to seed a database, warm up a cache, or perform other critical setup procedures, synchronously before starting your application."
            },
            {
                title: 'Error Handling',
                href: '/docs/advanced-guide/gofr-errors',
                desc: "Understand error handling mechanisms in GoFr to ensure robust applications and improved user experience."
            },
            {
                title: 'Handling File',
                href: '/docs/advanced-guide/handling-file',
                desc: "Explore how GoFr enables efficient file handling by abstracting remote and local filestore providers in your Go application. Learn to manage file uploads, downloads, and storage seamlessly, enhancing your application's capability to work with diverse data sources."
            },
            {
                title: 'WebSockets',
                href: '/docs/advanced-guide/websocket',
                desc: "Explore how GoFr eases the process of WebSocket communication in your Golang application for real-time data exchange."
            },
            {
                title: 'Serving-Static Files',
                href: '/docs/advanced-guide/serving-static-files',
                desc: "Know how GoFr automatically serves static content from a static folder in the application directory."
            },
            {
                title: 'Profiling in GoFr Applications',
                href: '/docs/advanced-guide/debugging',
                desc: "Discover GoFr auto-enables pprof profiling by leveraging its built-in configurations."
            },
<<<<<<< HEAD
=======
            {
                title: 'Adding Synchronous Startup Hooks',
                href: '/docs/advanced-guide/startup-hooks',
                desc: "Learn how to seed a database, warm up a cache, or perform other critical setup procedures, synchronously before starting your application."
            },
            {
                title: 'Building CLI Applications',
                href: '/docs/advanced-guide/building-cli-applications',
                desc: "Learn to build powerful command-line interface (CLI) applications using GoFr's app.NewCMD(), offering a robust framework for command-line tools."
            },
>>>>>>> 58604441
        ],
    },
    {
        title: 'Datasources',
        links: [
            {
                title: "Getting Started",
                href: "/docs/datasources/getting-started",
                desc: "Learn how to connect to and interact with multiple databases in GoFr."
            },
            {
                title: "ArangoDB",
                href: "/docs/datasources/arangodb",
                desc: "Learn how to connect to and interact with arango database in GoFr."
            },
            {
                title: "Cassandra",
                href: "/docs/datasources/cassandra",
                desc: "Learn how to connect to and interact with cassandra database in GoFr."
            },
            {
                title: "ClickHouse",
                href: "/docs/datasources/clickhouse",
                desc: "Learn how to connect to and interact with clickhouse database in GoFr."
            },
            {
                title: "CockroachDB",
                href: "/docs/datasources/cockroachdb",
                desc: "Learn how to connect to and interact with CockroachDB in GoFr."
            },
            {
                title: "Couchbase",
                href: "/docs/datasources/couchbase",
                desc: "Learn how to connect to and interact with couchbase database in GoFr."
            },
            {
                title: "DGraph",
                href: "/docs/datasources/dgraph",
                desc: "Learn how to connect to and interact with dgraph database in GoFr."
            },
            {
                title: "MongoDB",
                href: "/docs/datasources/mongodb",
                desc: "Learn how to connect to and interact with mongo database in GoFr."
            },
            {
                title: "OpenTSDB",
                href: "/docs/datasources/opentsdb",
                desc: "Learn how to connect to and interact with opentsdb database in GoFr."
            },
            {
                title: "OracleDB",
                href: "/docs/datasources/oracle",
                desc: "Learn how to connect to and interact with oracle database in GoFr."
            },
            {
                title: "ScyllaDB",
                href: "/docs/datasources/scylladb",
                desc: "Learn how to connect to and interact with scylla database in GoFr."
            },
            {
                title: "Solr",
                href: "/docs/datasources/solr",
                desc: "Learn how to connect to and interact with solr database in GoFr."
            },
            {
                title: "SurrealDB",
                href: "/docs/datasources/surrealdb",
                desc: "Learn how to connect to and interact with surreal database in GoFr."
            },
            {
                title: "Elasticsearch",
                href: "/docs/datasources/elasticsearch",
                desc: "Learn how to connect to and interact with elasticsearch in GoFr."
            },
            {
                title: "InfluxDB",
                href: "/docs/datasources/influxdb",
                desc: "Learn how to connect to and interact with influxdb in GoFr."
            },
        ],
    },
    {
        title: 'References',
        links: [
            {
                title: 'Context',
                href: '/docs/references/context',
                desc: "Discover the GoFR context, an injected object that simplifies request-specific data handling for HTTP, gRPC, and Pub/Sub calls. Learn how it extends Go's context, providing easy access to dependencies like databases, loggers, and HTTP clients. Explore features for reading HTTP requests, binding data, and accessing query and path parameters efficiently, all while reducing application complexity."
            },
            {
                title: 'Configs',
                href: '/docs/references/configs',
                desc: "Learn how to manage configuration settings in your GoFR applications, including default values for environment variables. This section provides a comprehensive list of all available configurations to streamline your setup."
            },
            {
                title: 'Testing',
                href: '/docs/references/testing',
                desc: "GoFr provides a centralized collection of mocks to facilitate writing effective unit tests. Explore testing strategies and tools for GoFr applications, ensuring the code is robust, reliable, and maintainable."
            },
            {
                title: 'GoFr CLI',
                href: '/docs/references/gofrcli',
                desc: "GoFr CLI is the command line tool for initializing projects and performing tasks in accordance with GoFr framework."
            }
        ],
    },
]<|MERGE_RESOLUTION|>--- conflicted
+++ resolved
@@ -153,8 +153,6 @@
                 href: '/docs/advanced-guide/debugging',
                 desc: "Discover GoFr auto-enables pprof profiling by leveraging its built-in configurations."
             },
-<<<<<<< HEAD
-=======
             {
                 title: 'Adding Synchronous Startup Hooks',
                 href: '/docs/advanced-guide/startup-hooks',
@@ -165,7 +163,6 @@
                 href: '/docs/advanced-guide/building-cli-applications',
                 desc: "Learn to build powerful command-line interface (CLI) applications using GoFr's app.NewCMD(), offering a robust framework for command-line tools."
             },
->>>>>>> 58604441
         ],
     },
     {
