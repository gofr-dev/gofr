--- conflicted
+++ resolved
@@ -20,11 +20,8 @@
             { title: 'Monitoring Service Health', href: '/docs/advanced-guide/monitoring-service-health' },
             { title: 'Handling Data Migrations', href: '/docs/advanced-guide/handling-data-migrations' },
             { title: 'Writing gRPC Server', href: '/docs/advanced-guide/grpc' },
-<<<<<<< HEAD
             { title: 'HTTP Authentication', href: '/docs/advanced-guide/auth' },
-=======
             { title: 'Using Publisher and Subscriber', href: '/docs/advanced-guide/using-publisher-subscriber' }
->>>>>>> c3951f6f
             // { title: 'Dealing with Remote Files', href: '/docs/advanced-guide/remote-files' },
             // { title: 'Creating a Static File Server', href: '/docs/advanced-guide/static-file-server' },
             // { title: 'WebSockets', href: '/docs/advanced-guide/websockets' },
