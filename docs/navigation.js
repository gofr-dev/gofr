--- conflicted
+++ resolved
@@ -154,12 +154,6 @@
                 desc: "Discover GoFr auto-enables pprof profiling by leveraging its built-in configurations."
             },
             {
-<<<<<<< HEAD
-                title: 'OIDC Authentication',
-                href: '/docs/advanced-guide/oidc-authentication',
-                desc: 'Learn how to integrate OpenID Connect (OIDC) authentication using GoFR. Covers setup, configuration, and usage for secure authentication flows.'
-            }
-=======
                 title: 'Adding Synchronous Startup Hooks',
                 href: '/docs/advanced-guide/startup-hooks',
                 desc: "Learn how to seed a database, warm up a cache, or perform other critical setup procedures, synchronously before starting your application."
@@ -169,7 +163,6 @@
                 href: '/docs/advanced-guide/building-cli-applications',
                 desc: "Learn to build powerful command-line interface (CLI) applications using GoFr's app.NewCMD(), offering a robust framework for command-line tools."
             },
->>>>>>> 77e61dbb
         ],
     },
     {
