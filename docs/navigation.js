export const navigation = [
    {
        title: 'Quick Start Guide',
        links: [
            { title: 'Hello Server', href: '/docs/quick-start/introduction' },
            { title: 'Configuration', href: '/docs/quick-start/configuration' },
            { title: 'Connecting Redis', href: '/docs/quick-start/connecting-redis' },
            { title: 'Connecting MySQL', href: '/docs/quick-start/connecting-mysql' },
            { title: 'Observability', href: '/docs/quick-start/observability' },
        ],
    },
    {
        title: 'Advanced Guide',
        links: [
            { title: 'Remote Log Level Change', href: '/docs/advanced-guide/remote-log-level-change' },
            { title: 'Publishing Custom Metrics', href: '/docs/advanced-guide/publishing-custom-metrics' },
            { title: 'Custom Spans in Tracing', href: '/docs/advanced-guide/custom-spans-in-tracing' },
            { title: 'HTTP Communication', href: '/docs/advanced-guide/http-communication' },
            { title: 'Circuit Breaker Support', href: '/docs/advanced-guide/circuit-breaker' },
            { title: 'Monitoring Service Health', href: '/docs/advanced-guide/monitoring-service-health' },
            { title: 'Handling Data Migrations', href: '/docs/advanced-guide/handling-data-migrations' },
            { title: 'Writing gRPC Server', href: '/docs/advanced-guide/grpc' },
<<<<<<< HEAD
            { title: 'HTTP Authentication', href: '/docs/advanced-guide/auth' },
=======
            { title: 'Using Publisher and Subscriber', href: '/docs/advanced-guide/using-publisher-subscriber' }
>>>>>>> 3455e5c2
            // { title: 'Dealing with Remote Files', href: '/docs/advanced-guide/remote-files' },
            // { title: 'Creating a Static File Server', href: '/docs/advanced-guide/static-file-server' },
            // { title: 'WebSockets', href: '/docs/advanced-guide/websockets' },
        ],
    },
    {
        title: 'References',
        links: [
            { title: 'Context', href: '/docs/references/context' },
    //         { title: 'Configuration', href: '/docs/references/configs' },
    //         { title: 'HTTP Service', href: '/docs/references/http-service' },
    //         { title: 'Files', href: '/docs/references/files' },
    //         { title: 'Datastore', href: '/docs/references/datastore' },
    //         { title: 'PubSub', href: '/docs/references/pubsub' },
    //         { title: 'Metrics', href: '/docs/references/metrics' },
    //         { title: 'Traces', href: '/docs/references/traces' },
    //         { title: 'Logs', href: '/docs/references/logs' },
    //         { title: 'Errors', href: '/docs/references/errors' },
    //         { title: 'Swaggger', href: '/docs/references/swagger' },
        ],
    },
]<|MERGE_RESOLUTION|>--- conflicted
+++ resolved
@@ -16,16 +16,14 @@
             { title: 'Publishing Custom Metrics', href: '/docs/advanced-guide/publishing-custom-metrics' },
             { title: 'Custom Spans in Tracing', href: '/docs/advanced-guide/custom-spans-in-tracing' },
             { title: 'HTTP Communication', href: '/docs/advanced-guide/http-communication' },
+            { title: 'HTTP Authentication', href: '/docs/advanced-guide/auth' },
             { title: 'Circuit Breaker Support', href: '/docs/advanced-guide/circuit-breaker' },
             { title: 'Monitoring Service Health', href: '/docs/advanced-guide/monitoring-service-health' },
             { title: 'Handling Data Migrations', href: '/docs/advanced-guide/handling-data-migrations' },
             { title: 'Writing gRPC Server', href: '/docs/advanced-guide/grpc' },
-<<<<<<< HEAD
-            { title: 'HTTP Authentication', href: '/docs/advanced-guide/auth' },
-=======
             { title: 'Using Publisher and Subscriber', href: '/docs/advanced-guide/using-publisher-subscriber' }
->>>>>>> 3455e5c2
             // { title: 'Dealing with Remote Files', href: '/docs/advanced-guide/remote-files' },
+            // { title: 'Supporting OAuth', href: '/docs/advanced-guide/oauth' },
             // { title: 'Creating a Static File Server', href: '/docs/advanced-guide/static-file-server' },
             // { title: 'WebSockets', href: '/docs/advanced-guide/websockets' },
         ],
