export const navigation = [
    {
        title: 'Quick Start Guide',
        links: [
            { title: 'Hello Server', href: '/docs/quick-start/introduction' },
            { title: 'Configuration', href: '/docs/quick-start/configuration' },
            { title: 'Connecting Redis', href: '/docs/quick-start/connecting-redis' },
            { title: 'Connecting MySQL', href: '/docs/quick-start/connecting-mysql' },
            { title: 'Observability', href: '/docs/quick-start/observability' },
        ],
    },
    {
        title: 'Advanced Guide',
        links: [
            { title: 'Publishing Custom Metrics', href: '/docs/advanced-guide/publishing-custom-metrics' },
            { title: 'Remote Log Level Change', href: '/docs/advanced-guide/remote-log-level-change' },
            { title: 'Handling Data Migrations', href: '/docs/advanced-guide/handling-data-migrations' },
            { title: 'HTTP Communication', href: '/docs/advanced-guide/http-communication' },
            { title: 'Circuit Breaker Support', href: '/docs/advanced-guide/circuit-breaker' },
            { title: 'Monitoring Service Health', href: '/docs/advanced-guide/monitoring-service-health' },
            // { title: 'Dealing with Remote Files', href: '/docs/advanced-guide/remote-files' },
            // { title: 'Supporting OAuth', href: '/docs/advanced-guide/oauth' },
            // { title: 'Writing gRPC Server', href: '/docs/advanced-guide/grpc' },
            // { title: 'Creating a Static File Server', href: '/docs/advanced-guide/static-file-server' },
            // { title: 'WebSockets', href: '/docs/advanced-guide/websockets' },
        ],
    },
<<<<<<< HEAD
    // {
        // title: 'References',
        // links: [
            // { title: 'Context', href: '/docs/references/context' },
            // { title: 'Configuration', href: '/docs/references/configs' },
            // { title: 'HTTP Service', href: '/docs/references/http-service' },
            // { title: 'Files', href: '/docs/references/files' },
            // { title: 'Datastore', href: '/docs/references/datastore' },
            // { title: 'PubSub', href: '/docs/references/pubsub' },
            // { title: 'Metrics', href: '/docs/references/metrics' },
            // { title: 'Traces', href: '/docs/references/traces' },
            // { title: 'Logs', href: '/docs/references/logs' },
            // { title: 'Errors', href: '/docs/references/errors' },
            // { title: 'Swaggger', href: '/docs/references/swagger' },
        // ],
    // },
=======
    {
        title: 'References',
        links: [
            { title: 'Context', href: '/docs/references/context' },
    //         { title: 'Configuration', href: '/docs/references/configs' },
    //         { title: 'HTTP Service', href: '/docs/references/http-service' },
    //         { title: 'Files', href: '/docs/references/files' },
    //         { title: 'Datastore', href: '/docs/references/datastore' },
    //         { title: 'PubSub', href: '/docs/references/pubsub' },
    //         { title: 'Metrics', href: '/docs/references/metrics' },
    //         { title: 'Traces', href: '/docs/references/traces' },
    //         { title: 'Logs', href: '/docs/references/logs' },
    //         { title: 'Errors', href: '/docs/references/errors' },
    //         { title: 'Swaggger', href: '/docs/references/swagger' },
        ],
    },
>>>>>>> e873509e
]<|MERGE_RESOLUTION|>--- conflicted
+++ resolved
@@ -25,24 +25,6 @@
             // { title: 'WebSockets', href: '/docs/advanced-guide/websockets' },
         ],
     },
-<<<<<<< HEAD
-    // {
-        // title: 'References',
-        // links: [
-            // { title: 'Context', href: '/docs/references/context' },
-            // { title: 'Configuration', href: '/docs/references/configs' },
-            // { title: 'HTTP Service', href: '/docs/references/http-service' },
-            // { title: 'Files', href: '/docs/references/files' },
-            // { title: 'Datastore', href: '/docs/references/datastore' },
-            // { title: 'PubSub', href: '/docs/references/pubsub' },
-            // { title: 'Metrics', href: '/docs/references/metrics' },
-            // { title: 'Traces', href: '/docs/references/traces' },
-            // { title: 'Logs', href: '/docs/references/logs' },
-            // { title: 'Errors', href: '/docs/references/errors' },
-            // { title: 'Swaggger', href: '/docs/references/swagger' },
-        // ],
-    // },
-=======
     {
         title: 'References',
         links: [
@@ -59,5 +41,4 @@
     //         { title: 'Swaggger', href: '/docs/references/swagger' },
         ],
     },
->>>>>>> e873509e
 ]