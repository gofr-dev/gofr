--- conflicted
+++ resolved
@@ -3,16 +3,10 @@
 We have already seen how GoFr can help ease the development of HTTP servers, but there are cases where performance is primarily required sacrificing flexibility. In these types of scenarios gRPC protocol comes into picture. {% new-tab-link title="gRPC" href="https://grpc.io/docs/what-is-grpc/introduction/" /%} is an open-source RPC(Remote Procedure Call) framework initially developed by Google.
 
 GoFr streamlines the creation of gRPC servers and clients with unified GoFr's context support. 
-It provides built-in tracing, metrics, and logging to ensure seamless performance monitoring for both 
-<<<<<<< HEAD
-gRPC servers and inter-service gRPC communication. With GoFr's context, you can seamlessly define custom 
-metrics and traces across gRPC handlers, ensuring consistent observability and streamlined debugging throughout 
+It provides built-in tracing, metrics, and logging to ensure seamless performance monitoring for both gRPC servers and inter-service gRPC communication. 
+With GoFr's context, you can seamlessly define custom metrics and traces across gRPC handlers, ensuring consistent observability and streamlined debugging throughout 
 your system. Additionally, GoFr provides a built-in health check for all your services and supports inter-service 
 health checks, allowing gRPC services to monitor each other effortlessly.
-=======
-gRPC servers and inter-service gRPC communication. Using GoFr's context, we can easily define custom metrics and 
-traces across gRPC handlers, enabling consistent observability and simplified debugging throughout your system.
->>>>>>> 4b2cea35
 
 ## Prerequisites
 
