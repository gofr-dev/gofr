# Injecting Database Drivers
Keeping in mind the size of the framework in the final build, it felt counter-productive to keep all the database drivers within
the framework itself. Keeping only the most used MySQL and Redis within the framework, users can now inject databases
in the server that satisfies the base interface defined by GoFr. This helps in reducing the build size and in turn build time
as unnecessary database drivers are not being compiled and added to the build.

> We are planning to provide custom drivers for most common databases, and is in the pipeline for upcoming releases!


## ClickHouse
GoFr supports injecting ClickHouse that supports the following interface. Any driver that implements the interface can be added
using `app.AddClickhouse()` method, and user's can use ClickHouse across application with `gofr.Context`.
```go
type Clickhouse interface {
	Exec(ctx context.Context, query string, args ...any) error
	Select(ctx context.Context, dest any, query string, args ...any) error
	AsyncInsert(ctx context.Context, query string, wait bool, args ...any) error
}
```

User's can easily inject a driver that supports this interface, this provides usability without
compromising the extensibility to use multiple databases.

Import the gofr's external driver for ClickHouse:

```shell
go get gofr.dev/pkg/gofr/datasource/clickhouse@latest
```

### Example
```go
package main

import (
	"gofr.dev/pkg/gofr"

	"gofr.dev/pkg/gofr/datasource/clickhouse"
)

type User struct {
	Id   string `ch:"id"`
	Name string `ch:"name"`
	Age  string `ch:"age"`
}

func main() {
	app := gofr.New()

	app.AddClickhouse(clickhouse.New(clickhouse.Config{
		Hosts:    "localhost:9001",
		Username: "root",
		Password: "password",
		Database: "users",
	}))

	app.POST("/user", Post)
	app.GET("/user", Get)

	app.Run()
}

func Post(ctx *gofr.Context) (any, error) {
	err := ctx.Clickhouse.Exec(ctx, "INSERT INTO users (id, name, age) VALUES (?, ?, ?)", "8f165e2d-feef-416c-95f6-913ce3172e15", "aryan", "10")
	if err != nil {
		return nil, err
	}

	return "successful inserted", nil
}

func Get(ctx *gofr.Context) (any, error) {
	var user []User

	err := ctx.Clickhouse.Select(ctx, &user, "SELECT * FROM users")
	if err != nil {
		return nil, err
	}

	return user, nil
}
```

## MongoDB
GoFr supports injecting MongoDB that supports the following interface. Any driver that implements the interface can be added
using `app.AddMongo()` method, and user's can use MongoDB across application with `gofr.Context`.
```go
type Mongo interface {
	Find(ctx context.Context, collection string, filter any, results any) error

	FindOne(ctx context.Context, collection string, filter any, result any) error

	InsertOne(ctx context.Context, collection string, document any) (any, error)

	InsertMany(ctx context.Context, collection string, documents []any) ([]any, error)

	DeleteOne(ctx context.Context, collection string, filter any) (int64, error)

	DeleteMany(ctx context.Context, collection string, filter any) (int64, error)

	UpdateByID(ctx context.Context, collection string, id any, update any) (int64, error)

	UpdateOne(ctx context.Context, collection string, filter any, update any) error

	UpdateMany(ctx context.Context, collection string, filter any, update any) (int64, error)

	CountDocuments(ctx context.Context, collection string, filter any) (int64, error)

	Drop(ctx context.Context, collection string) error
}
```

User's can easily inject a driver that supports this interface, this provides usability without
compromising the extensibility to use multiple databases.

Import the gofr's external driver for MongoDB:

```shell
go get gofr.dev/pkg/gofr/datasource/mongo@latest
```

### Example
```go
package main

import (
	"go.mongodb.org/mongo-driver/bson"
	"gofr.dev/pkg/gofr/datasource/mongo"

	"gofr.dev/pkg/gofr"
)

type Person struct {
	Name string `bson:"name" json:"name"`
	Age  int    `bson:"age" json:"age"`
	City string `bson:"city" json:"city"`
}

func main() {
	app := gofr.New()

	db := mongo.New(mongo.Config{URI: "mongodb://localhost:27017", Database: "test", ConnectionTimeout: 4 * time.Second})

	// inject the mongo into gofr to use mongoDB across the application
	// using gofr context
	app.AddMongo(db)

	app.POST("/mongo", Insert)
	app.GET("/mongo", Get)

	app.Run()
}

func Insert(ctx *gofr.Context) (any, error) {
	var p Person
	err := ctx.Bind(&p)
	if err != nil {
		return nil, err
	}

	res, err := ctx.Mongo.InsertOne(ctx, "collection", p)
	if err != nil {
		return nil, err
	}

	return res, nil
}

func Get(ctx *gofr.Context) (any, error) {
	var result Person

	p := ctx.Param("name")

	err := ctx.Mongo.FindOne(ctx, "collection", bson.D{{"name", p}} /* valid filter */, &result)
	if err != nil {
		return nil, err
	}

	return result, nil
}
```

## Cassandra
GoFr supports pluggable Cassandra drivers. It defines an interface that specifies the required methods for interacting 
with Cassandra. Any driver implementation that adheres to this interface can be integrated into GoFr using the 
`app.AddCassandra()` method. This approach promotes flexibility and allows you to choose the Cassandra driver that best 
suits your project's needs.

```go
type CassandraWithContext interface {
	QueryWithCtx(ctx context.Context, dest any, stmt string, values ...any) error

	ExecWithCtx(ctx context.Context, stmt string, values ...any) error

	ExecCASWithCtx(ctx context.Context, dest any, stmt string, values ...any) (bool, error)

	NewBatchWithCtx(ctx context.Context, name string, batchType int) error

	Cassandra
	CassandraBatchWithContext
}

type CassandraBatchWithContext interface {
	BatchQueryWithCtx(ctx context.Context, name, stmt string, values ...any) error

	ExecuteBatchWithCtx(ctx context.Context, name string) error

	ExecuteBatchCASWithCtx(ctx context.Context, name string, dest ...any) (bool, error)
}
```

GoFr simplifies Cassandra integration with a well-defined interface. Users can easily implement any driver that adheres 
to this interface, fostering a user-friendly experience.

Import the gofr's external driver for Cassandra:

```shell
go get gofr.dev/pkg/gofr/datasource/cassandra@latest
```

### Example

```go
package main

import (
	"gofr.dev/pkg/gofr"
	cassandraPkg "gofr.dev/pkg/gofr/datasource/cassandra"
)

type Person struct {
	ID   int    `json:"id,omitempty"`
	Name string `json:"name"`
	Age  int    `json:"age"`
	// db tag specifies the actual column name in the database
	State string `json:"state" db:"location"`
}

func main() {
	app := gofr.New()

	config := cassandraPkg.Config{
		Hosts:    "localhost",
		Keyspace: "test",
		Port:     2003,
		Username: "cassandra",
		Password: "cassandra",
	}

	cassandra := cassandraPkg.New(config)

	app.AddCassandra(cassandra)

	app.POST("/user", func(c *gofr.Context) (any, error) {
		person := Person{}

		err := c.Bind(&person)
		if err != nil {
			return nil, err
		}

		err = c.Cassandra.ExecWithCtx(c, `INSERT INTO persons(id, name, age, location) VALUES(?, ?, ?, ?)`,
			person.ID, person.Name, person.Age, person.State)
		if err != nil {
			return nil, err
		}

		return "created", nil
	})

	app.GET("/user", func(c *gofr.Context) (any, error) {
		persons := make([]Person, 0)

		err := c.Cassandra.QueryWithCtx(c, &persons, `SELECT id, name, age, location FROM persons`)

		return persons, err
	})

	app.Run()
}
```
## Dgraph
GoFr supports injecting Dgraph with an interface that defines the necessary methods for interacting with the Dgraph
database. Any driver that implements the following interface can be added using the app.AddDgraph() method.

```go
// Dgraph defines the methods for interacting with a Dgraph database.
type Dgraph interface {
	// Query executes a read-only query in the Dgraph database and returns the result.
	Query(ctx context.Context, query string) (any, error)

	// QueryWithVars executes a read-only query with variables in the Dgraph database.
	QueryWithVars(ctx context.Context, query string, vars map[string]string) (any, error)

	// Mutate executes a write operation (mutation) in the Dgraph database and returns the result.
	Mutate(ctx context.Context, mu any) (any, error)

	// Alter applies schema or other changes to the Dgraph database.
	Alter(ctx context.Context, op any) error

	// NewTxn creates a new transaction (read-write) for interacting with the Dgraph database.
	NewTxn() any

	// NewReadOnlyTxn creates a new read-only transaction for querying the Dgraph database.
	NewReadOnlyTxn() any

	// HealthChecker checks the health of the Dgraph instance.
	HealthChecker
}
```

Users can easily inject a driver that supports this interface, allowing for flexibility without compromising usability.
This structure supports both queries and mutations in Dgraph.

Import the gofr's external driver for DGraph:

```shell
go get gofr.dev/pkg/gofr/datasource/dgraph@latest
```

### Example

```go
package main

import (
	"encoding/json"
	"fmt"

	"github.com/dgraph-io/dgo/v210/protos/api"

	"gofr.dev/pkg/gofr"
	"gofr.dev/pkg/gofr/datasource/dgraph"
)

func main() {
	// Create a new application
	app := gofr.New()

	db := dgraph.New(dgraph.Config{
		Host: "localhost",
		Port: "8080",
	})

	// Connect to Dgraph running on localhost:9080
	app.AddDgraph(db)

	// Add routes for Dgraph operations
	app.POST("/dgraph", DGraphInsertHandler)
	app.GET("/dgraph", DGraphQueryHandler)

	// Run the application
	app.Run()
}

// DGraphInsertHandler handles POST requests to insert data into Dgraph
func DGraphInsertHandler(c *gofr.Context) (any, error) {
	// Example mutation data to insert into Dgraph
	mutationData := `
		{
			"set": [
				{
					"name": "GoFr Dev"
				},
				{
					"name": "James Doe"
				}
			]
		}
	`

	// Create an api.Mutation object
	mutation := &api.Mutation{
		SetJson:   []byte(mutationData), // Set the JSON payload
		CommitNow: true,                 // Auto-commit the transaction
	}

	// Run the mutation in Dgraph
	response, err := c.DGraph.Mutate(c, mutation)
	if err != nil {
		return nil, err
	}

	return response, nil
}

// DGraphQueryHandler handles GET requests to fetch data from Dgraph
func DGraphQueryHandler(c *gofr.Context) (any, error) {
	// A simple query to fetch all persons with a name in Dgraph
	response, err := c.DGraph.Query(c, "{ persons(func: has(name)) { uid name } }")
	if err != nil {
		return nil, err
	}

	// Cast response to *api.Response (the correct type returned by Dgraph Query)
	resp, ok := response.(*api.Response)
	if !ok {
		return nil, fmt.Errorf("unexpected response type")
	}

	// Parse the response JSON
	var result map[string]any
	err = json.Unmarshal(resp.Json, &result)
	if err != nil {
		return nil, err
	}

	return result, nil
}
```




## Solr
GoFr supports injecting Solr database that supports the following interface. Any driver that implements the interface can be added
using `app.AddSolr()` method, and user's can use Solr DB across application with `gofr.Context`.

```go
type Solr interface {
	Search(ctx context.Context, collection string, params map[string]any) (any, error)
	Create(ctx context.Context, collection string, document *bytes.Buffer, params map[string]any) (any, error)
	Update(ctx context.Context, collection string, document *bytes.Buffer, params map[string]any) (any, error)
	Delete(ctx context.Context, collection string, document *bytes.Buffer, params map[string]any) (any, error)

	Retrieve(ctx context.Context, collection string, params map[string]any) (any, error)
	ListFields(ctx context.Context, collection string, params map[string]any) (any, error)
	AddField(ctx context.Context, collection string, document *bytes.Buffer) (any, error)
	UpdateField(ctx context.Context, collection string, document *bytes.Buffer) (any, error)
	DeleteField(ctx context.Context, collection string, document *bytes.Buffer) (any, error)
}
```

User's can easily inject a driver that supports this interface, this provides usability
without compromising the extensibility to use multiple databases.

Import the gofr's external driver for Solr:

```shell
go get gofr.dev/pkg/gofr/datasource/solr@latest
```
Note : This datasource package requires the user to create the collection before performing any operations.
While testing the below code create a collection using :
`curl --location 'http://localhost:2020/solr/admin/collections?action=CREATE&name=test&numShards=2&replicationFactor=1&wt=xml'`

```go
package main

import (
	"bytes"
	"encoding/json"
	"errors"

	"gofr.dev/pkg/gofr"
	"gofr.dev/pkg/gofr/datasource/solr"
)

func main() {
	app := gofr.New()

	app.AddSolr(solr.New(solr.Config{
		Host: "localhost",
		Port: "2020",
	}))

	app.POST("/solr", post)
	app.GET("/solr", get)

	app.Run()
}

type Person struct {
	Name string
	Age  int
}

func post(c *gofr.Context) (any, error) {
	p := []Person{{Name: "Srijan", Age: 24}}
	body, _ := json.Marshal(p)

	resp, err := c.Solr.Create(c, "test", bytes.NewBuffer(body), nil)
	if err != nil {
		return nil, err
	}

	return resp, nil
}

func get(c *gofr.Context) (any, error) {
	resp, err := c.Solr.Search(c, "test", nil)
	if err != nil {
		return nil, err
	}

	res, ok := resp.(solr.Response)
	if !ok {
		return nil, errors.New("invalid response type")
	}

	b, _ := json.Marshal(res.Data)
	err = json.Unmarshal(b, &Person{})
	if err != nil {
		return nil, err
	}

	return resp, nil
}
```

## OpenTSDB
GoFr supports injecting OpenTSDB to facilitate interaction with OpenTSDB's REST APIs. 
Implementations adhering to the `OpenTSDB` interface can be registered with `app.AddOpenTSDB()`, 
enabling applications to leverage OpenTSDB for time-series data management through `gofr.Context`.

```go
// OpenTSDB provides methods for GoFr applications to communicate with OpenTSDB
// through its REST APIs.
type OpenTSDB interface {
	// HealthChecker verifies if the OpenTSDB server is reachable.
	// Returns an error if the server is unreachable, otherwise nil.
	HealthChecker

	// PutDataPoints sends data to store metrics in OpenTSDB.
	//
	// Parameters:
	// - ctx: Context for managing request lifetime.
	// - data: A slice of DataPoint objects; must contain at least one entry.
	// - queryParam: Specifies the response format:
	//   - client.PutRespWithSummary: Requests a summary response.
	//   - client.PutRespWithDetails: Requests detailed response information.
	//   - Empty string (""): No additional response details.
	//
	// - res: A pointer to PutResponse, where the server's response will be stored.
	//
	// Returns:
	// - Error if parameters are invalid, response parsing fails, or if connectivity issues occur.
	PutDataPoints(ctx context.Context, data any, queryParam string, res any) error

	// QueryDataPoints retrieves data based on the specified parameters.
	//
	// Parameters:
	// - ctx: Context for managing request lifetime.
	// - param: An instance of QueryParam with query parameters for filtering data.
	// - res: A pointer to QueryResponse, where the server's response will be stored.
	QueryDataPoints(ctx context.Context, param any, res any) error

	// QueryLatestDataPoints fetches the latest data point(s).
	//
	// Parameters:
	// - ctx: Context for managing request lifetime.
	// - param: An instance of QueryLastParam with query parameters for the latest data point.
	// - res: A pointer to QueryLastResponse, where the server's response will be stored.
	QueryLatestDataPoints(ctx context.Context, param any, res any) error

	// GetAggregators retrieves available aggregation functions.
	//
	// Parameters:
	// - ctx: Context for managing request lifetime.
	// - res: A pointer to AggregatorsResponse, where the server's response will be stored.
	GetAggregators(ctx context.Context, res any) error

	// QueryAnnotation retrieves a single annotation.
	//
	// Parameters:
	// - ctx: Context for managing request lifetime.
	// - queryAnnoParam: A map of parameters for the annotation query, such as client.AnQueryStartTime, client.AnQueryTSUid.
	// - res: A pointer to AnnotationResponse, where the server's response will be stored.
	QueryAnnotation(ctx context.Context, queryAnnoParam map[string]any, res any) error

	// PostAnnotation creates or updates an annotation.
	//
	// Parameters:
	// - ctx: Context for managing request lifetime.
	// - annotation: The annotation to be created or updated.
	// - res: A pointer to AnnotationResponse, where the server's response will be stored.
	PostAnnotation(ctx context.Context, annotation any, res any) error

	// PutAnnotation creates or replaces an annotation.
	// Fields not included in the request will be reset to default values.
	//
	// Parameters:
	// - ctx: Context for managing request lifetime.
	// - annotation: The annotation to be created or replaced.
	// - res: A pointer to AnnotationResponse, where the server's response will be stored.
	PutAnnotation(ctx context.Context, annotation any, res any) error

	// DeleteAnnotation removes an annotation.
	//
	// Parameters:
	// - ctx: Context for managing request lifetime.
	// - annotation: The annotation to be deleted.
	// - res: A pointer to AnnotationResponse, where the server's response will be stored.
	DeleteAnnotation(ctx context.Context, annotation any, res any) error
}
```

Import the gofr's external driver for OpenTSDB:

```go
go get gofr.dev/pkg/gofr/datasource/opentsdb
```

The following example demonstrates injecting an OpenTSDB instance into a GoFr application 
and using it to perform a health check on the OpenTSDB server.
```go
package main

import (
	"context"
	"fmt"
	"math/rand/v2"
	"time"

	"gofr.dev/pkg/gofr"
	"gofr.dev/pkg/gofr/datasource/opentsdb"
)

func main() {
	app := gofr.New()

	// Initialize OpenTSDB connection
	app.AddOpenTSDB(opentsdb.New(opentsdb.Config{
		Host:             "localhost:4242",
		MaxContentLength: 4096,
		MaxPutPointsNum:  1000,
		DetectDeltaNum:   10,
	}))

	// Register routes
	app.GET("/health", opentsdbHealthCheck)
	app.POST("/write", writeDataPoints)
	app.GET("/query", queryDataPoints)
	// Run the app
	app.Run()
}

// Health check for OpenTSDB
func opentsdbHealthCheck(c *gofr.Context) (any, error) {
	res, err := c.OpenTSDB.HealthCheck(context.Background())
	if err != nil {
		return nil, err
	}
	return res, nil
}

// Write Data Points to OpenTSDB
func writeDataPoints(c *gofr.Context) (any, error) {
	PutDataPointNum := 4
	name := []string{"cpu", "disk", "net", "mem"}
	cpuDatas := make([]opentsdb.DataPoint, 0)

	tags := map[string]string{
		"host":      "gofr-host",
		"try-name":  "gofr-sample",
		"demo-name": "opentsdb-test",
	}

	for i := 0; i < PutDataPointNum; i++ {
		data := opentsdb.DataPoint{
			Metric:    name[i%len(name)],
			Timestamp: time.Now().Unix(),
			Value:     rand.Float64() * 100,
			Tags:      tags,
		}
		cpuDatas = append(cpuDatas, data)
	}

	resp := opentsdb.PutResponse{}

	err := c.OpenTSDB.PutDataPoints(context.Background(), cpuDatas, "details", &resp)
	if err != nil {
		return resp.Errors, err
	}

	return fmt.Sprintf("%v Data points written successfully", resp.Success), nil
}

// Query Data Points from OpenTSDB
func queryDataPoints(c *gofr.Context) (any, error) {
	st1 := time.Now().Unix() - 3600
	st2 := time.Now().Unix()

	queryParam := opentsdb.QueryParam{
		Start: st1,
		End:   st2,
	}

	name := []string{"cpu", "disk", "net", "mem"}
	subqueries := make([]opentsdb.SubQuery, 0)
	tags := map[string]string{
		"host":      "gofr-host",
		"try-name":  "gofr-sample",
		"demo-name": "opentsdb-test",
	}

	for _, metric := range name {
		subQuery := opentsdb.SubQuery{
			Aggregator: "sum",
			Metric:     metric,
			Tags:       tags,
		}
		subqueries = append(subqueries, subQuery)
	}

	queryParam.Queries = subqueries

	queryResp := &opentsdb.QueryResponse{}

	err := c.OpenTSDB.QueryDataPoints(c, &queryParam, queryResp)
	if err != nil {
		return nil, err
	}
	return queryResp.QueryRespCnts, nil
}
```


## ScyllaDB


GoFr supports pluggable ScyllaDB drivers. It defines an interface that specifies the required methods for interacting
with ScyllaDB. Any driver implementation that adheres to this interface can be integrated into GoFr using the
`app.AddScyllaDB()` method.

```go
type ScyllaDB interface {
	// Query executes a CQL (Cassandra Query Language) query on the ScyllaDB cluster
	// and stores the result in the provided destination variable `dest`.
	// Accepts pointer to struct or slice as dest parameter for single and multiple
	Query(dest any, stmt string, values ...any) error
	// QueryWithCtx executes the query with a context and binds the result into dest parameter.
	// Accepts pointer to struct or slice as dest parameter for single and multiple rows retrieval respectively.
	QueryWithCtx(ctx context.Context, dest any, stmt string, values ...any) error
	// Exec executes a CQL statement (e.g., INSERT, UPDATE, DELETE) on the ScyllaDB cluster without returning any result.
	Exec(stmt string, values ...any) error
	// ExecWithCtx executes a CQL statement with the provided context and without returning any result.
	ExecWithCtx(ctx context.Context, stmt string, values ...any) error
	// ExecCAS executes a lightweight transaction (i.e. an UPDATE or INSERT statement containing an IF clause).
	// If the transaction fails because the existing values did not match, the previous values will be stored in dest.
	// Returns true if the query is applied otherwise false.
	// Returns false and error if any error occur while executing the query.
	// Accepts only pointer to struct and built-in types as the dest parameter.
	ExecCAS(dest any, stmt string, values ...any) (bool, error)
	// NewBatch initializes a new batch operation with the specified name and batch type.
	NewBatch(name string, batchType int) error
	// NewBatchWithCtx takes context,name and batchtype and return error.
	NewBatchWithCtx(_ context.Context, name string, batchType int) error
	// BatchQuery executes a batch query in the ScyllaDB cluster with the specified name, statement, and values.
	BatchQuery(name, stmt string, values ...any) error
	// BatchQueryWithCtx executes a batch query with the provided context.
	BatchQueryWithCtx(ctx context.Context, name, stmt string, values ...any) error
	// ExecuteBatchWithCtx executes a batch with context and name returns error.
	ExecuteBatchWithCtx(ctx context.Context, name string) error
	// HealthChecker defines the HealthChecker interface.
	HealthChecker
}
```


Import the gofr's external driver for ScyllaDB:

```shell
go get gofr.dev/pkg/gofr/datasource/scylladb
```

```go
package main

import (
	"github.com/gocql/gocql"

	"gofr.dev/pkg/gofr"
	"gofr.dev/pkg/gofr/datasource/scylladb"
	"gofr.dev/pkg/gofr/http"
)

type User struct {
	ID    gocql.UUID `json:"id"`
	Name  string     `json:"name"`
	Email string     `json:"email"`
}

func main() {
	app := gofr.New()

	client := scylladb.New(scylladb.Config{
		Host:     "localhost",
		Keyspace: "my_keyspace",
		Port:     2025,
		Username: "root",
		Password: "password",
	})

	app.AddScyllaDB(client)

	app.GET("/users/{id}", getUser)
	app.POST("/users", addUser)

	app.Run()
}

func addUser(c *gofr.Context) (any, error) {
	var newUser User
	err := c.Bind(&newUser)
	if err != nil {
		return nil, err
	}
	_ = c.ScyllaDB.ExecWithCtx(c, `INSERT INTO users (user_id, username, email) VALUES (?, ?, ?)`, newUser.ID, newUser.Name, newUser.Email)

	return newUser, nil
}

func getUser(c *gofr.Context) (any, error) {
	var user User
	id := c.PathParam("id")

	userID, err := gocql.ParseUUID(id)
	if err != nil {
		c.Logger.Error("Invalid UUID format:", err)
		return nil, err
	}

	err = c.ScyllaDB.QueryWithCtx(c, &user, "SELECT id, name, email FROM users WHERE id = ?", userID)
	if err != nil {
		c.Logger.Error("Error querying user:", err)
		return nil, err
	}

	return user, nil
}
```
<<<<<<< HEAD


## ArangoDB
GoFr supports injecting `ArangoDB` that implements the following interface. Any driver that implements the interface can be 
added using the `app.AddArango()` method, and users can use Arango across the application with `gofr.Context`.

```go
type ArangoDB interface {
    // CreateUser creates a new user in ArangoDB.
    CreateUser(ctx context.Context, username, password string) error
    // DropUser deletes an existing user in ArangoDB.
    DropUser(ctx context.Context, username string) error
    // GrantDB grants permissions for a database to a user.
    GrantDB(ctx context.Context, database, username, permission string) error
    // GrantCollection grants permissions for a collection to a user.
    GrantCollection(ctx context.Context, database, collection, username, permission string) error

    // ListDBs lists all databases in ArangoDB.
    ListDBs(ctx context.Context) ([]string, error)
    // CreateDB creates a new database in ArangoDB.
    CreateDB(ctx context.Context, database string) error
    // DropDB deletes an existing database in ArangoDB.
    DropDB(ctx context.Context, database string) error

    // CreateCollection creates a new collection in a database with specified type.
    CreateCollection(ctx context.Context, database, collection string, isEdge bool) error
    // DropCollection deletes an existing collection from a database.
    DropCollection(ctx context.Context, database, collection string) error
    // TruncateCollection truncates a collection in a database.
    TruncateCollection(ctx context.Context, database, collection string) error
    // ListCollections lists all collections in a database.
    ListCollections(ctx context.Context, database string) ([]string, error)

    // CreateDocument creates a new document in the specified collection.
    CreateDocument(ctx context.Context, dbName, collectionName string, document interface{}) (string, error)
    // GetDocument retrieves a document by its ID from the specified collection.
    GetDocument(ctx context.Context, dbName, collectionName, documentID string, result interface{}) error
    // UpdateDocument updates an existing document in the specified collection.
    UpdateDocument(ctx context.Context, dbName, collectionName, documentID string, document interface{}) error
    // DeleteDocument deletes a document by its ID from the specified collection.
    DeleteDocument(ctx context.Context, dbName, collectionName, documentID string) error

    // CreateEdgeDocument creates a new edge document between two vertices.
    CreateEdgeDocument(ctx context.Context, dbName, collectionName string, from, to string, document interface{}) (string, error)

    // CreateGraph creates a new graph in a database.
    CreateGraph(ctx context.Context, database, graph string, edgeDefinitions []arango.EdgeDefinition) error
    // DropGraph deletes an existing graph from a database.
    DropGraph(ctx context.Context, database, graph string) error
    // ListGraphs lists all graphs in a database.
    ListGraphs(ctx context.Context, database string) ([]string, error)

    // Query executes an AQL query and binds the results.
    Query(ctx context.Context, dbName string, query string, bindVars map[string]interface{}, result interface{}) error

    HealthChecker
}
```

Users can easily inject a driver that supports this interface, providing usability without compromising the extensibility to use multiple databases.

Import the GoFr's external driver for ArangoDB:

```shell
go get gofr.dev/pkg/gofr/datasource/arango@latest
```

### Example
=======
## SurrealDB

GoFr supports injecting SurrealDB database that supports the following interface. Any driver that implements the interface can be added
using `app.AddSurrealDB()` method, and users can use Surreal DB across application through the `gofr.Context`.

```go
// SurrealDB defines an interface representing a SurrealDB client with common database operations.
type SurrealDB interface {
    // Query executes a Surreal query with the provided variables and returns the query results as a slice of interfaces{}.
    // It returns an error if the query execution fails.
    Query(ctx context.Context, query string, vars map[string]any) ([]any, error)

    // Create inserts a new record into the specified table and returns the created record as a map.
    // It returns an error if the operation fails.
    Create(ctx context.Context, table string, data any) (map[string]any, error)

    // Update modifies an existing record in the specified table by its ID with the provided data.
    // It returns the updated record as an interface and an error if the operation fails.
    Update(ctx context.Context, table string, id string, data any) (any, error)

    // Delete removes a record from the specified table by its ID.
    // It returns the result of the delete operation as an interface and an error if the operation fails.
    Delete(ctx context.Context, table string, id string) (any, error)

    // Select retrieves all records from the specified table.
    // It returns a slice of maps representing the records and an error if the operation fails.
    Select(ctx context.Context, table string) ([]map[string]any, error)

    HealthChecker
}

// SurrealDBProvider is an interface that extends SurrealDB with additional methods for logging, metrics, or connection management.
// It is typically used for initializing and managing SurrealDB-based data sources.
type SurrealDBProvider interface {
    SurrealDB

    provider
}
```
Import the gofr's external driver for SurrealDB:
```shell
  go get gofr.dev/pkg/gofr/datasource/surrealdb
```
The following example demonstrates injecting an SurrealDB instance into a GoFr application.
>>>>>>> 734c007c

```go
package main

import (
<<<<<<< HEAD
    "context"
    "fmt"
    "strings"

    "gofr.dev/pkg/gofr"
    "gofr.dev/pkg/gofr/datasource/arango"
)

type Person struct {
    Name string `json:"name"`
    Age  int    `json:"age"`
    City string `json:"city"`
}

func main() {
    app := gofr.New()

    // Configure the ArangoDB client
    arangoClient := arango.New(arango.Config{
        Host:     "localhost",
        User:     "root",
        Password: "root",
        Port:     8529,
    })
    app.AddArango(arangoClient)

    // Create a collection for storing Person documents
    err := arangoClient.CreateCollection(context.Background(), "_system", "people", false)
    if err != nil {
        app.Logger().Errorf("error creating collection")
    }

    // CRUD routes
    app.POST("/people", Insert)
    app.GET("/people/{id}", Get)
    app.PUT("/people/{id}", Update)
    app.DELETE("/people/{id}", Delete)

    app.Run()
}

// Insert creates a new person document in the ArangoDB collection
func Insert(ctx *gofr.Context) (interface{}, error) {
    var p Person
    err := ctx.Bind(&p)
    if err != nil {
        return nil, err
    }

    res, err := ctx.Arango.CreateDocument(ctx, "_system", "people", p)
    if err != nil {
        return nil, err
    }

    return res, nil
}

// Get retrieves a person document by ID
func Get(ctx *gofr.Context) (interface{}, error) {
    id := strings.TrimPrefix(ctx.PathParam("id"), "id=")

    var result Person
    err := ctx.Arango.GetDocument(ctx, "_system", "people", id, &result)
    if err != nil {
        return nil, err
    }

    return result, nil
}

// Update modifies an existing person document
func Update(ctx *gofr.Context) (interface{}, error) {
    id := strings.TrimPrefix(ctx.PathParam("id"), "id=")

    var p Person
    err := ctx.Bind(&p)
    if err != nil {
        return nil, err
    }

    err = ctx.Arango.UpdateDocument(ctx, "_system", "people", id, p)
    if err != nil {
        return nil, err
    }

    return fmt.Sprintf("Document with id %s updated", id), nil
}

// Delete removes a person document by ID
func Delete(ctx *gofr.Context) (interface{}, error) {
    id := strings.TrimPrefix(ctx.PathParam("id"), "id=")

    err := ctx.Arango.DeleteDocument(ctx, "_system", "people", id)
    if err != nil {
        return nil, err
    }

    return fmt.Sprintf("Document with id %s deleted", id), nil
}
```

=======
	"gofr.dev/pkg/gofr"
	"gofr.dev/pkg/gofr/datasource/surrealdb"
)

type Person struct {
	ID    string `json:"id,omitempty"`
	Name  string `json:"name"`
	Age   int    `json:"age"`
	Email string `json:"email,omitempty"`
}

type ErrorResponse struct {
	Message string `json:"message"`
}

func main() {
	app := gofr.New()

	client := surrealdb.New(&surrealdb.Config{
		Host:       "localhost",
		Port:       8000,
		Username:   "root",
		Password:   "root",
		Namespace:  "test_namespace",
		Database:   "test_database",
		TLSEnabled: false,
	})

	app.AddSurrealDB(client)

	// GET request to fetch person by ID
	app.GET("/person/{id}", func(ctx *gofr.Context) (interface{}, error) {
		id := ctx.PathParam("id")

		query := "SELECT * FROM type::thing('person', $id)"
		vars := map[string]interface{}{
			"id": id,
		}

		result, err := ctx.SurrealDB.Query(ctx, query, vars)
		if err != nil {
			return nil, err
		}

		return result, nil
	})

	// POST request to create a new person
	app.POST("/person", func(ctx *gofr.Context) (interface{}, error) {
		var person Person

		if err := ctx.Bind(&person); err != nil {
			return ErrorResponse{Message: "Invalid request body"}, nil
		}

		result, err := ctx.SurrealDB.Create(ctx, "person", map[string]interface{}{
			"name":  person.Name,
			"age":   person.Age,
			"email": person.Email,
		})

		if err != nil {
			return nil, err
		}

		return result, nil
	})

	app.Run()
}

```
>>>>>>> 734c007c
<|MERGE_RESOLUTION|>--- conflicted
+++ resolved
@@ -828,7 +828,127 @@
 	return user, nil
 }
 ```
-<<<<<<< HEAD
+## SurrealDB
+
+GoFr supports injecting SurrealDB database that supports the following interface. Any driver that implements the interface can be added
+using `app.AddSurrealDB()` method, and users can use Surreal DB across application through the `gofr.Context`.
+
+```go
+// SurrealDB defines an interface representing a SurrealDB client with common database operations.
+type SurrealDB interface {
+    // Query executes a Surreal query with the provided variables and returns the query results as a slice of interfaces{}.
+    // It returns an error if the query execution fails.
+    Query(ctx context.Context, query string, vars map[string]any) ([]any, error)
+
+    // Create inserts a new record into the specified table and returns the created record as a map.
+    // It returns an error if the operation fails.
+    Create(ctx context.Context, table string, data any) (map[string]any, error)
+
+    // Update modifies an existing record in the specified table by its ID with the provided data.
+    // It returns the updated record as an interface and an error if the operation fails.
+    Update(ctx context.Context, table string, id string, data any) (any, error)
+
+    // Delete removes a record from the specified table by its ID.
+    // It returns the result of the delete operation as an interface and an error if the operation fails.
+    Delete(ctx context.Context, table string, id string) (any, error)
+
+    // Select retrieves all records from the specified table.
+    // It returns a slice of maps representing the records and an error if the operation fails.
+    Select(ctx context.Context, table string) ([]map[string]any, error)
+
+    HealthChecker
+}
+
+// SurrealDBProvider is an interface that extends SurrealDB with additional methods for logging, metrics, or connection management.
+// It is typically used for initializing and managing SurrealDB-based data sources.
+type SurrealDBProvider interface {
+    SurrealDB
+
+    provider
+}
+```
+Import the gofr's external driver for SurrealDB:
+```shell
+  go get gofr.dev/pkg/gofr/datasource/surrealdb
+```
+The following example demonstrates injecting an SurrealDB instance into a GoFr application.
+
+```go
+package main
+
+import (
+	"gofr.dev/pkg/gofr"
+	"gofr.dev/pkg/gofr/datasource/surrealdb"
+)
+
+type Person struct {
+	ID    string `json:"id,omitempty"`
+	Name  string `json:"name"`
+	Age   int    `json:"age"`
+	Email string `json:"email,omitempty"`
+}
+
+type ErrorResponse struct {
+	Message string `json:"message"`
+}
+
+func main() {
+	app := gofr.New()
+
+	client := surrealdb.New(&surrealdb.Config{
+		Host:       "localhost",
+		Port:       8000,
+		Username:   "root",
+		Password:   "root",
+		Namespace:  "test_namespace",
+		Database:   "test_database",
+		TLSEnabled: false,
+	})
+
+	app.AddSurrealDB(client)
+
+	// GET request to fetch person by ID
+	app.GET("/person/{id}", func(ctx *gofr.Context) (interface{}, error) {
+		id := ctx.PathParam("id")
+
+		query := "SELECT * FROM type::thing('person', $id)"
+		vars := map[string]interface{}{
+			"id": id,
+		}
+
+		result, err := ctx.SurrealDB.Query(ctx, query, vars)
+		if err != nil {
+			return nil, err
+		}
+
+		return result, nil
+	})
+
+	// POST request to create a new person
+	app.POST("/person", func(ctx *gofr.Context) (interface{}, error) {
+		var person Person
+
+		if err := ctx.Bind(&person); err != nil {
+			return ErrorResponse{Message: "Invalid request body"}, nil
+		}
+
+		result, err := ctx.SurrealDB.Create(ctx, "person", map[string]interface{}{
+			"name":  person.Name,
+			"age":   person.Age,
+			"email": person.Email,
+		})
+
+		if err != nil {
+			return nil, err
+		}
+
+		return result, nil
+	})
+
+	app.Run()
+}
+
+```
 
 
 ## ArangoDB
@@ -897,58 +1017,11 @@
 ```
 
 ### Example
-=======
-## SurrealDB
-
-GoFr supports injecting SurrealDB database that supports the following interface. Any driver that implements the interface can be added
-using `app.AddSurrealDB()` method, and users can use Surreal DB across application through the `gofr.Context`.
-
-```go
-// SurrealDB defines an interface representing a SurrealDB client with common database operations.
-type SurrealDB interface {
-    // Query executes a Surreal query with the provided variables and returns the query results as a slice of interfaces{}.
-    // It returns an error if the query execution fails.
-    Query(ctx context.Context, query string, vars map[string]any) ([]any, error)
-
-    // Create inserts a new record into the specified table and returns the created record as a map.
-    // It returns an error if the operation fails.
-    Create(ctx context.Context, table string, data any) (map[string]any, error)
-
-    // Update modifies an existing record in the specified table by its ID with the provided data.
-    // It returns the updated record as an interface and an error if the operation fails.
-    Update(ctx context.Context, table string, id string, data any) (any, error)
-
-    // Delete removes a record from the specified table by its ID.
-    // It returns the result of the delete operation as an interface and an error if the operation fails.
-    Delete(ctx context.Context, table string, id string) (any, error)
-
-    // Select retrieves all records from the specified table.
-    // It returns a slice of maps representing the records and an error if the operation fails.
-    Select(ctx context.Context, table string) ([]map[string]any, error)
-
-    HealthChecker
-}
-
-// SurrealDBProvider is an interface that extends SurrealDB with additional methods for logging, metrics, or connection management.
-// It is typically used for initializing and managing SurrealDB-based data sources.
-type SurrealDBProvider interface {
-    SurrealDB
-
-    provider
-}
-```
-Import the gofr's external driver for SurrealDB:
-```shell
-  go get gofr.dev/pkg/gofr/datasource/surrealdb
-```
-The following example demonstrates injecting an SurrealDB instance into a GoFr application.
->>>>>>> 734c007c
 
 ```go
 package main
 
 import (
-<<<<<<< HEAD
     "context"
     "fmt"
     "strings"
@@ -1050,77 +1123,3 @@
 }
 ```
 
-=======
-	"gofr.dev/pkg/gofr"
-	"gofr.dev/pkg/gofr/datasource/surrealdb"
-)
-
-type Person struct {
-	ID    string `json:"id,omitempty"`
-	Name  string `json:"name"`
-	Age   int    `json:"age"`
-	Email string `json:"email,omitempty"`
-}
-
-type ErrorResponse struct {
-	Message string `json:"message"`
-}
-
-func main() {
-	app := gofr.New()
-
-	client := surrealdb.New(&surrealdb.Config{
-		Host:       "localhost",
-		Port:       8000,
-		Username:   "root",
-		Password:   "root",
-		Namespace:  "test_namespace",
-		Database:   "test_database",
-		TLSEnabled: false,
-	})
-
-	app.AddSurrealDB(client)
-
-	// GET request to fetch person by ID
-	app.GET("/person/{id}", func(ctx *gofr.Context) (interface{}, error) {
-		id := ctx.PathParam("id")
-
-		query := "SELECT * FROM type::thing('person', $id)"
-		vars := map[string]interface{}{
-			"id": id,
-		}
-
-		result, err := ctx.SurrealDB.Query(ctx, query, vars)
-		if err != nil {
-			return nil, err
-		}
-
-		return result, nil
-	})
-
-	// POST request to create a new person
-	app.POST("/person", func(ctx *gofr.Context) (interface{}, error) {
-		var person Person
-
-		if err := ctx.Bind(&person); err != nil {
-			return ErrorResponse{Message: "Invalid request body"}, nil
-		}
-
-		result, err := ctx.SurrealDB.Create(ctx, "person", map[string]interface{}{
-			"name":  person.Name,
-			"age":   person.Age,
-			"email": person.Email,
-		})
-
-		if err != nil {
-			return nil, err
-		}
-
-		return result, nil
-	})
-
-	app.Run()
-}
-
-```
->>>>>>> 734c007c
