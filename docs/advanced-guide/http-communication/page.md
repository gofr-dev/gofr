# Inter-Service HTTP Calls

GoFr promotes microservice architecture and to facilitate the same, it provides the support to initialize HTTP services  
at application level using `AddHTTPService()` method.

Support for inter-service HTTP calls provide the following benefits:
1. Access to the methods from container - GET, PUT, POST, PATCH, DELETE.
2. Logs and traces for the request.
3. {% new-tab-link newtab=false title="Circuit breaking" href="/docs/advanced-guide/circuit-breaker" /%} for enhanced resilience and fault tolerance.
4. {% new-tab-link newtab=false title="Custom Health Check" href="/docs/advanced-guide/monitoring-service-health" /%} Endpoints

## Usage

### Registering a simple HTTP Service

GoFr allows registering a new HTTP service using the application method `AddHTTPService()`.  
It takes in a service name and service address argument to register the dependent service at application level.  
Registration of multiple dependent services is quite easier, which is a common use case in a microservice architecture.

> The services instances are maintained by the container.

Other provided options can be added additionally to coat the basic HTTP client with features like circuit-breaker and  
custom health check and add to the functionality of the HTTP service.  
The design choice for this was made such as many options as required can be added and are order agnostic,  
i.e. the order of the options is not important.

> Service names are to be kept unique to one service.

```go  
app.AddHTTPService(<service_name> , <service_address>)
```

#### Example
```go  
package main

import (
	"gofr.dev/pkg/gofr"
)

func main() {
	// Create a new application
	app := gofr.New()

	// register a payment service which is hosted at http://localhost:9000
	app.AddHTTPService("payment", "http://localhost:9000")

	app.GET("/customer", Customer)

	// Run the application
	app.Run()
}
```

### Accessing HTTP Service in handler

The HTTP service client is accessible anywhere from `gofr.Context` that gets passed on from the handler.  
Using the `GetHTTPService` method with the service name that was given at the time of registering the service,  
the client can be retrieved as shown below:

```go  
svc := ctx.GetHTTPService(<service_name>)
```

```go  
func Customer(ctx *gofr.Context) (interface{}, error) {
	// Get the payment service client
	paymentSvc := ctx.GetHTTPService("payment")

	// Use the Get method to call the GET /user endpoint of payments service
	resp, err := paymentSvc.Get(ctx, "user", nil)
	if err != nil {
		return nil, err
	}

	defer resp.Body.Close()

	body, err := io.ReadAll(resp.Body)
	if err != nil {
		return nil, err
	}

	return string(body), nil
}
```

### Additional Configurational Options

GoFr provides its user with additional configurational options while registering HTTP service for communication. These are:

- **APIKeyConfig** - This option allows the user to set the `API-Key` Based authentication as the default auth for downstream HTTP Service.
- **BasicAuthConfig** - This option allows the user to set basic auth (username and password) as the default auth for downstream HTTP Service.
- **OAuthConfig** - This option allows user to add `OAuth` as default auth for downstream HTTP Service.
- **CircuitBreakerConfig** - This option allows the user to configure the GoFr Circuit Breaker's `threshold` and `interval` for the failing downstream HTTP Service calls. If the failing calls exceeds the threshold the circuit breaker will automatically be enabled.
- **DefaultHeaders** - This option allows user to set some default headers that will be propagated to the downstream HTTP Service every time it is being called.
- **HealthConfig** - This option allows user to add the `HealthEndpoint` along with `Timeout` to enable and perform the timely health checks for downstream HTTP Service.
- **RetryConfig** - This option allows user to add the maximum number of retry count if before returning error if any downstream HTTP Service fails.
- **APIRateLimit** - This option allows users to configure rate limiting for HTTP service calls. It helps prevent overwhelming downstream services by controlling the request rate based on specified limits and queuing parameters.

#### Usage:

```go
a.AddHTTPService("cat-facts", "https://catfact.ninja",
    &service.APIKeyConfig{APIKey: "some-random-key"},

    &service.BasicAuthConfig{
       UserName: "gofr",
       Password: "gofr",
  },

    &service.CircuitBreakerConfig{
       Threshold: 4,
       Interval:  1 * time.Second,
  },

   &service.DefaultHeaders{Headers: map[string]string{"key": "value"}},

   &service.HealthConfig{
       HealthEndpoint: "breeds",
  },

   &service.OAuthConfig{
       ClientID:       "abc",
       ClientSecret:   "abc",
       TokenURL:       "http://test.com",
       Scopes:         nil,
       EndpointParams: nil,
  },

  &service.RetryConfig{
      MaxRetries: 5
  },
<<<<<<< HEAD
    service.APIRateLimit(
        100, // Maximum number of requests allowed in the duration window       
        time.Second, // Duration window - requests will be limited to 100 per second
        1000, // Maximum queue size - if queue is full, new requests will be rejected
    ),
=======
>>>>>>> 734c007c
)
```<|MERGE_RESOLUTION|>--- conflicted
+++ resolved
@@ -130,13 +130,10 @@
   &service.RetryConfig{
       MaxRetries: 5
   },
-<<<<<<< HEAD
     service.APIRateLimit(
         100, // Maximum number of requests allowed in the duration window       
         time.Second, // Duration window - requests will be limited to 100 per second
         1000, // Maximum queue size - if queue is full, new requests will be rejected
     ),
-=======
->>>>>>> 734c007c
 )
 ```