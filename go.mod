--- conflicted
+++ resolved
@@ -42,13 +42,8 @@
 	golang.org/x/text v0.21.0
 	google.golang.org/api v0.214.0
 	google.golang.org/grpc v1.68.1
-<<<<<<< HEAD
-	google.golang.org/protobuf v1.36.0
+	google.golang.org/protobuf v1.36.1
 	modernc.org/sqlite v1.34.4
-=======
-	google.golang.org/protobuf v1.36.1
-	modernc.org/sqlite v1.34.2
->>>>>>> 42fc60ee
 )
 
 require (
