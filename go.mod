--- conflicted
+++ resolved
@@ -33,20 +33,12 @@
 	go.opentelemetry.io/otel/sdk/metric v1.24.0
 	go.opentelemetry.io/otel/trace v1.24.0
 	go.uber.org/mock v0.4.0
-<<<<<<< HEAD
-	golang.org/x/oauth2 v0.18.0
-	golang.org/x/term v0.18.0
-	google.golang.org/api v0.172.0
-	google.golang.org/grpc v1.63.0
-	google.golang.org/protobuf v1.33.0
-	modernc.org/sqlite v1.29.6
-=======
 	golang.org/x/oauth2 v0.20.0
 	golang.org/x/term v0.20.0
 	google.golang.org/api v0.181.0
 	google.golang.org/grpc v1.64.0
 	google.golang.org/protobuf v1.34.1
->>>>>>> faf286cd
+	modernc.org/sqlite v1.29.10
 )
 
 require (
@@ -74,14 +66,10 @@
 	github.com/googleapis/gax-go/v2 v2.12.4 // indirect
 	github.com/gorilla/websocket v1.5.0 // indirect
 	github.com/grpc-ecosystem/grpc-gateway/v2 v2.19.0 // indirect
-<<<<<<< HEAD
 	github.com/hashicorp/golang-lru/v2 v2.0.7 // indirect
-	github.com/klauspost/compress v1.16.6 // indirect
-	github.com/mattn/go-isatty v0.0.16 // indirect
+	github.com/klauspost/compress v1.17.8 // indirect
+	github.com/mattn/go-isatty v0.0.20 // indirect
 	github.com/ncruces/go-strftime v0.1.9 // indirect
-=======
-	github.com/klauspost/compress v1.17.8 // indirect
->>>>>>> faf286cd
 	github.com/openzipkin/zipkin-go v0.4.2 // indirect
 	github.com/pierrec/lz4/v4 v4.1.17 // indirect
 	github.com/pmezard/go-difflib v1.0.0 // indirect
@@ -109,9 +97,9 @@
 	google.golang.org/genproto/googleapis/rpc v0.0.0-20240513163218-0867130af1f8 // indirect
 	gopkg.in/yaml.v3 v3.0.1 // indirect
 	modernc.org/gc/v3 v3.0.0-20240107210532-573471604cb6 // indirect
-	modernc.org/libc v1.41.0 // indirect
+	modernc.org/libc v1.49.3 // indirect
 	modernc.org/mathutil v1.6.0 // indirect
-	modernc.org/memory v1.7.2 // indirect
+	modernc.org/memory v1.8.0 // indirect
 	modernc.org/strutil v1.2.0 // indirect
 	modernc.org/token v1.1.0 // indirect
 )