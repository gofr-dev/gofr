module gofr.dev

go 1.21

require (
	cloud.google.com/go/pubsub v1.38.0
	github.com/DATA-DOG/go-sqlmock v1.5.2
	github.com/XSAM/otelsql v0.29.0
	github.com/alicebob/miniredis/v2 v2.32.1
	github.com/eclipse/paho.mqtt.golang v1.4.3
	github.com/go-redis/redismock/v9 v9.2.0
	github.com/go-sql-driver/mysql v1.8.1
	github.com/gogo/protobuf v1.3.2
	github.com/golang-jwt/jwt/v5 v5.2.1
	github.com/google/uuid v1.6.0
	github.com/gorilla/mux v1.8.1
	github.com/grpc-ecosystem/go-grpc-middleware v1.4.0
	github.com/joho/godotenv v1.5.1
	github.com/lib/pq v1.10.9
	github.com/prometheus/client_golang v1.19.1
	github.com/redis/go-redis/extra/redisotel/v9 v9.0.5
	github.com/redis/go-redis/v9 v9.5.1
	github.com/segmentio/kafka-go v0.4.47
	github.com/stretchr/testify v1.9.0
	go.opentelemetry.io/contrib/instrumentation/net/http/httptrace/otelhttptrace v0.49.0
	go.opentelemetry.io/contrib/instrumentation/net/http/otelhttp v0.49.0
	go.opentelemetry.io/otel v1.24.0
	go.opentelemetry.io/otel/exporters/otlp/otlptrace/otlptracegrpc v1.24.0
	go.opentelemetry.io/otel/exporters/prometheus v0.46.0
	go.opentelemetry.io/otel/exporters/zipkin v1.24.0
	go.opentelemetry.io/otel/metric v1.24.0
	go.opentelemetry.io/otel/sdk v1.24.0
	go.opentelemetry.io/otel/sdk/metric v1.24.0
	go.opentelemetry.io/otel/trace v1.24.0
	go.uber.org/mock v0.4.0
	golang.org/x/oauth2 v0.19.0
	golang.org/x/term v0.20.0
	google.golang.org/api v0.177.0
	google.golang.org/grpc v1.63.2
<<<<<<< HEAD
	google.golang.org/protobuf v1.34.0
=======
	google.golang.org/protobuf v1.34.1
>>>>>>> a823bd43
)

require (
	cloud.google.com/go v0.112.2 // indirect
	cloud.google.com/go/auth v0.3.0 // indirect
	cloud.google.com/go/auth/oauth2adapt v0.2.2 // indirect
	cloud.google.com/go/compute/metadata v0.3.0 // indirect
	cloud.google.com/go/iam v1.1.7 // indirect
	filippo.io/edwards25519 v1.1.0 // indirect
	github.com/alicebob/gopher-json v0.0.0-20200520072559-a9ecdc9d1d3a // indirect
	github.com/beorn7/perks v1.0.1 // indirect
	github.com/cenkalti/backoff/v4 v4.3.0 // indirect
	github.com/cespare/xxhash/v2 v2.3.0 // indirect
	github.com/davecgh/go-spew v1.1.1 // indirect
	github.com/dgryski/go-rendezvous v0.0.0-20200823014737-9f7001d12a5f // indirect
	github.com/felixge/httpsnoop v1.0.4 // indirect
	github.com/go-logr/logr v1.4.1 // indirect
	github.com/go-logr/stdr v1.2.2 // indirect
	github.com/golang/groupcache v0.0.0-20210331224755-41bb18bfe9da // indirect
	github.com/golang/protobuf v1.5.4 // indirect
	github.com/google/go-cmp v0.6.0 // indirect
	github.com/google/s2a-go v0.1.7 // indirect
	github.com/googleapis/enterprise-certificate-proxy v0.3.2 // indirect
	github.com/googleapis/gax-go/v2 v2.12.3 // indirect
	github.com/gorilla/websocket v1.5.0 // indirect
	github.com/grpc-ecosystem/grpc-gateway/v2 v2.19.0 // indirect
	github.com/klauspost/compress v1.16.6 // indirect
	github.com/openzipkin/zipkin-go v0.4.2 // indirect
	github.com/pierrec/lz4/v4 v4.1.17 // indirect
	github.com/pmezard/go-difflib v1.0.0 // indirect
	github.com/prometheus/client_model v0.6.0 // indirect
	github.com/prometheus/common v0.48.0 // indirect
	github.com/prometheus/procfs v0.12.0 // indirect
	github.com/redis/go-redis/extra/rediscmd/v9 v9.0.5 // indirect
	github.com/rogpeppe/go-internal v1.11.0 // indirect
	github.com/stretchr/objx v0.5.2 // indirect
	github.com/yuin/gopher-lua v1.1.1 // indirect
	go.einride.tech/aip v0.67.1 // indirect
	go.opencensus.io v0.24.0 // indirect
	go.opentelemetry.io/contrib/instrumentation/google.golang.org/grpc/otelgrpc v0.49.0 // indirect
	go.opentelemetry.io/otel/exporters/otlp/otlptrace v1.24.0 // indirect
	go.opentelemetry.io/proto/otlp v1.1.0 // indirect
	golang.org/x/crypto v0.22.0 // indirect
	golang.org/x/net v0.24.0 // indirect
	golang.org/x/sync v0.7.0 // indirect
	golang.org/x/sys v0.20.0 // indirect
	golang.org/x/text v0.14.0 // indirect
	golang.org/x/time v0.5.0 // indirect
	google.golang.org/genproto v0.0.0-20240401170217-c3f982113cda // indirect
	google.golang.org/genproto/googleapis/api v0.0.0-20240429193739-8cf5692501f6 // indirect
	google.golang.org/genproto/googleapis/rpc v0.0.0-20240429193739-8cf5692501f6 // indirect
	gopkg.in/yaml.v3 v3.0.1 // indirect
)<|MERGE_RESOLUTION|>--- conflicted
+++ resolved
@@ -37,11 +37,7 @@
 	golang.org/x/term v0.20.0
 	google.golang.org/api v0.177.0
 	google.golang.org/grpc v1.63.2
-<<<<<<< HEAD
-	google.golang.org/protobuf v1.34.0
-=======
 	google.golang.org/protobuf v1.34.1
->>>>>>> a823bd43
 )
 
 require (
