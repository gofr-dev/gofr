--- conflicted
+++ resolved
@@ -21,12 +21,7 @@
 		Timeout:   5 * time.Second,
 		Interval:  1 * time.Second,
 		HealthURL: "http://localhost:9000/.well-known/health",
-<<<<<<< HEAD
-	}, &service.CacheConfig{TTL: 50 * time.Second},
-	)
-=======
-	})
->>>>>>> b68d3f12
+	}, &service.CacheConfig{TTL: 5 * time.Second})
 
 	// Add all the routes
 	a.GET("/hello", HelloHandler)
@@ -45,8 +40,6 @@
 		c.Log("Name came empty")
 		name = "World"
 	}
-
-	c.Redis.Set(c, "test", name, 100*time.Second)
 
 	return fmt.Sprintf("Hello %s!", name), nil
 }
@@ -97,6 +90,5 @@
 	var value int
 	err := c.DB.QueryRowContext(c, "select 2+2").Scan(&value)
 
-	time.Sleep(3 * time.Second)
 	return value, err
 }