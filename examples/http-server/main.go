package main

import (
	"errors"
	"fmt"
	"sync"
	"time"

	"github.com/redis/go-redis/v9"
	"gofr.dev/pkg/gofr"
)

func main() {
	// Create a new application
	a := gofr.New()

<<<<<<< HEAD
	a.AddHTTPService("anotherService", "http://localhost:9000", &service.CircuitBreakerConfig{
		Threshold: 4,
		Timeout:   5 * time.Second,
		Interval:  1 * time.Second,
		HealthURL: "http://localhost:9000/.well-known/health",
	}, &service.CacheConfig{TTL: 5 * time.Second})
=======
	//HTTP service with default health check endpoint
	a.AddHTTPService("anotherService", "http://localhost:9000")
>>>>>>> 94f1b92f

	// Add all the routes
	a.GET("/hello", HelloHandler)
	a.GET("/error", ErrorHandler)
	a.GET("/redis", RedisHandler)
	a.GET("/trace", TraceHandler)
	a.GET("/mysql", MysqlHandler)

	// Run the application
	a.Run()
}

func HelloHandler(c *gofr.Context) (interface{}, error) {
	name := c.Param("name")
	if name == "" {
		c.Log("Name came empty")
		name = "World"
	}

	return fmt.Sprintf("Hello %s!", name), nil
}

func ErrorHandler(c *gofr.Context) (interface{}, error) {
	return nil, errors.New("some error occurred")
}

func RedisHandler(c *gofr.Context) (interface{}, error) {
	val, err := c.Redis.Get(c, "test").Result()
	if err != nil && err != redis.Nil { // If key is not found, we are not considering this an error and returning "".
		return nil, err
	}

	return val, nil
}

func TraceHandler(c *gofr.Context) (interface{}, error) {
	defer c.Trace("traceHandler").End()

	span2 := c.Trace("some-sample-work")
	<-time.After(time.Millisecond * 1) //nolint:wsl    // Waiting for 1ms to simulate workload
	span2.End()

	// Ping redis 5 times concurrently and wait.
	count := 5
	wg := sync.WaitGroup{}
	wg.Add(count)

	for i := 0; i < count; i++ {
		go func() {
			c.Redis.Ping(c)
			wg.Done()
		}()
	}
	wg.Wait()

	//Call Another service
	resp, err := c.GetHTTPService("anotherService").Get(c, "redis", nil)
	if err != nil {
		return nil, err
	}

	return resp, nil
}

func MysqlHandler(c *gofr.Context) (interface{}, error) {
	var value int
	err := c.DB.QueryRowContext(c, "select 2+2").Scan(&value)

	return value, err
}<|MERGE_RESOLUTION|>--- conflicted
+++ resolved
@@ -7,6 +7,7 @@
 	"time"
 
 	"github.com/redis/go-redis/v9"
+
 	"gofr.dev/pkg/gofr"
 )
 
@@ -14,17 +15,8 @@
 	// Create a new application
 	a := gofr.New()
 
-<<<<<<< HEAD
-	a.AddHTTPService("anotherService", "http://localhost:9000", &service.CircuitBreakerConfig{
-		Threshold: 4,
-		Timeout:   5 * time.Second,
-		Interval:  1 * time.Second,
-		HealthURL: "http://localhost:9000/.well-known/health",
-	}, &service.CacheConfig{TTL: 5 * time.Second})
-=======
 	//HTTP service with default health check endpoint
 	a.AddHTTPService("anotherService", "http://localhost:9000")
->>>>>>> 94f1b92f
 
 	// Add all the routes
 	a.GET("/hello", HelloHandler)
