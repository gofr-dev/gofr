## Contribution Guidelines
* Minor changes can be done directly by editing code on GitHub. GitHub automatically creates a temporary branch and
  files a PR. This is only suitable for really small changes like: spelling fixes, variable name changes or error string
  change etc. For larger commits, following steps are recommended.
* (Optional) If you want to discuss your implementation with the users of GoFr, use the GitHub discussions of this repo.
* Configure your editor to use goimport and golangci-lint on file changes. Any code which is not formatted using these
  tools, will fail on the pipeline.
* All code contributions should have associated tests and all new line additions should be covered in those testcases.
  No PR should ever decrease the overall code coverage.
* Once your code changes are done along with the testcases, submit a PR to development branch. Please note that all PRs
  are merged from feature branches to development first.
* PR should be raised only when development is complete and the code is ready for review. This approach helps reduce the number of open pull requests and facilitates a more efficient review process for the team.
* All PRs need to be reviewed by at least 2 GoFr developers. They might reach out to you for any clarification.
* Thank you for your contribution. :)

### GoFr Testing Policy:

Testing is a crucial aspect of software development, and adherence to these guidelines ensures the stability, reliability, and maintainability of the GoFr codebase.

### Guidelines

1.  **Test Types:**

    -   Write unit tests for every new function or method.
    -   Include integration tests for any major feature added.


2. **Test Coverage:**

-   No new code should decrease the existing code coverage for the packages and files.
> The `code-climate` coverage check will not pass if there is any decrease in the test-coverage before and after any new PR is submitted.



3. **Naming Conventions:**

-   Prefix unit test functions with `Test`.
-   Use clear and descriptive names.
```go
func TestFunctionName(t *testing.T) {
	// Test logic
}
```



4. **Table-Driven Tests:**

-   Consider using table-driven tests for testing multiple scenarios.

**NOTE:**
```go
Some services will be required to pass the entire test suite. We recommend using docker for running those services.

docker run --name mongodb -d -p 27017:27017 -e MONGO_INITDB_ROOT_USERNAME=user -e MONGO_INITDB_ROOT_PASSWORD=password mongodb/mongodb-community-server:latest
docker run -d -p 21:21 -p 21000-21010:21000-21010 -e USERS='user|password' delfer/alpine-ftp-server
// the docker image is relatively unstable. Alternatively, refer to official guide of OpenTSDB to locally setup OpenTSDB env.
// http://opentsdb.net/docs/build/html/installation.html#id1
docker run -d --name gofr-opentsdb -p 4242:4242 petergrace/opentsdb-docker:latest
docker run --name gofr-mysql -e MYSQL_ROOT_PASSWORD=password -e MYSQL_DATABASE=test -p 2001:3306 -d mysql:8.0.30
docker run --name gofr-redis -p 2002:6379 -d redis:7.0.5
docker run --name gofr-solr -p 2020:8983 solr -DzkRun
docker run --name gofr-zipkin -d -p 2005:9411 openzipkin/zipkin:2
docker run --rm -it -p 4566:4566 -p 4510-4559:4510-4559 localstack/localstack
docker run --name cassandra-node -d -p 9042:9042 -v cassandra_data:/var/lib/cassandra cassandra:latest
docker run --name gofr-pgsql -d -e POSTGRES_DB=customers -e POSTGRES_PASSWORD=root123 -p 2006:5432 postgres:15.1
docker run --name gofr-mssql -d -e 'ACCEPT_EULA=Y' -e 'SA_PASSWORD=reallyStrongPwd123' -p 2007:1433 mcr.microsoft.com/azure-sql-edge
docker run --name kafka-1 -p 9092:9092 \
 -e KAFKA_ENABLE_KRAFT=yes \
-e KAFKA_CFG_PROCESS_ROLES=broker,controller \
-e KAFKA_CFG_CONTROLLER_LISTENER_NAMES=CONTROLLER \
-e KAFKA_CFG_LISTENERS=PLAINTEXT://:9092,CONTROLLER://:9093 \
-e KAFKA_CFG_LISTENER_SECURITY_PROTOCOL_MAP=CONTROLLER:PLAINTEXT,PLAINTEXT:PLAINTEXT \
-e KAFKA_CFG_ADVERTISED_LISTENERS=PLAINTEXT://127.0.0.1:9092 \
-e KAFKA_CFG_AUTO_CREATE_TOPICS_ENABLE=true \
-e KAFKA_BROKER_ID=1 \
-e KAFKA_CFG_CONTROLLER_QUORUM_VOTERS=1@127.0.0.1:9093 \
-e ALLOW_PLAINTEXT_LISTENER=yes \
-e KAFKA_CFG_NODE_ID=1 \
-v kafka_data:/bitnami \
bitnami/kafka:3.4
docker pull scylladb/scylla
docker run --name scylla -d -p 2025:9042 scylladb/scylla
<<<<<<< HEAD
docker run -d --name nats-server -p 4222:4222 -p 8222:8222 nats:latest -js
=======
docker pull surrealdb/surrealdb:latest
docker run --name surrealdb -d -p 8000:8000 surrealdb/surrealdb:latest start --bind 0.0.0.0:8000
>>>>>>> a9a3453b



Please note that the recommended local port for the services are different than the actual ports. This is done to avoid conflict with the local installation on developer machines. This method also allows a developer to work on multiple projects which uses the same services but bound on different ports. One can choose to change the port for these services. Just remember to add the same in configs/.local.env, if you decide to do that.
```

### Coding Guidelines
* Use only what is given to you as part of function parameter or receiver. No globals. Inject all dependencies including
  DB, Logger etc.
* No magic. So, no init. In a large project, it becomes difficult to track which package is doing what at the
  initialization step.
* Exported functions must have an associated godoc.
* Sensitive data(username, password, keys) should not be pushed. Always use environment variables.
* Take interfaces and return concrete types.
    - Lean interfaces - take 'exactly' what you need, not more. Onus of interface definition is on the package who is
      using it. so, it should be as lean as possible. This makes it easier to test.
    - Be careful of type assertions in this context. If you take an interface and type assert to a type - then it's
      similar to taking concrete type.
* Uses of context:
    - We should use context as a first parameter.
    - Can not use string as a key for the context. Define your own type and provide context accessor method to avoid
      conflict.
* External Library uses:
    - A little copying is better than a little dependency.
    - All external dependencies should go through the same careful consideration, we would have done to our own written
      code. We need to test the functionality we are going to use from an external library, as sometimes library
      implementation may change.
    - All dependencies must be abstracted as an interface. This will make it easier to switch libraries at later point
      of time.
* Version tagging as per Semantic versioning (https://semver.org/)

### Documentation
* After adding or modifying code existing code, update the documentation too - [development/docs](https://github.com/gofr-dev/gofr/tree/development/docs).
* When you consider a new documentation page is needed, start by adding a new file and writing your new documentation. Then - add a reference to it in [navigation.js](https://gofr.dev/docs/navigation.js).
* If needed, update or add proper code examples for your changes.
* In case images are needed, add it to [docs/public](./docs/public) folder.
* Make sure you don't break existing links and references.
* Maintain Markdown standards, you can read more [here](https://www.markdownguide.org/basic-syntax/), this includes:
    - Headings (`#`, `##`, etc.) should be placed in order.
    - Use trailing white space or the <br> HTML tag at the end of the line.
    - Use "`" sign to add single line code and "```" to add multi-line code block.
    - Use relative references to images (in `public` folder as mentioned above.)
* The [gofr.dev documentation]([url](https://gofr.dev/docs)) site is updated upon push to `/docs` path in the repo. Verify your changes are live after next GoFr version.<|MERGE_RESOLUTION|>--- conflicted
+++ resolved
@@ -81,12 +81,9 @@
 bitnami/kafka:3.4
 docker pull scylladb/scylla
 docker run --name scylla -d -p 2025:9042 scylladb/scylla
-<<<<<<< HEAD
 docker run -d --name nats-server -p 4222:4222 -p 8222:8222 nats:latest -js
-=======
 docker pull surrealdb/surrealdb:latest
 docker run --name surrealdb -d -p 8000:8000 surrealdb/surrealdb:latest start --bind 0.0.0.0:8000
->>>>>>> a9a3453b
 
 
 
