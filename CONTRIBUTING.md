--- conflicted
+++ resolved
@@ -96,17 +96,11 @@
   -e ARANGO_ROOT_PASSWORD=rootpassword \
   --pull always \
   arangodb:latest
-<<<<<<< HEAD
 docker run --name dynamodb-local -d -p 8000:8000 amazon/dynamodb-local
-=======
-<<<<<<< HEAD
 docker run -d --name db -p 8091-8096:8091-8096 -p 11210-11211:11210-11211 couchbase
-=======
 docker login container-registry.oracle.com
 docker pull container-registry.oracle.com/database/free:latest
 docker run -d --name oracle-free -p 1521:1521 -e ORACLE_PWD=YourPasswordHere container-registry.oracle.com/database/free:latest
->>>>>>> origin
->>>>>>> 295fc4b6
 ```
 
 > [!NOTE]
